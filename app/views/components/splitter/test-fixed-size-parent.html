--- conflicted
+++ resolved
@@ -11,44 +11,6 @@
   }
 </style>
 
-<<<<<<< HEAD
-<div style="margin: 50px" >
-  <div class="page-container two-column fixed-size" style="height: 300px;">
-
-    <section class="main" role="main">
-      <div class="content">
-        <div class="card-content">
-          <div class="card-empty-title">
-            Example Content
-          </div>
-          <div class="card-empty-info">
-            Lorem ipsum dolor sit amet, consectetur adipisicing elit, sed do siusmod temp.
-          </div>
-          <div class="card-empty-actions">
-            <button id="btn-1" type="button" class="btn-primary hide-focus">
-              <span>Label</span>
-            </button>
-          </div>
-        </div>
-      </div>
-    </section>
-
-    <nav class="sidebar">
-      <div class="content">
-        <div class="splitter" id="splitter1" data-options = "{'containment': 'container'}"></div>
-        <div class="card-content">
-          <div class="card-empty-title">
-            Example Content
-          </div>
-          <div class="card-empty-info">
-            Lorem ipsum dolor sit amet, consectetur adipisicing elit, sed do siusmod temp.
-          </div>
-          <div class="card-empty-actions">
-            <button id="btn-2" type="button" class="btn-primary hide-focus">
-              <span>Label</span>
-            </button>
-          </div>
-=======
 <div class="page-container two-column fixed-size">
   <section class="main" role="main">
     <div class="content">
@@ -60,7 +22,7 @@
           Lorem ipsum dolor sit amet, consectetur adipisicing elit, sed do siusmod temp.
         </div>
         <div class="card-empty-actions">
-          <button type="button" class="btn-primary hide-focus">
+            <button id="btn-1" type="button" class="btn-primary hide-focus">
             <span>Label</span>
           </button>
         </div>
@@ -78,10 +40,9 @@
           Lorem ipsum dolor sit amet, consectetur adipisicing elit, sed do siusmod temp.
         </div>
         <div class="card-empty-actions">
-          <button type="button" class="btn-primary hide-focus">
+            <button id="btn-2" type="button" class="btn-primary hide-focus">
             <span>Label</span>
           </button>
->>>>>>> 52b0169e
         </div>
       </div>
     </div>
