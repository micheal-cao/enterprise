--- conflicted
+++ resolved
@@ -34,47 +34,6 @@
     }
   }
 
-<<<<<<< HEAD
-}
-
-// Icons
-.tree li svg {
-
-  fill: $switch-disabled-color;
-  margin: 0 10px -8px 0;
-  stroke: $switch-disabled-color;
-  top: 3px;
-  width: 20px;
-
-}
-
-.tree li svg {
-  display: none;
-}
-
-.tree li .is-open svg.expanded {
-  display: inline-block;
-}
-
-// .tree li svg {
-
-// }
-
-// .tree li svg.expanded,
-// .is-open svg.collapsed {
-//   display: inline-block;
-// }
-
-// .tree li svg.expanded,
-// .is-open svg.collapsed {
-//   display: none;
-// }
-
-.tree li.is-selected > a > svg {
-  fill: #333;
-}
-
-=======
   // Sub Nodes
   ul {
     display: none;
@@ -114,7 +73,6 @@
       }
     }
   }
->>>>>>> 86486579
 
   // Icons
   svg {
