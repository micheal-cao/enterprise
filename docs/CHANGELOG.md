# What's New with Enterprise

## v4.16.0

- [Npm Package](https://www.npmjs.com/package/ids-enterprise)
- [IDS Enterprise Angular Change Log](https://github.com/infor-design/enterprise-ng/blob/master/docs/CHANGELOG.md)

### v4.16.0 Features

- `[Busy Indicator]` Made a fix to make it possible to use a busy indicator on a modals. ([#827](https://github.com/infor-design/enterprise/issues/827))
- `[Editor]` Added new state called "preview" a non editable mode to editor. Where it only shows the HTML with no toolbar, borders etc. ([#1413](https://github.com/infor-design/enterprise/issues/1413))
- `[Field Filter]` Added support to get and set filter type programmatically. ([#1181](https://github.com/infor-design/enterprise/issues/1181))
- `[Hierarchy]` Add print media styles to decrease ink usage and increase presentability for print format. Note that you may need to enable the setting to print background images, both Mac and PC have a setting for this. ([#456](https://github.com/infor-design/enterprise/issues/456))

### v4.16.0 Fixes

- `[Application Menu]` Fixed the truncation of long text in an accordion element in the application menu by adding a tooltip to truncated elements. ([#457](https://github.com/infor-design/enterprise/issues/457))
- `[Dropdown]` Fixed a bug where the ellipsis was not showing on long text in some browsers. ([#1550](https://github.com/infor-design/enterprise/issues/1550))
- `[Datagrid]` Fixed a bug in equals filter on multiselect filters. ([#1586](https://github.com/infor-design/enterprise/issues/1586))
- `[Datagrid]` Fixed a bug where incorrect data is shown in the events in tree grid. ([#315](https://github.com/infor-design/enterprise-ng/issues/315))
- `[Datagrid]` Fixed a bug where showMonthYearPicker did not work correctly on date filters. ([#1532](https://github.com/infor-design/enterprise-ng/issues/1532))
- `[Validation]` Fixed a bug in removeError where the icon is sometimes not removed. ([#1556](https://github.com/infor-design/enterprise/issues/1556))
- `[Datepicker]` Fixed the range picker to clear when changing months in a filter. ([#1537](https://github.com/infor-design/enterprise/issues/1537))
- `[Datepicker]` Fixed disabled dates example to validate again on disabled dates. ([#1445](https://github.com/infor-design/enterprise/issues/1445))
- `[Dategrid]` Fixed a Date Editor bug when passing a series of zeroes to a datagrid cell with an editable date. ([#1020](https://github.com/infor-design/enterprise/issues/1020))
- `[Icons]` Established missing icon sourcing and sizing consistency from ids-identity icon/svg assets. ([PR#1628](https://github.com/infor-design/enterprise/pull/1628))
<<<<<<< HEAD
- `[Listview]` Addressed performance issues with paging on all platforms, especially Windows and IE/Edge browsers. As part of this, reworked all components that integrate with the Pager component to render their contents based on a dataset, as opposed to DOM elements. ([#922](https://github.com/infor-design/enterprise/issues/922))
=======
- `[Stepprocess]` Fixed a bug where the step folder was still selected when it was collapsed or expanded. ([#1633](https://github.com/infor-design/enterprise/issues/1633))
>>>>>>> d5523390

### v4.16.0 Chore & Maintenance

- `[Demo App]` Removed the search icon from the header on test pages as it doesn't function. ([#1449](https://github.com/infor-design/enterprise/issues/1449))
- `[Docs]` Added a fix to prevent the documentation generator from failing intermittently. ([#1377](https://github.com/infor-design/enterprise/issues/1377))
- `[Demo App]` Added a fix for incorrect links when running on windows. ([#1549](https://github.com/infor-design/enterprise/issues/1549))

(TBD Issues Solved this release, Backlog Enterprise TBD, Backlog Ng TBD, TBD Functional Tests, TBD e2e Test)

### v4.16.0 Future Deprecation

- `[Hierarchy]` The following options are now deprecated and will be removed approximately 2019-05-15. `paging` and `mobileView`. ([#1629](https://github.com/infor-design/enterprise/issues/1629))
- `[Hierarchy]` Stacked layout will become the default layout in favor of the existing horizontal layout, so the horizontal layout is now considered deprecated and will be removed approximately 2019-05-15. ([#1629](https://github.com/infor-design/enterprise/issues/1629))

## v4.15.0

- [Npm Package](https://www.npmjs.com/package/ids-enterprise)
- [IDS Enterprise Angular Change Log](https://github.com/infor-design/enterprise-ng/blob/master/docs/CHANGELOG.md)

### v4.15.0 Features

- `[Datagrid]` Added support for lookup in the datagrid filter. ([#653](https://github.com/infor-design/enterprise/issues/653))
- `[Datagrid]` Added support for masks on lookup editors. ([#406](https://github.com/infor-design/enterprise/issues/406))
- `[Validation]` When using legacy mode validation, made the icon dim if the text was on top of it. ([#644](https://github.com/infor-design/enterprise/issues/644))
- `[Calendar]` Now possible to edit events both with the API and by clicking/double clicking events. And other improvements. ([#1436](https://github.com/infor-design/enterprise/issues/1436))
- `[Datagrid]` Added new methods to clear dirty cells on cells, rows, and all. ([#1303](https://github.com/infor-design/enterprise/issues/1303))
- `[Tree]` Added several improvements: the ability to show a dropdown on the tree node, the ability to add nodes in between current nodes, the ability to set checkboxes for selection only on some nodes, and the ability to customize icons. ([#1364](https://github.com/infor-design/enterprise/issues/1364))
- `[Datagrid]` Added the ability to display or hide the new row indicator with a new `showNewIndicator` option. ([#1589](https://github.com/infor-design/enterprise/issues/1589))

### v4.15.0 Fixes

- `[Icons]` Icons with the word `confirm` have been changed to `success`. This is partially backwards compatible for now. We deprecated `confirm` and will remove in the next major version so rename your icons. Example `icon-confirm` to `icon-success`. ([#963](https://github.com/infor-design/enterprise/issues/963))
- `[Icons]` The alert icons now have a white background allowing them to appear on colored sections. There are now two versions, for example: `icon-error` and `icon-error-solid`. These are used in calendar. ([#1436](https://github.com/infor-design/enterprise/issues/1436))
- `[Circle Pager]` Made significant improvements to resizing, especially on tabs. ([#1284](https://github.com/infor-design/enterprise/issues/1284))
- `[Datagrid]` In high contrast mode the background is now white when editing cells. ([#1421](https://github.com/infor-design/enterprise/issues/1421))
- `[Dropdown]` Fixed an issue where filter did not work in no-search mode with the Caps Lock key. ([#1500](https://github.com/infor-design/enterprise/issues/1500))
- `[Popupmenu]` Fixed an issue when using the same menu on multiple inputs wherein destroying one instance actually destroyed all instances. ([#1025](https://github.com/infor-design/enterprise/issues/1025))
- `[Swaplist]` Fixed a bug where Shift+M did not work when typing in the search. ([#1408](https://github.com/infor-design/enterprise/issues/1408))
- `[Popupmenu]` Fixed a bug in immediate mode where right click only worked the first time. ([#1507](https://github.com/infor-design/enterprise/issues/1507))
- `[Editor]` Fixed a bug where clear formatting did not work in safari. ([#911](https://github.com/infor-design/enterprise/issues/911))
- `[Colorpicker]` Fixed a bug in Angular where the picker did not respond correctly to `editable=false` and `disabled=true`. ([#257](https://github.com/infor-design/enterprise-ng/issues/257))
- `[Locale]` Fixed a bug where the callback did not complete on nonexistent locales. ([#1267](https://github.com/infor-design/enterprise/issues/1267))
- `[Calendar]` Fixed a bug where event details remain when filtering event types. ([#1436](https://github.com/infor-design/enterprise/issues/1436))
- `[Busy Indicator]` Fixed a bug where the indicator closed when clicking on accordions. ([#281](https://github.com/infor-design/enterprise-ng/issues/281))
- `[Datagrid Tree]` Fixed the need for unique IDs on the tree nodes. ([#1361](https://github.com/infor-design/enterprise/issues/1361))
- `[Editor]` Improved the result of pasting bullet lists from MS Word. ([#1351](https://github.com/infor-design/enterprise/issues/1351))
- `[Hierarchy]` Fixed layout issues in the context menu in RTL mode. ([#1310](https://github.com/infor-design/enterprise/issues/1310))
- `[Datagrid]` Added a setting `allowChildExpandOnMatch` that optionally determines if a search/filter will show and allow nonmatching children to be shown. ([#1422](https://github.com/infor-design/enterprise/issues/1422))
- `[Datagrid]` If a link is added with a href it will now be followed when clicking, rather than needing to use the click method setting on columns. ([#1473](https://github.com/infor-design/enterprise/issues/1473))
- `[Datagrid Tree]` Fixed a bug where Expand/Collapse text is added into the +/- cell. ([#1145](https://github.com/infor-design/enterprise/issues/1145))
- `[Dropdown]` Fixed a bug in NG where two dropdowns in different components would cause each other to freeze. ([#229](https://github.com/infor-design/enterprise-ng/issues/229))
- `[Editor]` Verified a past fix where editor would not work with all buttons when in a modal. ([#408](https://github.com/infor-design/enterprise/issues/408))
- `[Datagrid Tree]` Fixed a bug in `updateRow` that caused the indent of the tree grid to collapse. ([#405](https://github.com/infor-design/enterprise/issues/405))
- `[Empty Message]` Fixed a bug where a null empty message would not be possible. This is used to show no empty message on initial load delays. ([#1467](https://github.com/infor-design/enterprise/issues/1467))
- `[Lookup]` Fixed a bug where nothing is inserted when you click a link editor in the lookup. ([#1315](https://github.com/infor-design/enterprise/issues/1315))
- `[About]` Fixed a bug where the version would not show when set. It would show the IDS version. ([#1414](https://github.com/infor-design/enterprise/issues/1414))
- `[Datagrid]` Fixed a bug in `disableClientSort` / `disableClientFilter`. It now retains visual indicators on sort and filter. ([#1248](https://github.com/infor-design/enterprise/issues/1248))
- `[Tree]` Fixed a bug where selected nodes are selected again after loading child nodes. ([#1270](https://github.com/infor-design/enterprise/issues/1270))
- `[Input]` Fixed a bug where inputs that have tooltips will not be selectable with the cursor. ([#1354](https://github.com/infor-design/enterprise/issues/1354))
- `[Accordion]` Fixed a bug where double clicking a header will open and then close the accordion. ([#1314](https://github.com/infor-design/enterprise/issues/1314))
- `[Datagrid]` Fixed a bug on hover with taller cells where the hover state would not cover the entire cell. ([#1490](https://github.com/infor-design/enterprise/issues/1490))
- `[Editor]` Fixed a bug where the image would still be shown if you press the Esc key and cancel the image dialog. ([#1489](https://github.com/infor-design/enterprise/issues/1489))
- `[Datagrid Lookup]` Added additional missing event info for ajax requests and filtering. ([#1486](https://github.com/infor-design/enterprise/issues/1486))
- `[Tabs]` Added protection from inserting HTML tags in the add method (XSS). ([#1462](https://github.com/infor-design/enterprise/issues/1462))
- `[App Menu]` Added better text wrapping for longer titles. ([#1116](https://github.com/infor-design/enterprise/issues/1116))
- `[Contextual Action Panel]` Fixed some examples so that they reopen more than one time. ([#1116](https://github.com/infor-design/enterprise/issues/506))
- `[Searchfield]` Fixed a border styling issue on longer labels in the search. ([#1500](https://github.com/infor-design/enterprise/issues/1500))
- `[Tabs Multi]` Improved the experience on mobile by collapsing the menus a bit. ([#971](https://github.com/infor-design/enterprise/issues/971))
- `[Lookup]` Fixed missing ellipsis menu on mobile devices. ([#1068](https://github.com/infor-design/enterprise/issues/1068))
- `[Accordion]` Fixed incorrect font size on p tags in the accordion. ([#1116](https://github.com/infor-design/enterprise/issues/1116))
- `[Line Chart]` Fixed and improved the legend text on mobile viewport. ([#609](https://github.com/infor-design/enterprise/issues/609))

### v4.15.0 Chore & Maintenance

- `[General]` Migrated sass to use IDS color variables. ([#1435](https://github.com/infor-design/enterprise/issues/1435))
- `[Angular]` Added all settings from 4.13 in time for future 5.1.0 ([#274](https://github.com/infor-design/enterprise-ng/issues/274))
- `[General]` Fixed some incorrect layouts. ([#1357](https://github.com/infor-design/enterprise/issues/1357))
- `[Targeted Achievement]` Removed some older non working examples. ([#520](https://github.com/infor-design/enterprise/issues/520))

(54 Issues Solved this release, Backlog Enterprise 180, Backlog Ng 66, 705 Functional Tests, 716 e2e Test)

## v4.14.0

- [Npm Package](https://www.npmjs.com/package/ids-enterprise)
- [IDS Enterprise Angular Change Log](https://github.com/infor-design/enterprise-ng/blob/master/docs/CHANGELOG.md)

### v4.14.0 Features

- `[Datepicker/Monthview]` Added a setting for the day of week the calendar starts that can be used outside of the Locale setting. ([#1179](https://github.com/infor-design/enterprise/issues/1179))
- `[Datagrid]` Made the tree datagrid work a lot better with filtering. ([#1281](https://github.com/infor-design/enterprise/issues/1281))
- `[Autocomplete/SearchField]` Added a caseSensitive filtering option. ([#385](https://github.com/infor-design/enterprise/issues/385))
- `[Datagrid]` Added an option `headerAlign` to set alignment on the header different than the rows. ([#420](https://github.com/infor-design/enterprise/issues/420))
- `[Message]` Added the ability to use certain formatter html tags in the message content. ([#379](https://github.com/infor-design/enterprise/issues/379))

### v4.14.0 Fixes

- `[Swaplist]` Fixed a bug that if you drag really fast everything disappears. ([#1195](https://github.com/infor-design/enterprise/issues/1195))
- `[Hierarchy]` Fixed a bug that part of the profile menu is cut off. ([#931](https://github.com/infor-design/enterprise/issues/931))
- `[Datagrid/Dropdown]` Fixed a bug that part of the dropdown menu is cut off. ([#1420](https://github.com/infor-design/enterprise/issues/1420))
- `[Modal]` Fixed bugs where with certain field types modal validation was not working. ([#1213](https://github.com/infor-design/enterprise/issues/1213))
- `[Dropdown]` Fixed a regression where the tooltip was not showing when data is overflowed. ([#1400](https://github.com/infor-design/enterprise/issues/1400))
- `[Tooltip]` Fixed a bugs where a tooltip would show up in unexpected places. ([#1396](https://github.com/infor-design/enterprise/issues/1396))
- `[Datagrid/Dropdown]` Fixed a bug where an error would occur if showSelectAll is used. ([#1360](https://github.com/infor-design/enterprise/issues/1360))
- `[Datagrid/Tooltip]` Fixed a bugs where a tooltip would show up in the header unexpectedly. ([#1395](https://github.com/infor-design/enterprise/issues/1395))
- `[Popupmenu]` Fixed incorrect highlighting on disabled list items.  ([#982](https://github.com/infor-design/enterprise/issues/982))
- `[Contextual Action Panel]` Fixed issues with certain styles of invoking the CAP where it would not reopen a second time. ([#1139](https://github.com/infor-design/enterprise/issues/1139))
- `[Spinbox]` Added a fix so the page will not zoom when click + and - on mobile devices. ([#1070](https://github.com/infor-design/enterprise/issues/1070))
- `[Splitter]` Removed the tooltip from the expand/collapse button as it was superfluous. ([#1180](https://github.com/infor-design/enterprise/issues/1180))
- `[Datagrid]` Added a fix so the last column when stretching will do so with percentage so it will stay when the page resize or the menu opens/closes. ([#1168](https://github.com/infor-design/enterprise/issues/1168))
- `[Datagrid]` Fixed bugs in the server side and filtering example. ([#396](https://github.com/infor-design/enterprise/issues/396))
- `[Datagrid]` Fixed a bug in applyFilter with datefields. ([#1269](https://github.com/infor-design/enterprise/issues/1269))
- `[Datagrid]` Fixed a bug in updateCellNode where sometimes it did not work. ([#1122](https://github.com/infor-design/enterprise/issues/1122))
- `[Hierarchy]` Made the empty image ring the same color as the left edge. ([#932](https://github.com/infor-design/enterprise/issues/932))
- `[Datagrid/Dropdown]` Fixed an issue that tab did not close dropdown editors. ([#1198](https://github.com/infor-design/enterprise/issues/1198))
- `[Datagrid/Dropdown]` Fixed a bug that if you click open a dropdown editor then you cannot use arrow keys to select. ([#1387](https://github.com/infor-design/enterprise/issues/1387))
- `[Datagrid/Dropdown]` Fixed a bug that if a smaller number of items the menu would be too short. ([#1298](https://github.com/infor-design/enterprise/issues/1298))
- `[Searchfield]` Fixed a bug that the search field didnt work in safari. ([#225](https://github.com/infor-design/enterprise/issues/225))
- `[Datagrid/Dropdown]` Fixed a bug that source is used the values may be cleared out when opening the list. ([#1185](https://github.com/infor-design/enterprise/issues/1185))
- `[Personalization]` Fixed a bug that when calling initialize the personalization would reset. ([#1231](https://github.com/infor-design/enterprise/issues/1231))
- `[Tabs]` Fixed the alignment of the closing icon. ([#1056](https://github.com/infor-design/enterprise/issues/1056))
- `[Dropdown]` Fixed list alignment issues on mobile. ([#1069](https://github.com/infor-design/enterprise/issues/1069))
- `[Dropdown]` Fixed issues where the listbox would not close on mobile. ([#1119](https://github.com/infor-design/enterprise/issues/1119))
- `[Dropdown]` Fixed a bug where modals would close on url hash change. ([#1207](https://github.com/infor-design/enterprise/issues/1207))
- `[Contextual Action Panel]` Fixed an issue where buttons would occasionally be out of view. ([#283](https://github.com/infor-design/enterprise/issues/283))
- `[Empty Message]` Added a new icon to indicate using the search function. ([#1325](https://github.com/infor-design/enterprise/issues/1325))
- `[Searchfield]` Added a fix for landscape mode on mobile. ([#1102](https://github.com/infor-design/enterprise/issues/1102))
- `[Datagrid]` Added a fix for hard to read fields in high contrast mode. ([#1193](https://github.com/infor-design/enterprise/issues/1193))

### v4.14.0 Chore & Maintenance

- `[General]` Fixed problems with the css mapping where the line numbers were wrong in the map files. ([#962](https://github.com/infor-design/enterprise/issues/962))
- `[Docs]` Added setting so themes can be shown in the documentation pages. ([#1327](https://github.com/infor-design/enterprise/issues/1327))
- `[Docs]` Made links to example pages open in a new window. ([#1132](https://github.com/infor-design/enterprise/issues/1132))

(43 Issues Solved this release, Backlog Enterprise 181, Backlog Ng 64, 682 Functional Tests, 612 e2e Test)

## v4.13.0

- [Npm Package](https://www.npmjs.com/package/ids-enterprise)
- [IDS Enterprise Angular Change Log](https://github.com/infor-design/enterprise-ng/blob/master/docs/CHANGELOG.md)

### v4.13.0 Features

- `[Calendar]` Added some new features such as upcoming events view, RTL, keyboard support and fixed styling issues and bugs. ([#1221](https://github.com/infor-design/enterprise/issues/1221))
- `[Flex Toolbar]` Added search field integration, so that the search field is mainly close to being able to replace the legacy toolbar. ([#269](https://github.com/infor-design/enterprise/issues/269))
- `[Bar]` Added short, medium label support for adapting the chart to responsive views. ([#1094](https://github.com/infor-design/enterprise/issues/1094))
- `[Textarea]` Added maxLength option to prevent typing over a set maximum. ([#1046](https://github.com/infor-design/enterprise/issues/1046))
- `[Textarea]` Added maxGrow option to prevent growing when typing over a set max. ([#1147](https://github.com/infor-design/enterprise/issues/1147))
- `[Datagrid]` If using the `showDirty` option the indication will now be on each cell. ([#1183](https://github.com/infor-design/enterprise/issues/1183))
- `[Datepicker]` Added an option `useCurrentTime` that will insert current time instead of noon time with date and timepickers. ([#1087](https://github.com/infor-design/enterprise/issues/1087))
- `[General]` Included an IE 11 polyfill for ES6 Promises, this is a new dependency in the package.json you should include. ([#1172](https://github.com/infor-design/enterprise/issues/1172))
- `[General]` Add translations in 38 languages including new support for Slovak (sk-SK). ([#557](https://github.com/infor-design/enterprise/issues/557))

### v4.13.0 Fixes

- `[Tooltips]` Fixed an important bug where tooltips would stick around in the page on the top corner. ([#1273](https://github.com/infor-design/enterprise/issues/1273))
- `[Tooltips]` Fixed some contrast issues on the high contrast theme. ([#1249](https://github.com/infor-design/enterprise/issues/1249))
- `[Tooltips]` Fixed a bug where Toolbar "More Actions" menu buttons could incorrectly display a tooltip overlapping an open menu. ([#1242](https://github.com/infor-design/enterprise/issues/1242))
- `[Datepicker / Timepicker]` Removed the need to use the customValidation setting. You can remove this option from your code. The logic will pick up if you added customValidation to your input by adding a data-validate option. You also may need to add `date` or `availableDate` validation to your  data-validate attribute if these validations are desired along with your custom or required validation. ([#862](https://github.com/infor-design/enterprise/issues/862))
- `[Menubutton]` Added a new setting `hideMenuArrow` you can use for buttons that don't require an arrow, such as menu buttons. ([#1088](https://github.com/infor-design/enterprise/issues/1088))
- `[Dropdown]` Fixed issues with destroy when multiple dropdown components are on the page. ([#1202](https://github.com/infor-design/enterprise/issues/1202))
- `[Datagrid]` Fixed alignment issues when using filtering with some columns that do not have a filter. ([#1124](https://github.com/infor-design/enterprise/issues/1124))
- `[Datagrid]` Fixed an error when dynamically adding context menus. ([#1216](https://github.com/infor-design/enterprise/issues/1216))
- `[Datagrid]` Added an example of dynamic intermediate paging and filtering. ([#396](https://github.com/infor-design/enterprise/issues/396))
- `[Dropdown]` Fixed alignment issues on mobile devices. ([#1069](https://github.com/infor-design/enterprise/issues/1069))
- `[Datepicker]` Fixed incorrect assumptions, causing incorrect umalqura calendar calculations. ([#1189](https://github.com/infor-design/enterprise/issues/1189))
- `[Datepicker]` Fixed an issue where the dialog would not close on click out if opening the time dropdown components first. ([#1278](https://github.com/infor-design/enterprise/issues/))
- `[General]` Added the ability to stop renderLoop. ([#214](https://github.com/infor-design/enterprise/issues/214))
- `[Datepicker]` Fixed an issue reselecting ranges with the date picker range option. ([#1197](https://github.com/infor-design/enterprise/issues/1197))
- `[Editor]` Fixed bugs on IE with background color option. ([#392](https://github.com/infor-design/enterprise/issues/392))
- `[Colorpicker]` Fixed issue where the palette is not closed on enter key / click. ([#1050](https://github.com/infor-design/enterprise/issues/1050))
- `[Accordion]` Fixed issues with context menus on the accordion. ([#639](https://github.com/infor-design/enterprise/issues/639))
- `[Searchfield]` Made no results appear not clickable. ([#329](https://github.com/infor-design/enterprise/issues/329))
- `[Datagrid]` Added an example of groups and paging. ([#435](https://github.com/infor-design/enterprise/issues/435))
- `[Editor]` Fixed the dirty indicator when using toolbar items. ([#910](https://github.com/infor-design/enterprise/issues/910))
- `[Datagrid]` Fixed a bug that made tooltips disappear when a lookup editor is closed. ([#1186](https://github.com/infor-design/enterprise/issues/1186))
- `[Datagrid]` Fixed a bug where not all rows are removed in the removeSelected function. ([#1036](https://github.com/infor-design/enterprise/issues/1036))
- `[Datagrid]` Fixed bugs in activateRow and deactivateRow in some edge cases. ([#948](https://github.com/infor-design/enterprise/issues/948))
- `[Datagrid]` Fixed formatting of tooltips on the header and filter. ([#955](https://github.com/infor-design/enterprise/issues/955))
- `[Datagrid]` Fixed wrong page number when saving the page number in localstorage and reloading. ([#798](https://github.com/infor-design/enterprise/issues/798))
- `[Tree]` Fixed issues when expanding and collapsing after dragging nodes around. ([#1183](https://github.com/infor-design/enterprise/issues/1183))
- `[ContextualActionPanel]` Fixed a bug where the CAP will be closed if clicking an accordion in it. ([#1138](https://github.com/infor-design/enterprise/issues/1138))
- `[Colorpicker]` Added a setting (customColors) to prevent adding default colors if totally custom colors are used. ([#1135](https://github.com/infor-design/enterprise/issues/1135))
- `[AppMenu]` Improved contrast in high contrast theme. ([#1146](https://github.com/infor-design/enterprise/issues/1146))
- `[Searchfield]` Fixed issue where ascenders/descenders are cut off. ([#1101](https://github.com/infor-design/enterprise/issues/1101))
- `[Tree]` Added sortstop and sortstart events. ([#1003](https://github.com/infor-design/enterprise/issues/1003))
- `[Searchfield]` Fixed some alignment issues in different browsers. ([#1106](https://github.com/infor-design/enterprise/issues/1106))
- `[Searchfield]` Fixed some contrast issues in different browsers. ([#1104](https://github.com/infor-design/enterprise/issues/1104))
- `[Searchfield]` Prevent multiple selected events from firing. ([#1259](https://github.com/infor-design/enterprise/issues/1259))
- `[Autocomplete]` Added a beforeOpen setting ([#398](https://github.com/infor-design/enterprise/issues/398))
- `[Toolbar]` Fixed an error where toolbar tried to focus a DOM item that was removed. ([#1177](https://github.com/infor-design/enterprise/issues/1177))
- `[Dropdown]` Fixed a problem where the bottom of some lists is cropped. ([#909](https://github.com/infor-design/enterprise/issues/909))
- `[General]` Fixed a few components so that they could still initialize when hidden. ([#230](https://github.com/infor-design/enterprise/issues/230))
- `[Datagrid]` Fixed missing tooltips on new row. ([#1081](https://github.com/infor-design/enterprise/issues/1081))
- `[Lookup]` Fixed a bug using select all where it would select the previous list. ([#295](https://github.com/infor-design/enterprise/issues/295))
- `[Datagrid]` Fixed missing summary row on initial render in some cases. ([#330](https://github.com/infor-design/enterprise/issues/330))
- `[Button]` Fixed alignment of text and icons. ([#973](https://github.com/infor-design/enterprise/issues/973))
- `[Datagrid]` Fixed missing source call when loading last page first. ([#1162](https://github.com/infor-design/enterprise/issues/1162))
- `[SwapList]` Made sure swap list will work in all cases and in angular. ([#152](https://github.com/infor-design/enterprise/issues/152))
- `[Toast]` Fixed a bug where some toasts on certain urls may not close. ([#1305](https://github.com/infor-design/enterprise/issues/1305))
- `[Datepicker / Lookup]` Fixed bugs where they would not load on tabs. ([#1304](https://github.com/infor-design/enterprise/issues/1304))

### v4.13.0 Chore & Maintenance

- `[General]` Added more complete visual tests. ([#978](https://github.com/infor-design/enterprise/issues/978))
- `[General]` Cleaned up some of the sample pages start at A, making sure examples work and tests are covered for better QA (on going). ([#1136](https://github.com/infor-design/enterprise/issues/1136))
- `[General]` Upgraded to ids-identity 2.0.x ([#1062](https://github.com/infor-design/enterprise/issues/1062))
- `[General]` Cleanup missing files in the directory listings. ([#985](https://github.com/infor-design/enterprise/issues/985))
- `[Demo App]` Removed response headers for less Veracode errors. ([#959](https://github.com/infor-design/enterprise/issues/959))
- `[Angular 1.0]` We removed the angular 1.0 directives from the code and examples. These are no longer being updated. You can still use older versions of this or move on to Angular 7.x ([#1136](https://github.com/infor-design/enterprise/issues/1136))
- `[Uplift]` Included the uplift theme again as alpha for testing. It will show with a watermark and is only available via the personalize api or url params in the demo app. ([#1224](https://github.com/infor-design/enterprise/issues/1224))

(69 Issues Solved this release, Backlog Enterprise 199, Backlog Ng 63, 662 Functional Tests, 659 e2e Test)

## v4.12.0

- [Npm Package](https://www.npmjs.com/package/ids-enterprise)
- [IDS Enterprise Angular Change Log](https://github.com/infor-design/enterprise-ng/blob/master/docs/CHANGELOG.md)

### v4.12.0 Features

- `[General]` The ability to make custom/smaller builds has further been improved. We improved the component matching, made it possible to run the tests on only included components, fixed the banner, and improved the terminal functionality. Also removed/deprecated the older mapping tool. ([#417](https://github.com/infor-design/enterprise/issues/417))
- `[Message]` Added the ability to have different types (Info, Confirm, Error, Alert). ([#963](https://github.com/infor-design/enterprise/issues/963))
- `[General]` Further fixes to pass veracode scans. Now passing conditionally. ([#683](https://github.com/infor-design/enterprise/issues/683))
- `[Pager]` Made it possible to use the pager as a standalone component. ([#250](https://github.com/infor-design/enterprise/issues/250))
- `[Editor]` Added a clear formatting button. ([#473](https://github.com/infor-design/enterprise/issues/473))
- `[Datepicker]` Added an option to show the time as current time instead of midnight. ([#889](https://github.com/infor-design/enterprise/issues/889))
- `[About]` Dialog now shows device information. ([#684](https://github.com/infor-design/enterprise/issues/684))

### v4.12.0 Fixes

- `[Datagrid Tree]` Fixed incorrect data on activated event. ([#412](https://github.com/infor-design/enterprise/issues/412))
- `[Datagrid]` Improved the export function so it works on different locales. ([#378](https://github.com/infor-design/enterprise/issues/378))
- `[Tabs]` Fixed a bug where clicking the x on tabs with a dropdowns would incorrectly open the dropdown. ([#276](https://github.com/infor-design/enterprise/issues/276))
- `[Datagrid]` Changed the `settingschange` event so it will only fire once. ([#903](https://github.com/infor-design/enterprise/issues/903))
- `[Listview]` Improved rendering performance. ([#430](https://github.com/infor-design/enterprise/issues/430))
- `[General]` Fixed issues when using base tag, that caused icons to disappear. ([#766](https://github.com/infor-design/enterprise/issues/766))
- `[Empty Message]` Made it possible to assign code to the button click if used. ([#667](https://github.com/infor-design/enterprise/issues/667))
- `[Datagrid]` Added translations for the new tooltip. ([#227](https://github.com/infor-design/enterprise/issues/227))
- `[Dropdown]` Fixed contrast issue in high contrast theme. ([#945](https://github.com/infor-design/enterprise/issues/945))
- `[Datagrid]` Reset to default did not reset dropdown columns. ([#847](https://github.com/infor-design/enterprise/issues/847))
- `[Datagrid]` Fixed bugs in keyword search highlighting with special characters. ([#849](https://github.com/infor-design/enterprise/issues/849))
- `[Datagrid]` Fixed bugs that causes NaN to appear in date fields. ([#891](https://github.com/infor-design/enterprise/issues/891))
- `[Dropdown]` Fixed issue where validation is not trigger on IOS on click out. ([#659](https://github.com/infor-design/enterprise/issues/659))
- `[Lookup]` Fixed bug in select all in multiselect with paging. ([#926](https://github.com/infor-design/enterprise/issues/926))
- `[Modal]` Fixed bug where the modal would close if hitting enter on a checkbox and inputs. ([#320](https://github.com/infor-design/enterprise/issues/320))
- `[Lookup]` Fixed bug trying to reselect a second time. ([#296](https://github.com/infor-design/enterprise/issues/296))
- `[Tabs]` Fixed behavior when closing and disabling tabs. ([#947](https://github.com/infor-design/enterprise/issues/947))
- `[Dropdown]` Fixed layout issues when using icons in the dropdown. ([#663](https://github.com/infor-design/enterprise/issues/663))
- `[Datagrid]` Fixed a bug where the tooltip did not show on validation. ([#1008](https://github.com/infor-design/enterprise/issues/1008))
- `[Tabs]` Fixed issue with opening spillover on IOS. ([#619](https://github.com/infor-design/enterprise/issues/619))
- `[Datagrid]` Fixed bugs when using `exportable: false` in certain column positions. ([#787](https://github.com/infor-design/enterprise/issues/787))
- `[Searchfield]` Removed double border. ([#328](https://github.com/infor-design/enterprise/issues/328))

### v4.12.0 Chore & Maintenance

- `[Masks]` Added missing and more documentation, cleaned up existing docs. ([#1033](https://github.com/infor-design/enterprise/issues/1033))
- `[General]` Based on design site comments, we improved some pages and fixed some missing links. ([#1034](https://github.com/infor-design/enterprise/issues/1034))
- `[Bar Chart]` Added test coverage. ([#848](https://github.com/infor-design/enterprise/issues/848))
- `[Datagrid]` Added full api test coverage. ([#242](https://github.com/infor-design/enterprise/issues/242))

(55 Issues Solved this release, Backlog Enterprise 185, Backlog Ng 50, 628 Functional Tests, 562 e2e Test)

## v4.11.0

- [Npm Package](https://www.npmjs.com/package/ids-enterprise)
- [IDS Enterprise Angular Change Log](https://github.com/infor-design/enterprise-ng/blob/master/docs/CHANGELOG.md)

### v4.11.0 Features

- `[General]` It is now possible to make custom builds. With a custom build you specify a command with a list of components that you use. This can be used to reduce the bundle size for both js and css. ([#417](https://github.com/infor-design/enterprise/issues/417))
- `[Calendar]` Added more features including: a readonly view, ability for events to span days, tooltips and notifications ([#417](https://github.com/infor-design/enterprise/issues/417))
- `[Lookup]` Added the ability to select across pages, even when doing server side paging. ([#375](https://github.com/infor-design/enterprise/issues/375))
- `[Datagrid]` Improved tooltip performance, and now tooltips show on cells that are not fully displayed. ([#447](https://github.com/infor-design/enterprise/issues/447))

### v4.11.0 Fixes

- `[Dropdown]` The onKeyDown callback was not firing if CTRL key is used. This is fixed. ([#793](https://github.com/infor-design/enterprise/issues/793))
- `[Tree]` Added a small feature to preserve the tree node states on reload. ([#792](https://github.com/infor-design/enterprise/issues/792))
- `[Tree]` Added a disable/enable method to disable/enable the whole tree. ([#752](https://github.com/infor-design/enterprise/issues/752))
- `[App Menu]` Fixed a bug clearing the search filter box. ([#702](https://github.com/infor-design/enterprise/issues/702))
- `[Column Chart]` Added a yAxis option, you can use to format the yAxis in custom ways. ([#627](https://github.com/infor-design/enterprise/issues/627))
- `[General]` More fixes to use external ids tokens. ([#708](https://github.com/infor-design/enterprise/issues/708))
- `[Datagrid]` Fixed an error calling selectRows with an integer. ([#756](https://github.com/infor-design/enterprise/issues/756))
- `[Tree]` Fixed a bug that caused newly added rows to not be draggable. ([#618](https://github.com/infor-design/enterprise/issues/618))
- `[Dropdown / Multiselect]` Re-added the ability to have a placeholder on the component. ([#832](https://github.com/infor-design/enterprise/issues/832))
- `[Datagrid]` Fixed a bug that caused dropdown filters to not save on reload of page (saveUserSettings) ([#791](https://github.com/infor-design/enterprise/issues/791))
- `[Dropdown]` Fixed a bug that caused an unneeded scrollbar. ([#786](https://github.com/infor-design/enterprise/issues/786))
- `[Tree]` Added drag events and events for when the data is changed. ([#801](https://github.com/infor-design/enterprise/issues/801))
- `[Datepicker]` Fixed a bug updating settings, where time was not changing correctly. ([#305](https://github.com/infor-design/enterprise/issues/305))
- `[Tree]` Fixed a bug where the underlying dataset was not synced up. ([#718](https://github.com/infor-design/enterprise/issues/718))
- `[Lookup]` Fixed incorrect text color on chrome. ([#762](https://github.com/infor-design/enterprise/issues/762))
- `[Editor]` Fixed duplicate ID's on the popup dialogs. ([#746](https://github.com/infor-design/enterprise/issues/746))
- `[Dropdown]` Fixed misalignment of icons on IOS. ([#657](https://github.com/infor-design/enterprise/issues/657))
- `[Demos]` Fixed a bug that caused RTL pages to sometimes load blank. ([#814](https://github.com/infor-design/enterprise/issues/814))
- `[Modal]` Fixed a bug that caused the modal to close when clicking an accordion on the modal. ([#747](https://github.com/infor-design/enterprise/issues/747))
- `[Tree]` Added a restoreOriginalState method to set the tree back to its original state. ([#751](https://github.com/infor-design/enterprise/issues/751))
- `[Datagrid]` Added an example of a nested datagrid with scrolling. ([#172](https://github.com/infor-design/enterprise/issues/172))
- `[Datagrid]` Fixed column alignment issues on grouped column examples. ([#147](https://github.com/infor-design/enterprise/issues/147))
- `[Datagrid]` Fixed bugs when dragging and resizing grouped columns. ([#374](https://github.com/infor-design/enterprise/issues/374))
- `[Validation]` Fixed a bug that caused validations with changing messages to not go away on correction. ([#640](https://github.com/infor-design/enterprise/issues/640))
- `[Datagrid]` Fixed bugs in actionable mode (enter was not moving down). ([#788](https://github.com/infor-design/enterprise/issues/788))
- `[Bar Charts]` Fixed bug that caused tooltips to occasionally not show up. ([#739](https://github.com/infor-design/enterprise/issues/739))
- `[Dirty]` Fixed appearance/contrast on high contrast theme. ([#692](https://github.com/infor-design/enterprise/issues/692))
- `[Locale]` Fixed incorrect date time format. ([#608](https://github.com/infor-design/enterprise/issues/608))
- `[Dropdown]` Fixed bug where filtering did not work with CAPS lock on. ([#608](https://github.com/infor-design/enterprise/issues/608))
- `[Accordion]` Fixed styling issue on safari. ([#282](https://github.com/infor-design/enterprise/issues/282))
- `[Dropdown]` Fixed a bug on mobile devices, where the list would close on scrolling. ([#656](https://github.com/infor-design/enterprise/issues/656))

### v4.11.0 Chore & Maintenance

- `[Textarea]` Added additional test coverage. ([#337](https://github.com/infor-design/enterprise/issues/337))
- `[Tree]` Added additional test coverage. ([#752](https://github.com/infor-design/enterprise/issues/752))
- `[Busy Indicator]` Added additional test coverage. ([#233](https://github.com/infor-design/enterprise/issues/233))
- `[Docs]` Added additional information for developers on how to use IDS. ([#721](https://github.com/infor-design/enterprise/issues/721))
- `[Docs]` Added Id's and test notes to all pages. ([#259](https://github.com/infor-design/enterprise/issues/259))
- `[Docs]` Fixed issues on the wizard docs. ([#824](https://github.com/infor-design/enterprise/issues/824))
- `[Accordion]` Added additional test coverage. ([#516](https://github.com/infor-design/enterprise/issues/516))
- `[General]` Added sass linter (stylelint). ([#767](https://github.com/infor-design/enterprise/issues/767))

(53 Issues Solved this release, Backlog Enterprise 170, Backlog Ng 41, 587 Functional Tests, 458 e2e Test)

## v4.10.0

- [Npm Package](https://www.npmjs.com/package/ids-enterprise)
- [IDS Enterprise Angular Change Log](https://github.com/infor-design/enterprise-ng/blob/master/docs/CHANGELOG.md)

### v4.10.0 Features

- `[General]` Changed the code to pass Veracode scans. The IDS components now pass ISO at 86 rating. The rest of the flaws are mitigated with fixes such as stripping tags. As a result we went fairly aggressive with what we strip. If teams are doing something special we don't have tests for there is potential for customizations being stripped. ([#256](https://github.com/infor-design/enterprise/issues/256))
- `[Tooltips]` Will now activate on longpress on mobile devices. ([#400](https://github.com/infor-design/enterprise/issues/400))
- `[Contextmenu]` Will now activate on longpress on mobile devices (except when on inputs). ([#245](https://github.com/infor-design/enterprise/issues/245))
- `[Locale]` Added support for zh-Hant and zh-Hans. ([#397](https://github.com/infor-design/enterprise/issues/397))
- `[Tree]` Greatly improved rendering and expanding performance. ([#251](https://github.com/infor-design/enterprise/issues/251))
- `[General]` Internally all of the sass is now extended from [IDS Design tokens]( https://github.com/infor-design/design-system) ([#354](https://github.com/infor-design/enterprise/issues/354))
- `[Calendar]` Added initial readonly calendar. At the moment the calendar can only render events and has a filtering feature. More will be added next sprint. ([#261](https://github.com/infor-design/enterprise/issues/261))

### v4.10.0 Fixes

- `[Dropdown]` Minor Breaking Change for Xss reasons we removed the ability to set a custom hex color on icons in the dropdown. You can still pass in one of the alert colors from the colorpallette (fx alert, good, info). This was not even shown in the examples so may not be missed. ([#256](https://github.com/infor-design/enterprise/issues/256))
- `[Popupmenu]` Fixed a problem in popupmenu, if it was opened in immediate mode, submenus will be cleared of their text when the menu is eventually closed. ([#701](https://github.com/infor-design/enterprise/issues/701))
- `[Editor]` Fixed xss injection problem on the link dialog. ([#257](https://github.com/infor-design/enterprise/issues/257))
- `[Spinbox]` Fixed a height / alignment issue on spinboxes when used in short height configuration. ([#547](https://github.com/infor-design/enterprise/issues/547))
- `[Datepicker / Mask]` Fixed an issue in angular that caused using backspace to not save back to the model. ([#51](https://github.com/infor-design/enterprise-ng/issues/51))
- `[Field Options]` Fixed mobile support so they now work on touch better on IOS and Android. ([#555](https://github.com/infor-design/enterprise-ng/issues/555))
- `[Tree]` Tree with + and - for the folders was inversed visually. This was fixed, update your svg.html ([#685](https://github.com/infor-design/enterprise-ng/issues/685))
- `[Modal]` Fixed an alignment issue with the closing X on the top corner. ([#662](https://github.com/infor-design/enterprise-ng/issues/662))
- `[Popupmenu]` Fixed a visual flickering when opening dynamic submenus. ([#588](https://github.com/infor-design/enterprise/issues/588))
- `[Tree]` Added full unit and functional tests. ([#264](https://github.com/infor-design/enterprise/issues/264))
- `[Lookup]` Added full unit and functional tests. ([#344](https://github.com/infor-design/enterprise/issues/344))
- `[Datagrid]` Added more unit and functional tests. ([#242](https://github.com/infor-design/enterprise/issues/242))
- `[General]` Updated the develop tools and sample app to Node 10. During this update we set package-lock.json to be ignored in .gitignore ([#540](https://github.com/infor-design/enterprise/issues/540))
- `[Modal]` Allow beforeOpen callback to run optionally whether you have content or not passed back. ([#409](https://github.com/infor-design/enterprise/issues/409))
- `[Datagrid]` The lookup editor now supports left, right, and center align on the column settings. ([#228](https://github.com/infor-design/enterprise/issues/228))
- `[Mask]` When adding prefixes and suffixes (like % and $) if all the rest of the text is cleared, these will also now be cleared. ([#433](https://github.com/infor-design/enterprise/issues/433))
- `[Popupmenu]` Fixed low contrast selection icons in high contrast theme. ([#410](https://github.com/infor-design/enterprise/issues/410))
- `[Header Popupmenu]` Fixed missing focus state. ([#514](https://github.com/infor-design/enterprise/issues/514))
- `[Datepicker]` When using legends on days, fixed a problem that the hover states are shown incorrectly when changing month. ([#514](https://github.com/infor-design/enterprise/issues/514))
- `[Listview]` When the search field is disabled, it was not shown with disabled styling, this is fixed. ([#422](https://github.com/infor-design/enterprise/issues/422))
- `[Donut]` When having 4 or 2 sliced the tooltip would not show up on some slices. This is fixed. ([#482](https://github.com/infor-design/enterprise/issues/482))
- `[Datagrid]` Added a searchExpandableRow option so that you can control if data in expandable rows is searched/expanded. ([#480](https://github.com/infor-design/enterprise/issues/480))
- `[Multiselect]` If more items then fit are selected the tooltip was not showing on initial load, it only showed after changing values. This is fixed. ([#633](https://github.com/infor-design/enterprise/issues/633))
- `[Tooltip]` An example was added showing how you can show tooltips on disabled buttons. ([#453](https://github.com/infor-design/enterprise/issues/453))
- `[Modal]` A title with brackets in it was not escaping the text correctly. ([#246](https://github.com/infor-design/enterprise/issues/246))
- `[Modal]` Pressing enter when on inputs such as file upload no longer closes the modal. ([#321](https://github.com/infor-design/enterprise/issues/321))
- `[Locale]` Sent out translations so things like the Editor New/Same window dialog will be translated in the future. ([#511](https://github.com/infor-design/enterprise/issues/511))
- `[Nested Datagrid]` Fixed focus issues, the wrong cell in the nest was getting focused. ([#371](https://github.com/infor-design/enterprise/issues/371))

(44 Issues Solved this release, Backlog Enterprise 173, Backlog Ng 44, 565 Functional Tests, 426 e2e Test)

## v4.9.0

- [Npm Package](https://www.npmjs.com/package/ids-enterprise)
- [IDS Enterprise Angular Change Log](https://github.com/infor-design/enterprise-ng/blob/master/docs/CHANGELOG.md)

### v4.9.0 Features

- `[Datagrid]` Changed the way alerts work on rows. It now no longer requires an extra column. The rowStatus column will now be ignored so can be removed. When an alert / error / info message is added to the row the whole row will highlight. ([Check out the example.](https://bit.ly/2LC33iJ) ([#258](https://github.com/infor-design/enterprise/issues/258))
- `[Modal]` Added an option `showCloseBtn` which when set to true will show a X button on the top left corner. ([#358](https://github.com/infor-design/enterprise/issues/358))
- `[Multiselect / Dropdown]` Added the ability to see the search term during ajax requests. ([#267](https://github.com/infor-design/enterprise/issues/267))
- `[Scatterplot]` Added a scatter plot chart similar to a bubble chart but with shapes. ([Check out the example.](https://bit.ly/2K9N59M) ([#341](https://github.com/infor-design/enterprise/issues/341))
- `[Toast]` Added an option `allowLink` which when set to true will allow you to specify a `<a>` in the message content to add a link to the message. ([#341](https://github.com/infor-design/enterprise/issues/341))

### v4.9.0 Fixes

- `[Accordion]` Fixed an issue that prevented a right click menu from working on the accordion. ([#238](https://github.com/infor-design/enterprise/issues/238))
- `[Charts]` Fixed up missing empty states and selection methods so they work on all charts. ([#265](https://github.com/infor-design/enterprise/issues/265))
- `[Datagrid]` Fixed the performance of pasting from excel. ([#240](https://github.com/infor-design/enterprise/issues/240))
- `[Datagrid]` The keyword search will now clear when reloading data. ([#307](https://github.com/infor-design/enterprise/issues/307))
- `[Docs]` Fixed several noted missing pages and broken links in the docs. ([#244](https://github.com/infor-design/enterprise/issues/244))
- `[Dropdown]` Fixed bug in badges configuration. ([#270](https://github.com/infor-design/enterprise/issues/270))
- `[Flex Layout]` Fixed field-flex to work better on IE. ([#252](https://github.com/infor-design/enterprise/issues/252))
- `[Editor]` Fixed bug that made it impossible to edit the visual tab. ([#478](https://github.com/infor-design/enterprise/issues/478))
- `[Editor]` Fixed a bug with dirty indicator that caused a messed up layout. ([#241](https://github.com/infor-design/enterprise/issues/241))
- `[Lookup]` Fixed it so that select will work correctly when filtering. ([#248](https://github.com/infor-design/enterprise/issues/248))
- `[Header]` Fixed missing `More` tooltip on the header. ([#345](https://github.com/infor-design/enterprise/issues/345))
- `[Validation]` Added fixes to prevent `error` and `valid` events from going off more than once. ([#237](https://github.com/infor-design/enterprise/issues/237))
- `[Validation]` Added fixes to make multiple messages work better. There is now a `getMessages()` function that will return all erros on a field as an array. The older `getMessage()` will still return a string. ([#237](https://github.com/infor-design/enterprise/issues/237))
- `[Validation]` Fixed un-needed event handlers when using fields on a tab. ([#332](https://github.com/infor-design/enterprise/issues/332))

### v4.9.0 Chore & Maintenance

- `[Blockgrid]` Added full test coverage ([#234](https://github.com/infor-design/enterprise/issues/234))
- `[CAP]` Fixed some examples that would not close ([#283](https://github.com/infor-design/enterprise/issues/283))
- `[Datepicker]` Added full test coverage ([#243](https://github.com/infor-design/enterprise/issues/243))
- `[Datagrid]` Fixed an example so that it shows how to clear a dropdown filter. ([#254](https://github.com/infor-design/enterprise/issues/254))
- `[Docs]` Added TEAMS.MD for collecting info on the teams using ids. If you are not in the list let us know or make a pull request. ([#350](https://github.com/infor-design/enterprise/issues/350))
- `[Listview]` Fixed some links in the sample app that caused some examples to fail. ([#273](https://github.com/infor-design/enterprise/issues/273))
- `[Tabs]` Added more test coverage ([#239](https://github.com/infor-design/enterprise/issues/239))
- `[Toast]` Added full test coverage ([#232](https://github.com/infor-design/enterprise/issues/232))
- `[Testing]` Added visual regression tests, and more importantly a system for doing them via CI. ([#255](https://github.com/infor-design/enterprise/issues/255))

(34 Issues Solved this release, Backlog Enterprise 158, Backlog Ng 41, 458 Functional Tests, 297 e2e Test)

## v4.8.0

- [Npm Package](https://www.npmjs.com/package/ids-enterprise)
- [IDS Enterprise Angular Change Log](https://github.com/infor-design/enterprise-ng/blob/master/docs/CHANGELOG.md)

### v4.8.0 Features

- `[Datagrid]` Added an example of Nested Datagrids with ([basic nested grid support.](https://bit.ly/2lGKM4a)) ([#SOHO-3474](https://jira.infor.com/browse/SOHO-3474))
- `[Datagrid]` Added support for async validation. ([#SOHO-7943](https://jira.infor.com/browse/SOHO-7943))
- `[Export]` Extracted excel export code so it can be run outside the datagrid. ([#SOHO-7246](https://jira.infor.com/browse/SOHO-7246))

### v4.8.0 Fixes

- `[Searchfield / Toolbar Searchfield]` Merged code between them so there is just one component. This reduced code and fixed many bugs. ([#161](https://github.com/infor-design/enterprise/pull/161))
- `[Datagrid]` Fixed issues using expand row after hiding/showing columns. ([#SOHO-8103](https://jira.infor.com/browse/SOHO-8103))
- `[Datagrid]` Fixed issue that caused nested grids in expandable rows to hide after hiding/showing columns on the parent grid. ([#SOHO-8102](https://jira.infor.com/browse/SOHO-8102))
- `[Datagrid]` Added an example showing Math rounding on numeric columns ([#SOHO-5168](https://jira.infor.com/browse/SOHO-5168))
- `[Datagrid]` Date editors now maintain date format correctly. ([#SOHO-5861](https://jira.infor.com/browse/SOHO-5861))
- `[Datagrid]` Fixed alignment off sort indicator on centered columns. ([#SOHO-7444](https://jira.infor.com/browse/SOHO-7444))
- `[Datagrid]` Behavior Change - Sorting clicking now no longer refocuses last cell. ([#SOHO-7682](https://jira.infor.com/browse/SOHO-7682))
- `[Datagrid]` Fixed formatter error that showed NaN on some number cells. ([#SOHO-7839](https://jira.infor.com/browse/SOHO-7682))
- `[Datagrid]` Fixed a bug rendering last column in some situations. ([#SOHO-7987](https://jira.infor.com/browse/SOHO-7987))
- `[Datagrid]` Fixed incorrect data in context menu event. ([#SOHO-7991](https://jira.infor.com/browse/SOHO-7991))
- `[Dropdown]` Added an onKeyDown option so keys can be overriden. ([#SOHO-4815](https://jira.infor.com/browse/SOHO-4815))
- `[Slider]` Fixed step slider to work better jumping across steps. ([#SOHO-6271](https://jira.infor.com/browse/SOHO-6271))
- `[Tooltip]` Will strip tooltip markup to prevent xss. ([#SOHO-6522](https://jira.infor.com/browse/SOHO-6522))
- `[Contextual Action Panel]` Fixed alignment issue on x icon. ([#SOHO-6612](https://jira.infor.com/browse/SOHO-6612))
- `[Listview]` Fixed scrollbar size when removing items. ([#SOHO-7402](https://jira.infor.com/browse/SOHO-7402))
- `[Navigation Popup]` Fixed a bug setting initial selected value. ([#SOHO-7411](https://jira.infor.com/browse/SOHO-7411))
- `[Grid]` Added a no-margin setting for nested grids with no indentation. ([#SOHO-7495](https://jira.infor.com/browse/SOHO-7495))
- `[Grid]` Fixed positioning of checkboxes in the grid. ([#SOHO-7979](https://jira.infor.com/browse/SOHO-7979))
- `[Tabs]` Fixed bug calling add in NG applications. ([#SOHO-7511](https://jira.infor.com/browse/SOHO-7511))
- `[Listview]` Selected event now contains the dataset row. ([#SOHO-7512](https://jira.infor.com/browse/SOHO-7512))
- `[Multiselect]` Fixed incorrect showing of delselect button in certain states. ([#SOHO-7535](https://jira.infor.com/browse/SOHO-7535))
- `[Search]` Fixed bug where highlight search terms where not shown in bold. ([#SOHO-7796](https://jira.infor.com/browse/SOHO-7796))
- `[Multiselect]` Improved performance on select all. ([#SOHO-7816](https://jira.infor.com/browse/SOHO-7816))
- `[Spinbox]` Fixed problem where you could arrow up in a readonly spinbox. ([#SOHO-8025](https://jira.infor.com/browse/SOHO-8025))
- `[Dropdown]` Fixed bug selecting two items with same value. ([#SOHO-8029](https://jira.infor.com/browse/SOHO-8029))
- `[Modal]` Fixed incorrect enabling of submit on validating modals. ([#SOHO-8042](https://jira.infor.com/browse/SOHO-8042))
- `[Modal]` Fixed incorrect closing of modal on enter key. ([#SOHO-8059](https://jira.infor.com/browse/SOHO-8059))
- `[Rating]` Allow decimal values for example 4.3. ([#SOHO-8063](https://jira.infor.com/browse/SOHO-8063))
- `[Datepicker]` Prevent datepicker from scrolling to the top of the browser. ([#SOHO-8107](https://jira.infor.com/browse/SOHO-8107))
- `[Tag]` Fixed layout on Right-To-Left. ([#SOHO-8120](https://jira.infor.com/browse/SOHO-8120))
- `[Listview]` Fixed missing render event. ([#SOHO-8129](https://jira.infor.com/browse/SOHO-8129))
- `[Angular Datagrid]` Fixed maskOptions input definition. ([#SOHO-8131](https://jira.infor.com/browse/SOHO-8131))
- `[Datepicker]` Fixed several bugs on the UmAlQura Calendar. ([#SOHO-8147](https://jira.infor.com/browse/SOHO-8147))
- `[Datagrid]` Fixed bug on expanding and collapsing multiple expandable rows. ([#SOHO-8154](https://jira.infor.com/browse/SOHO-8154))
- `[Pager]` Fixed focus state clicking page numbers. ([#SOHO-4528](https://jira.infor.com/browse/SOHO-4528))
- `[SearchField]` Fixed bug initializing search field with text. ([#SOHO-4820](https://jira.infor.com/browse/SOHO-4820))
- `[ColorPicker]` Fixed bug with incorrect cursor on readonly color picker. ([#SOHO-8030](https://jira.infor.com/browse/SOHO-8030))
- `[Pie]` Fixed ui glitch on mobile when pressing slices. ([#SOHO-8141](https://jira.infor.com/browse/SOHO-8141))

### v4.8.0 Chore & Maintenance

- `[Npm Package]` Added back sass files in correct folder structure. ([#SOHO-7583](https://jira.infor.com/browse/SOHO-7583))
- `[Menu Button]` Added button functional and e2e tests. ([#SOHO-7600](https://jira.infor.com/browse/SOHO-7600))
- `[Textarea]` Added Textarea functional and e2e tests. ([#SOHO-7929](https://jira.infor.com/browse/SOHO-7929))
- `[ListFilter]` Added ListFilter functional and e2e tests. ([#SOHO-7975](https://jira.infor.com/browse/SOHO-7975))
- `[Colorpicker]` Added Colorpicker functional and e2e tests. ([#SOHO-8078](https://jira.infor.com/browse/SOHO-8078))
- `[Site / Docs]` Fixed a few broken links ([#SOHO-7993](https://jira.infor.com/browse/SOHO-7993))

(62 Jira Issues Solved this release, Backlog Dev 186, Design 110, Unresolved 349, Test Count 380 Functional, 178 e2e )

## v4.7.0

- [Full Jira Release Notes](https://bit.ly/2HyT3zF)
- [Npm Package](https://www.npmjs.com/package/ids-enterprise)
- [IDS Enterprise Angular Change Log](https://github.com/infor-design/enterprise-ng/blob/master/docs/CHANGELOG.md)

### v4.7.0 Features

- `[Github]` The project was migrated to be open source on github with a new workflow and testing suite.
- `[Tag]` Added a Tag angular component. ([#SOHO-8005](https://jira.infor.com/browse/SOHO-8006))
- `[Validate]` Exposed validate and removeMessage methods. ([#SOHO-8003](https://jira.infor.com/browse/SOHO-8003))
- `[General]` Upgrade to Angular 6 ([#SOHO-7927](https://jira.infor.com/browse/SOHO-7927))
- `[General]` Introduced nightly versions in npm ([#SOHO-7804](https://jira.infor.com/browse/SOHO-7804))
- `[Multiselect]` A tooltip now shows if more content is selected than fits in the input. ([#SOHO-7799](https://jira.infor.com/browse/SOHO-7799))
- `[Datepicker]` Added an option to restrict moving to months that are not available to select from. ([#SOHO-7384](https://jira.infor.com/browse/SOHO-7384))
- `[Validation]` Added and icon alert([#SOHO-7225](https://jira.infor.com/browse/SOHO-7225)
- `[General]` Code is now available on ([public npm](https://www.npmjs.com/package/ids-enterprise)) ([#SOHO-7083](https://jira.infor.com/browse/SOHO-7083))

### v4.7.0 Fixes

- `[Lookup]` Fixed existing example that shows using an autocomplete on a lookup. ([#SOHO-8070](https://jira.infor.com/browse/SOHO-8070))
- `[Lookup]` Fixed existing example that shows creating a customized dialog on the lookup ([#SOHO-8069](https://jira.infor.com/browse/SOHO-8069))
- `[Lookup]` Fixed existing example that incorrectly showed a checkbox column. ([#SOHO-8068](https://jira.infor.com/browse/SOHO-8068))
- `[Line Chart]` Fixed an error when provoking the tooltip. ([#/SOHO-8051](https://jira.infor.com/browse/SOHO-8051))
- `[Module Tabs]` Fixed a bug toggling the menu on mobile. ([#/SOHO-8043](https://jira.infor.com/browse/SOHO-8043))
- `[Autocomplete]` Fixed a bug that made enter key not work to select. ([#SOHO-8036](https://jira.infor.com/browse/SOHO-8036))
- `[Tabs]` Removed an errant scrollbar that appeared sometimes on IE ([#SOHO-8034](https://jira.infor.com/browse/SOHO-8034))
- `[Datagrid]` The drill down click event now currently shows the right row information in the event data. ([#SOHO-8023](https://jira.infor.com/browse/SOHO-8023))
- `[Datagrid]` Fixed a broken nested data example. ([#SOHO-8019](https://jira.infor.com/browse/SOHO-8019))
- `[Datagrid]` Fixed a broken paging example. ([#SOHO-8013](https://jira.infor.com/browse/SOHO-8013))
- `[Datagrid]` Hyperlinks now can be clicked when in a datagrid expandable row. ([#SOHO-8009](https://jira.infor.com/browse/SOHO-8009))
- `[Popupmenu]` Removed extra padding on icon menus ([#SOHO-8006](https://jira.infor.com/browse/SOHO-8006))
- `[Spinbox]` Range limits now work correctly ([#SOHO-7999](https://jira.infor.com/browse/SOHO-7999))
- `[Dropdown]` Fixed not working filtering on nosearch option. ([#SOHO-7998](https://jira.infor.com/browse/SOHO-7998))
- `[Hierarchy]` Children layout and in general layouts where improved. ([#SOHO-7992](https://jira.infor.com/browse/SOHO-7992))
- `[Buttons]` Fixed layout issues on mobile. ([#SOHO-7982](https://jira.infor.com/browse/SOHO-7982))
- `[Datagrid]` Fixed format initialization issue ([#SOHO-7982](https://jira.infor.com/browse/SOHO-7982))
- `[Lookup]` Fixed a problem that caused the lookup to only work once. ([#SOHO-7971](https://jira.infor.com/browse/SOHO-7971))
- `[Treemap]` Fix a bug using `fixture.detectChanges()`. ([#SOHO-7969](https://jira.infor.com/browse/SOHO-7969))
- `[Textarea]` Fixed a bug that made it possible for the count to go to a negative value. ([#SOHO-7952](https://jira.infor.com/browse/SOHO-7952))
- `[Tabs]` Fixed a bug that made extra events fire. ([#SOHO-7948](https://jira.infor.com/browse/SOHO-7948))
- `[Toolbar]` Fixed a with showing icons and text in the overflowmenu. ([#SOHO-7942](https://jira.infor.com/browse/SOHO-7942))
- `[DatePicker]` Fixed an error when restricting dates. ([#SOHO-7922](https://jira.infor.com/browse/SOHO-7922))
- `[TimePicker]` Fixed sort order of times in arabic locales. ([#SOHO-7920](https://jira.infor.com/browse/SOHO-7920))
- `[Multiselect]` Fixed initialization of selected items. ([#SOHO-7916](https://jira.infor.com/browse/SOHO-7916))
- `[Line Chart]` Solved a problem clicking lines to select. ([#SOHO-7912](https://jira.infor.com/browse/SOHO-7912))
- `[Hierarchy]` Improved RTL version ([#SOHO-7888](https://jira.infor.com/browse/SOHO-7888))
- `[Datagrid]` Row click event now shows correct data when using Groups ([#SOHO-7861](https://jira.infor.com/browse/SOHO-7861))
- `[Modal]` Fixed cut of border on checkboxe focus states. ([#SOHO-7856](https://jira.infor.com/browse/SOHO-7856))
- `[Colorpicker]` Fixed cropped labels when longer ([#SOHO-7817](https://jira.infor.com/browse/SOHO-7817))
- `[Label]` Fixed cut off Thai characters ([#SOHO-7814](https://jira.infor.com/browse/SOHO-7814))
- `[Colorpicker]` Fixed styling issue on margins ([#SOHO-7776](https://jira.infor.com/browse/SOHO-7776))
- `[Hierarchy]` Fixed several layout issues and changed the paging example to show the back button on the left. ([#SOHO-7622](https://jira.infor.com/browse/SOHO-7622))
- `[Bar Chart]` Fixed RTL layout issues ([#SOHO-5196](https://jira.infor.com/browse/SOHO-5196))
- `[Lookup]` Made delimiter an option / changable ([#SOHO-4695](https://jira.infor.com/browse/SOHO-4695))

### v4.7.0 Chore & Maintenance

- `[Timepicker]` Added functional and e2e tests ([#SOHO-7809](https://jira.infor.com/browse/SOHO-7809))
- `[General]` Restructured the project to clean up and separate the demo app from code. ([#SOHO-7803](https://jira.infor.com/browse/SOHO-7803))

(56 Jira Issues Solved this release, Backlog Dev 218, Design 101, Unresolved 391, Test Count 232 Functional, 117 e2e )

## v4.6.0

- [Full Jira Release Notes](https://bit.ly/2jodbem)
- [Npm Package](http://npm.infor.com)
- [IDS Enterprise Angular Change Log](https://github.com/infor-design/enterprise-ng/blob/master/docs/CHANGELOG.md)

### v4.6.0 Key New Features

- `[Treemap]` New Component Added
- `[Website]` Launch of new docs site <https://design.infor.com/code/ids-enterprise/latest>
- `[Security]` Ids Now passes CSP (Content Security Policy) Compliance for info see <docs/SECURITY.md>.
- `[Toolbar]` New ["toolbar"](http://usalvlhlpool1.infor.com/4.6.0/components/toolbar-flex/list)
    - Based on css so it is much faster.
    - Expect a future breaking change from flex-toolbar to this toolbar when all features are implemented.
    - As of now collapsible search is not supported yet.

### v4.6.0 Behavior Changes

- `[App Menu]` Now automatically closes when items are clicked on mobile devices.

### v4.6.0 Improvements

- `[Angular]` Validation now allows dynamic functions.
- `[Editor]` Added a clear method.
- `[Locale]` Map iw locale to Hebrew.
- `[Locale]` Now defaults locals with no country. For example en maps to en-US es and es-ES.
- `[Color Picker]` Added option to clear the color.
- `[Angular]` Allow Formatters, Editors to work with Soho. without the migration script.
- `[Added a new labels example <http://usalvlhlpool1.infor.com/4.6.0/components/form/example-labels.html>
- `[Angular]` Added new Chart Wrappers (Line, Bar, Column ect ).
- `[Datagrid]` Added file up load editor.
- `[Editor]` Its possible to put a link on an image now.

### v4.6.0 Code Updates / Breaking Changes

- `[Templates]` The internal template engine changed for better XSS security as a result one feature is no longer supported. If you have a delimiter syntax to embed html like `{{& name}}`, change this to be `{{{name}}}`.
- `[jQuery]` Updated from 3.1.1 to 3.3.1.

### v4.6.0 Bug Fixes

- `[Angular]` Added fixes so that the `soho.migrate` script is no longer needed.
- `[Angular Datagrid]` Added filterWhenTyping option.
- `[Angular Popup]` Expose close, isOpen and keepOpen.
- `[Angular Linechart]` Added "xAxis" and "yAxis" options.
- `[Angular Treemap]` Added new wrapper.
- `[Angular Rating]` Added a rating wrapper.
- `[Angular Circle Page]` Added new wrapper.
- `[Checkbox]` Fixed issue when you click the top left of the page, would toggle the last checkbox.
- `[Composite Form]` Fixed broken swipe.
- `[Colorpicker]` Fixed cases where change did not fire.
- `[Colorpicker]` Added short field option.
- `[Completion Chart]` Added more colors.
- `[Datagrid]` Fixed some misaligned icons on short row height.
- `[Datagrid]` Fixed issue that blank dropdown filter items would not show.
- `[Datagrid]` Added click arguments for more information on editor clicks and callback data.
- `[Datagrid]` Fixed wrong data on events on second page with expandable row.
- `[Datagrid]` Fixed focus / filter bugs.
- `[Datagrid]` Fixed bug with filter dropdowns on IOS.
- `[Datagrid]` Fixed column alignment when scrolling and RTL.
- `[Datagrid]` Fixed NaN error when using the colspan example.
- `[Datagrid]` Made totals work correctly when filtering.
- `[Datagrid]` Fixed issue with focus when multiple grids on a page.
- `[Datagrid]` Removed extra rows from the grid export when using expandable rows.
- `[Datagrid]` Fixed performance of select all on paging client side.
- `[Datagrid]` Fixed text alignment on header when some columns are not filterable.
- `[Datagrid]` Fixed wrong cursor on non actionable rows.
- `[Hierarchy]` Fixed layout issues.
- `[Mask]` Fixed issue when not using decimals in the pattern option.
- `[Modal]` Allow editor and dropdown to properly block the submit button.
- `[Menu Button]` Fixed beforeOpen so it also runs on submenus.
- `[Message]` Fixed XSS vulnerability.
- `[Pager]` Added fixes for RTL.
- `[List Detail]` Improved amount of space the header takes
- `[Multiselect]` Fixed problems when using the tab key well manipulating the multiselect.
- `[Multiselect]` Fixed bug with select all not working correctly.
- `[Multiselect]` Fixed bug with required validation rule.
- `[Spinbox]` Fixed issue on short field versions.
- `[Textarea]` Fixed issue with counter when in angular and on a modal.
- `[Toast]` Fixed XSS vulnerability.
- `[Tree]` Fixed checkbox click issue.
- `[Lookup]` Fixed issue in the example when running on Edge.
- `[Validation]` Fixed broken form submit validation.
- `[Vertical Tabs]` Fix cut off header.

(98 Jira Issues Solved this release, Backlog Dev 388, Design 105, Unresolved 595, Test Coverage 6.66%)

## v4.5.0

### v4.5.0 Key New Features

- `[Font]` Experimental new font added from IDS as explained.
- `[Datagrid]` Added support for pasting from excel.
- `[Datagrid]` Added option to specify which column stretches.

### v4.5.0 Behavior Changes

- `[Search Field]` `ESC` incorrectly cleared the field and was inconsistent. The proper key is `ctrl + backspace` (PC )/ `alt + delete` (mac) to clear all field contents. `ESC` no longer does anything.

### v4.5.0 Improvements

- `[Datagrid]` Added support for a two line title on the header.
- `[Dropdown]` Added onKeyPress override for custom key strokes.
- `[Contextual Action Panel]` Added an option to add a right side close button.
- `[Datepicker]` Added support to select ranges.
- `[Maintenence]` Added more unit tests.
- `[Maintenence]` Removed jsHint in favor of Eslint.

### v4.5.0 Code Updates / Breaking Changes

- `[Swaplist]` changed custom events `beforeswap and swapupdate` data (SOHO-7407). From `Array: list-items-moved` to `Object: from: container-info, to: container-info and items: list-items-moved`. It now uses data in a more reliable way

### v4.5.0 Bug Fixes

- `[Angular]` Added new wrappers for Radar, Bullet, Line, Pie, Sparkline.
- `[Angular Dropdown]` Fixed missing data from select event.
- `[Colorpicker]` Added better translation support.
- `[Compound Field]` Fixed layout with some field types.
- `[Datepicker]` Fixed issues with validation in certain locales.
- `[Datepicker]` Not able to validate on MMMM.
- `[Datagrid]` Fixed bug that filter did not work when it started out hidden.
- `[Datagrid]` Fixed issue with context menu not opening repeatedly.
- `[Datagrid]` Fixed bug in indeterminate paging with smaller page sizes.
- `[Datagrid]` Fixed error when editing some numbers.
- `[Datagrid]` Added support for single line markup.
- `[Datagrid]` Fixed exportable option, which was not working for both csv and xls export.
- `[Datagrid]` Fixed column sizing logic to work better with alerts and alerts plus text.
- `[Datagrid]` Fixed bug when reordering rows with expandable rows.
- `[Datagrid]` Added events for opening and closing the filter row.
- `[Datagrid]` Fixed bugs on multiselect + tree grid.
- `[Datagrid]` Fixed problems with missing data on click events when paging.
- `[Datagrid]` Fixed problems editing with paging.
- `[Datagrid]` Fixed Column alignment calling updateDataset.
- `[Datagrid]` Now passes sourceArgs for the filter row.
- `[Dropdown]` Fixed cursor on disabled items.
- `[Editor]` Added paste support for links.
- `[Editor]` Fixed bug that prevented some shortcut keys from working.
- `[Editor]` Fixed link pointers in readonly mode.
- `[Expandable Area]` Fixed bug when not working on second page.
- `[General]` Some ES6 imports missing.
- `[Personalization]` Added support for cache bust.
- `[Locale]` Fixed some months missing in some cultures.
- `[Listview]` Removed redundant resize events.
- `[Line]` Fixed problems updating data.
- `[Mask]` Fixed bug on alpha masks that ignored the last character.
- `[Modal]` Allow enter key to be stopped for forms.
- `[Modal]` Allow filter row to work if a grid is on a modal.
- `[Fileupload]` Fixed bug when running in Contextual Action Panel.
- `[Searchfield]` Fixed wrong width.
- `[Step Process]` Improved layout and responsive.
- `[Step Process]` Improved wrapping of step items.
- `[Targeted Achievement]` Fixed icon alignment.
- `[Timepicker]` Fixed error calling removePunctuation.
- `[Text Area]` Adding missing classes for use in responsive-forms.
- `[Toast]` Fixed missing animation.
- `[Tree]` Fixed a bug where if the callback is not async the node wont open.
- `[Track Dirty]` Fixed error when used on a file upload.
- `[Track Dirty]` Did not work to reset dirty on editor and Multiselect.
- `[Validation]` Fixed more extra events firing.

(67 Jira Issues Solved this release, Backlog Dev 378, Design 105, Unresolved 585, Test Coverage 6% )<|MERGE_RESOLUTION|>--- conflicted
+++ resolved
@@ -24,11 +24,8 @@
 - `[Datepicker]` Fixed disabled dates example to validate again on disabled dates. ([#1445](https://github.com/infor-design/enterprise/issues/1445))
 - `[Dategrid]` Fixed a Date Editor bug when passing a series of zeroes to a datagrid cell with an editable date. ([#1020](https://github.com/infor-design/enterprise/issues/1020))
 - `[Icons]` Established missing icon sourcing and sizing consistency from ids-identity icon/svg assets. ([PR#1628](https://github.com/infor-design/enterprise/pull/1628))
-<<<<<<< HEAD
 - `[Listview]` Addressed performance issues with paging on all platforms, especially Windows and IE/Edge browsers. As part of this, reworked all components that integrate with the Pager component to render their contents based on a dataset, as opposed to DOM elements. ([#922](https://github.com/infor-design/enterprise/issues/922))
-=======
 - `[Stepprocess]` Fixed a bug where the step folder was still selected when it was collapsed or expanded. ([#1633](https://github.com/infor-design/enterprise/issues/1633))
->>>>>>> d5523390
 
 ### v4.16.0 Chore & Maintenance
 
