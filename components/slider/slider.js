/* eslint-disable no-underscore-dangle */
import * as debug from '../utils/debug';
import { theme } from '../personalize/personalize';
import { utils } from '../utils/utils';
import { Locale } from '../locale/locale';

// jQuery Components
import '../drag/drag.jquery';
import '../tooltip/tooltip.jquery';

// Component Name
const COMPONENT_NAME = 'slider';

/**
 * Slider Component Defaults
 * @namespace
 * @property {array} value
 * @property {number} min
 * @property {number} max
 * @property {boolean} range
 * @property {undefined|Number} step
 * @property {array} ticks
 * @property {undefined|Array} tooltipContent
 * @property {boolean} persistTooltip
 */
const SLIDER_DEFAULTS = {
  value: [50],
  min: 0,
  max: 100,
  range: false,
  step: undefined,
  ticks: [],
  tooltipContent: undefined,
  persistTooltip: false
};

/**
 * Touch Enabled/Responsive and Accessible Slider Control
 * @class Slider
 * @constructor
 * @param {jQuery[]|HTMLElement} element the base element
 * @param {object} [settings] incoming settings
 */
function Slider(element, settings) {
  this.element = $(element);
  this.settings = utils.mergeSettings(this.element[0], settings, SLIDER_DEFAULTS);

  debug.logTimeStart(COMPONENT_NAME);
  this.init();
  debug.logTimeEnd(COMPONENT_NAME);
}

// Check if is an integer
function isInt(n) {
  return n % 1 === 0;
}

// Round a non-integer to an integer closest to the nearest increment/decrement.
// If no increment is provided or the increment is 0, only round to the nearest whole number.
function roundToIncrement(number, increment) {
  if (!increment || isNaN(increment) || increment === 0) {
    increment = 1;
  }
  return Math.round(number / increment) * increment;
}

// Get the distance between two points.
// PointA & PointB are both arrays containing X and Y coordinates of two points.
// Distance Formula:  http://www.purplemath.com/modules/distform.htm
function getDistance(pointA, pointB) {
  const aX = pointA[0];
  const aY = pointA[1];
  const bX = pointB[0];
  const bY = pointB[1];

  return Math.sqrt(Math.pow(bX - aX, 2) + Math.pow(bY - aY, 2));
}

// Actual Plugin Code
Slider.prototype = {

  /**
   * @private
   * @returns {this} component instance
   */
  init() {
    return this
      .buildSettings()
      .addMarkup()
      .bindEvents();
  },

  /**
   * Handles Data Attribute settings, some markup settings
   * @private
   * @returns {this} component instance
   */
  buildSettings() {
    const self = this;

    // Add "is-disabled" css class to closest ".field" if element is disabled
    if (this.element.is(':disabled')) {
      this.element.closest('.field').addClass('is-disabled');
    }

    if (!this.settings) {
      this.settings = {};
    }
    this.settings.value = this.element.attr('value') !== undefined ? this.element.attr('value') : this.settings.value;
    this.settings.min = this.element.attr('min') !== undefined ? parseInt(this.element.attr('min'), 10) : this.settings.min;
    this.settings.max = this.element.attr('max') !== undefined ? parseInt(this.element.attr('max'), 10) : this.settings.max;
    this.settings.range = this.element.attr('data-range') !== undefined ? (this.element.attr('data-range') === 'true') : this.settings.range;
    this.settings.step = !isNaN(this.element.attr('step')) ? Number(this.element.attr('step')) : this.settings.step;

    if (this.settings.value === '') {
      this.settings.value = this.settings.min;
    }

    // build tick list
    let parsedTicks;
    if (this.element.attr('data-ticks') !== undefined) {
      try {
        parsedTicks = JSON.parse(self.element.attr('data-ticks'));
      } catch (e) {
        parsedTicks = [];
      }

      if ($.isArray(parsedTicks)) {
        this.settings.ticks = parsedTicks;
      }
    }

    // build tooltip content
    const isTooltipPersist = (this.element.attr('data-tooltip-persist') === 'true' || this.element.attr('data-tooltip-persist') === true);
    this.settings.persistTooltip = this.element.attr('data-tooltip-persist') !== undefined ? isTooltipPersist : this.settings.persistTooltip;
    this.settings.tooltip = this.settings.tooltipContent;
    if (this.element.attr('data-tooltip-content') !== undefined) {
      try {
        self.settings.tooltip = JSON.parse(self.element.attr('data-tooltip-content'));
      } catch (e) {
        self.settings.tooltip = ['', ''];
      }
    }
    if (typeof this.settings.tooltip === 'string') {
      if (this.settings.tooltip.indexOf(',') === -1) {
        this.settings.tooltip = [this.settings.tooltip, ''];
      } else {
        const strings = this.settings.tooltip.split(',');
        this.settings.tooltip = [strings[0]];
        this.settings.tooltip.push(strings[1] ? strings[1] : '');
      }
    }
    if (this.settings.tooltip && this.settings.tooltip.length === 1) {
      this.settings.tooltip.push('');
    }

    // Build ticks.  All sliders have a tick for minimum and maximum by default.
    // Some will be provided as extra.
    this.ticks = [];
    const minTick = {
      value: this.settings.min,
      description: self.getModifiedTextValue(this.settings.min)
    };
    const maxTick = {
      value: this.settings.max,
      description: self.getModifiedTextValue(this.settings.max)
    };

    if (!this.settings.ticks) {
      this.ticks.push(minTick, maxTick);
    } else {
      // Check the type of the data-ticks.  If it's not a complete array
      // and doesn't have at least one option, ignore it.
      let ticks = self.settings.ticks || [];

      if ($.isArray(ticks) && ticks.length > 0) {
        // Filter through the incoming ticks to figure out if any have been defined
        // That match the values of min and max.
        const equalsMin = ticks.filter(obj => obj.value === self.settings.min);
        const equalsMax = ticks.filter(obj => obj.value === self.settings.max);

        // Overwrite description and color for min/max if they've been found.
        if (equalsMin.length > 0) {
          minTick.description = equalsMin[0].description;
          minTick.color = equalsMin[0].color;
          ticks = $.grep(ticks, val => val !== equalsMin[0]);
        }
        if (equalsMax.length > 0) {
          maxTick.description = equalsMax[0].description;
          maxTick.color = equalsMax[0].color;
          ticks = $.grep(ticks, val => val !== equalsMax[0]);
        }
      }

      // Push the values of all ticks out to the ticks array
      self.ticks.push(minTick);
      for (let i = 0; i < ticks.length; i++) {
        const tick = {};
        if (ticks[i].value !== undefined) {
          tick.value = ticks[i].value;
          tick.description = ticks[i].description !== undefined ? ticks[i].description : '';
          tick.color = ticks[i].color;
          self.ticks.push(tick);
        }
      }
      self.ticks.push(maxTick);
    }

    // configure the slider to deal with an array of values, and normalize the
    // values to make sure they are numbers.
    if ($.isArray(this.settings.value)) {
      this.settings.value[0] = isNaN(this.settings.value[0]) ?
        (this.settings.min + this.settings.max) / 2 :
        parseInt(this.settings.value[0], 10);
    } else if (typeof this.settings.value === 'number') {
      this.settings.value = [this.settings.value];
    } else if (this.settings.value.indexOf(',') === -1) {
      // String
      this.settings.value = [isNaN(this.settings.value) ?
        (this.settings.min + this.settings.max) / 2 :
        parseInt(this.settings.value, 10)];
    } else {
      const vals = this.settings.value.split(',');
      vals[0] = isNaN(vals[0]) ? this.settings.min : parseInt(vals[0], 10);
      vals[1] = isNaN(vals[1]) ? this.settings.max : parseInt(vals[1], 10);
      this.settings.value = vals;
    }

    // Add a second value to the array if we're dealing with a range.
    if (this.settings.range && !this.settings.value[1]) {
      this.settings.value.push(this.settings.max);
    }

    return this;
  },

  /**
   * Adds pseudo-markup that helps build the component
   * @private
   * @returns {this} component instance
   */
  addMarkup() {
    const self = this;
    let isVertical = false;

    if (self.element[0].tagName !== 'INPUT') {
      throw new Error(`Element with ID "${self.element.id}" cannot invoke a slider;  it's not an Input element.`);
    }

    // store values and attributes on the original element
    self.originalElement = {
      type: self.element.attr('type')
    };

    // Hide the input element
    self.element.attr('type', 'hidden');

    // Build the slider controls
    self.wrapper = $('<div class="slider-wrapper"></div>').attr('id', `${self.element.attr('id')}-slider`).insertAfter(self.element);
    self.hitarea = $('<div class="slider-hit-area"></div>').appendTo(self.wrapper);
    self.range = $('<div class="slider-range"></div>').appendTo(self.wrapper);

    // Set to a vertical slider if the class exists on the input
    if (this.element.hasClass('vertical')) {
      this.wrapper.addClass('vertical');
      isVertical = true;
    }

    // Set RTL
    this.isRtlHorizontal = (Locale.isRTL() && !isVertical);
    this.isRtlVertical = (Locale.isRTL() && isVertical);

    // Retain any width or height size properties from the original range
    // element onto the Pseudo-markup
    let style = this.element.attr('style');
    if (style) {
      if (style.match(/min-height/)) {
        this.wrapper[0].style.minHeight = this.element[0].style.minHeight;
        style = style.replace('min-height', '');
      }
      if (style.match(/height/)) {
        this.wrapper[0].style.height = this.element[0].style.height;
      }
      if (style.match(/min-width/)) {
        this.wrapper[0].style.minWidth = this.element[0].style.minWidth;
        style = style.replace('min-width', '');
      }
      if (style.match(/width/)) {
        this.wrapper[0].style.width = this.element[0].style.width;
      }
    }

    // Handles
    self.handles = [];
    const labelText = self.element.prev('label').text();
    const handleLower = $(`<div class="slider-handle${self.settings.range ? ' lower' : ''}" tabindex="0"></div>`)
      .attr('aria-label', `${self.settings.range ? Locale.translate('SliderMinimumHandle') : Locale.translate('SliderHandle')} ${labelText}`);
    self.handles.push(handleLower);
    if (self.settings.range) {
      const handleHigher = $('<div class="slider-handle higher" tabindex="0"></div>')
        .attr('aria-label', `${Locale.translate('SliderMaximumHandle')} ${labelText}`);
      self.handles.push(handleHigher);
    }
    $.each(self.handles, (i, handle) => {
      // Add WAI-ARIA to the handles
      handle.attr({
        role: 'slider',
        'aria-orientation': (isVertical ? 'vertical' : 'horizontal'),
        'aria-valuemin': self.settings.min,
        'aria-valuemax': self.settings.max
      }).hideFocus();
      handle.appendTo(self.wrapper);
    });

    function positionTick(tick) {
      const convertValueToPercentage = self.isRtlHorizontal ?
        (100 - self.convertValueToPercentage(tick.value)) :
        self.convertValueToPercentage(tick.value);
      const pos = `calc(${convertValueToPercentage}% - 4px)`;

      tick.element = $(`<div class="tick" data-value="${tick.value}"></div>`);
      tick.label = $(`<span class="label">${tick.description}</span>`);
      tick.element[0].style[isVertical ? 'bottom' : 'left'] = pos;
      tick.element.append(tick.label);
      self.wrapper.append(tick.element);

      if (isVertical) {
        return;
      }
      tick.label[0].style.left = `${-(tick.label.outerWidth() / 2 - tick.element.width() / 2)}px`;
    }

    // Ticks
    self.ticks.forEach((tick) => {
      positionTick(tick);
    });

    self.value(self.settings.value);
    self.updateRange();

    // Tooltip on handle needs to update later
    $.each(self.handles, (i, handle) => {
      if (self.settings.tooltip) {
        handle.tooltip({
          content() {
            return `${self.getModifiedTextValue(Math.floor(self.value()[i]))}`;
          },
          placement: (isVertical ? 'right' : 'bottom'),
          trigger: 'focus',
          keepOpen: self.settings.persistTooltip
        });
        handle.removeAttr('aria-describedby');
      }
    });

<<<<<<< HEAD
    if (this.element.prop('disabled') === true) {
      this.disable();
    }
=======
        if (this.element.prop('readonly') === true) {
          this.readonly();
        } else if (this.element.prop('disabled') === true) {
          this.disable();
        }

        return self;
      },
>>>>>>> f8667e13

    return self;
  },

  /**
   * User is interacting with the Slider Range (not the handle or ticks)
   * @param {jQuery.Event} e jQuery `click` event
   * @returns {void}
   */
  handleRangeClick(e) {
    e.preventDefault();
    if (this.isDisabled()) {
      return;
    }

    const self = this;
    const isVertical = this.wrapper.hasClass('vertical');
    const pageX = e.originalEvent.type !== 'click' ? e.originalEvent.changedTouches[0].pageX : e.pageX;
    const pageY = e.originalEvent.type !== 'click' ? e.originalEvent.changedTouches[0].pageY : e.pageY;
    const mouseX = pageX - self.wrapper.offset().left - $(document).scrollLeft();
    const mouseY = pageY - self.wrapper.offset().top - $(document).scrollTop();
    const clickCoords = [mouseX, mouseY];
    const fhX = (self.handles[0].offset().left + (self.handles[0].width() / 2)) -
      self.wrapper.offset().left - $(document).scrollLeft();
    const fhY = (self.handles[0].offset().top + (self.handles[0].height() / 2)) -
      self.wrapper.offset().top - $(document).scrollTop();
    const firstHandleCoords = [fhX, fhY];
    let shX;
    let shY;
    let secondHandleCoords;
    const oldVals = self.value();
    const dLower = getDistance(clickCoords, firstHandleCoords);
    let dHigher;
    let targetOldVal = oldVals[0];
    let targetHandle = self.handles[0];

    targetHandle.addClass('hide-focus');

    function conversion() {
      if (isVertical) {
        const wh = self.wrapper.height();
        return ((wh - mouseY) / wh) * 100;
      }
      return (mouseX / self.wrapper.width()) * 100;
    }

    // Convert the coordinates of the mouse click to a value
    const val = conversion();
    const rangeVal = self.convertPercentageToValue(val);

    // If the slider is a range, we may use the second handle instead of the first
    if (self.handles[1]) {
      shX = (self.handles[1].offset().left + (self.handles[1].width() / 2)) -
        self.wrapper.offset().left - $(document).scrollLeft();
      shY = (self.handles[1].offset().top + (self.handles[1].height() / 2)) -
        self.wrapper.offset().top - $(document).scrollTop();
      secondHandleCoords = [shX, shY];
      dHigher = getDistance(clickCoords, secondHandleCoords);

      if (dLower > dHigher) {
        self.value([undefined, rangeVal]);
        targetHandle = self.handles[1];
        targetOldVal = oldVals[1];
      } else {
        self.value([rangeVal]);
      }
    } else {
      self.value([rangeVal]);
    }

    self.checkHandleDifference(targetHandle, targetOldVal, rangeVal);

    if (rangeVal < targetOldVal) {
      self.decreaseValue(e, targetHandle, rangeVal, 0);
    } else {
      self.increaseValue(e, targetHandle, rangeVal, 0);
    }

    // Tooltip repositioner will focus the handle after positioning occurs, but if
    // we are clicking a tick on a slider with no tooltip, we need to focus it manually.
    if (!self.settings.tooltip) {
      targetHandle.focus();
    }
  },

  /**
   * Activates one of the slider handles
   * @param {jQuery[]} handle element representing a slider handle
   */
  activateHandle(handle) {
    handle.addClass('is-active');
  },

  /**
   * Deactivates one of the slider handles
   * @param {jQuery[]} handle element representing a slider handle
   */
  deactivateHandle(handle) {
    handle.removeClass('is-active');
  },

  /**
   * Enables the ability to drag one of the slider handles.
   * @param {jQuery[]} handle element representing a slider handle
   */
  enableHandleDrag(handle) {
    if (this.isDisabled()) {
      return;
    }

    const self = this;
    const draggableOptions = {
      containment: 'parent',
      axis: (this.isVertical() ? 'y' : 'x'),
      clone: false
    };

    function updateHandleFromDraggable(e, thisHandle, args) {
      if (self.isDisabled()) {
        return;
      }

      function conversion() {
        if (self.isVertical()) {
          const wh = self.wrapper.height();
          // Vertical Slider accounts for limits set on the height by SoHo Xi Drag.js
          const adjustedHeight = wh - thisHandle.outerHeight();

          return ((adjustedHeight - args.top) / adjustedHeight) * 100;
        }
        return args.left / (self.wrapper.width() - thisHandle.outerWidth()) * 100;
      }

      const val = conversion();
      let rangeVal = self.convertPercentageToValue(val);

      // Ranged values need to check to make sure that the higher-value handle
      // doesn't drawindowg past the lower-value handle, and vice-versa.
      if (self.settings.range) {
        const originalVal = self.value();
        if (thisHandle.hasClass('higher') && rangeVal <= originalVal[0]) {
          rangeVal = originalVal[0];
        }
        if (thisHandle.hasClass('lower') && rangeVal >= originalVal[1]) {
          rangeVal = originalVal[1];
        }
      }

      // Round the value to the nearest step, if the step is defined
      if (self.settings.step) {
        rangeVal = Math.round(rangeVal / self.settings.step) * self.settings.step;
      }

      if (!e.defaultPrevented) {
        self.value(thisHandle.hasClass('higher') ? [undefined, rangeVal] : [rangeVal]);
        self.updateRange();
        self.updateTooltip(thisHandle);
        self.element.trigger('sliding', thisHandle, rangeVal);
      }
    }

    // Add/Remove Classes for canceling animation of handles on the draggable's events.
    handle.drag(draggableOptions)
      .on('drag.slider', (e, args) => {
        updateHandleFromDraggable(e, $(e.currentTarget), args);
      })
      .on('dragstart', function () {
        $(this).addClass('is-dragging');
        self.range.addClass('is-dragging');
        self.element.trigger('slidestart', handle);
      })
      .on('dragend', function () {
        $(this).removeClass('is-dragging');
        self.range.removeClass('is-dragging');
        self.element.trigger('slidestop', handle);
      });
  },

  /**
   * Disables the dragging of a handle.
   * @param {jQuery[]} handle element representing a slider handle
   */
  disableHandleDrag(handle) {
    handle.off('drag.slider dragstart dragend');

    this.range.removeClass('is-dragging');
    handle.removeClass('is-dragging');

    const dragAPI = handle.data('drag');
    if (dragAPI) {
      dragAPI.destroy();
    }
  },

  /**
   * @private
   * @param {number} value pixel value
   * @returns {number} representing a percentage
   */
  convertValueToPercentage(value) {
    return (((value - this.settings.min) / (this.settings.max - this.settings.min)) * 100);
  },

  /**
   * @private
   * @param {number} percentage percentage value
   * @returns {number} representing a pixel value
   */
  convertPercentageToValue(percentage) {
    const val = (percentage / 100) * (this.settings.max - this.settings.min) + this.settings.min;
    return this.isRtlHorizontal ? (this.settings.max - val + this.settings.min) : val;
  },

  /**
   * Gets a 10% increment/decrement as a value within the range of minimum and maximum values.
   * @returns {number} nearest 10% increment
   */
  getIncrement() {
    let increment = 0.1 * (this.settings.max - this.settings.min);
    if (this.settings.step !== undefined && increment <= this.settings.step) {
      increment = this.settings.step;
    }
    return increment;
  },

  /**
   * Handles Slider Component's keystrokes
   * @param {jQuery.Event} e jQuery `keydown` event
   * @param {this} self reference to this component instance
   */
  handleKeys(e, self) {
    if (self.isDisabled()) {
      return;
    }

    const key = e.which;
    const handle = $(e.currentTarget);

    handle.removeClass('hide-focus');

    // If the keycode got this far, it's an arrow key, Page Up, Page Down, HOME, or END.
    switch (key) {
      case 33: // Page Up increases the value by 10%
        self.increaseValue(e, handle, undefined, this.getIncrement());
        break;
      case 34: // Page Down decreases the value by 10%
        self.decreaseValue(e, handle, undefined, this.getIncrement());
        break;
      case 35: // End key sets the handle to its maximum possible value
        self.increaseValue(e, handle, this.settings.max);
        break;
      case 36:
        // Home key sets the handle to its lowest
        // (either minimum value or as low as the "lower" handle)
        self.decreaseValue(e, handle, this.settings.min);
        break;
      case 38: case 39: // Right and Up increase the spinbox value
        if (self.isRtlHorizontal && key === 39) {
          self.decreaseValue(e, handle);
        } else {
          self.increaseValue(e, handle);
        }
        break;
      case 37: case 40: // Left and Down decrease the spinbox value
        if (self.isRtlHorizontal && key === 37) {
          self.increaseValue(e, handle);
        } else {
          self.decreaseValue(e, handle);
        }
        break;
      default:
        break;
    }
  },

  /**
   * Increases the value of one of the slider handles, accounting for step value, percentage, etc.
   * Also visually updates the handle on the visual part of the slider.
   * @param {jQuery.Event} e jQuery `click` or `keydown` event.
   * @param {jQuery[]} handle represents a slider handle element.
   * @param {number} [value] - target value - will be automatically determined if not passed.
   * @param {number} [increment] - an integer that will be used as the amount to increment.
   */
  increaseValue(e, handle, value, increment) {
    e.preventDefault();
    clearTimeout(handle.data('animationTimeout'));

    const val = this.value().slice(0);
    let incrementBy = increment !== undefined ? increment : this.settings.step !== undefined ? this.settings.step : 1; //eslint-disable-line
    let testVal;
    let updatedVal;
    let finalVal;

    if (handle.hasClass('higher')) {
      testVal = value !== undefined ? value : val[1];
      incrementBy = isInt(testVal) ? incrementBy : isNaN(testVal % incrementBy) ? 0 : testVal % incrementBy; //eslint-disable-line
      updatedVal = testVal + incrementBy <
        this.settings.max ? testVal + incrementBy : this.settings.max;
      finalVal = updatedVal % incrementBy ? updatedVal : roundToIncrement(updatedVal, incrementBy);
      this.value([undefined, finalVal]);
    } else {
      testVal = value !== undefined ? value : val[0];
      const maxValue = val[1] === undefined ? this.settings.max : val[1];
      incrementBy = isInt(testVal) ? incrementBy : isNaN(testVal % incrementBy) ? 0 : incrementBy - (testVal % incrementBy); //eslint-disable-line
      updatedVal = testVal + incrementBy < maxValue ? testVal + incrementBy : maxValue;
      finalVal = updatedVal % incrementBy ? updatedVal : roundToIncrement(updatedVal, incrementBy);
      this.value([finalVal]);
    }
    this.checkHandleDifference(handle, testVal, finalVal);
    this.updateRange();
    this.updateTooltip(handle);
  },

  /**
   * Decreases the value of one of the slider handles, accounting for step value, percentage, etc.
   * Also visually updates the handle on the visual part of the slider.
   * @param {jQuery.Event} e jQuery `click` or `keydown` event.
   * @param {jQuery[]} handle element representing a slider handle.
   * @param {number} [value] - target value - will be automatically determined if not passed.
   * @param {number} [decrement] - an integer that will be used as the amount to decrement.
   */
  decreaseValue(e, handle, value, decrement) {
    e.preventDefault();
    clearTimeout(handle.data('animationTimeout'));

    const val = this.value();
    let decrementBy = decrement !== undefined ? decrement : this.settings.step !== undefined ? this.settings.step : 1; //eslint-disable-line
    let testVal;
    let updatedVal;
    let finalVal;

    if (handle.hasClass('higher')) {
      testVal = value !== undefined ? value : val[1];
      const minValue = val[0] === undefined ? this.settings.min : val[0];
      decrementBy = isInt(testVal) ? decrementBy : isNaN(testVal % decrementBy) ? 0 : decrementBy - (testVal % decrementBy); //eslint-disable-line
      updatedVal = testVal - decrementBy > minValue ? testVal - decrementBy : minValue;
      finalVal = updatedVal % decrementBy ? updatedVal : roundToIncrement(updatedVal, decrementBy);
      this.value([undefined, finalVal]);
    } else {
      testVal = value !== undefined ? value : val[0];
      decrementBy = isInt(testVal) ? decrementBy : isNaN(testVal % decrementBy) ? 0 : testVal % decrementBy; //eslint-disable-line
      updatedVal = testVal - decrementBy >
        this.settings.min ? testVal - decrementBy : this.settings.min;
      finalVal = updatedVal % decrementBy ? updatedVal : roundToIncrement(updatedVal, decrementBy);
      this.value([finalVal]);
    }
    this.checkHandleDifference(handle, testVal, finalVal);
    this.updateRange();
    this.updateTooltip(handle);
  },

  /**
   * Changes the position of the bar and handles based on their values.
   */
  updateRange() {
    const self = this;
    const newVal = this.value();
    const percentages = [];
    const color = this.getColorClosestToValue();
    const isVertical = self.wrapper.hasClass('vertical');

    for (let i = 0; i < this.ticks.length; i++) {
      const condition = !this.settings.range ? this.ticks[i].value <= newVal[0] :
        newVal[0] < this.ticks[i].value && this.ticks[i].value <= newVal[1];

      if (condition) {
        this.ticks[i].element.addClass('complete');
        if (color) {
          this.ticks[i].element[0].style.backgroundColor = color;
          this.ticks[i].element.addClass('inherit');
        }
      } else {
        this.ticks[i].element.removeClass('complete');
        if (color) {
          this.ticks[i].element[0].style.backgroundColor = '';
          this.ticks[i].element.removeClass('inherit');
        }
      }
    }

    if (color) {
      this.range[0].style.backgroundColor = color;
      $.each(this.handles, (i, handle) => {
        handle[0].style.backgroundColor = color;
        handle[0].style.borderColor = color;
      });
    }

    // Remove any text colors that already existed.
    $.each(self.ticks, (i) => {
      self.ticks[i].label[0].style.color = '';
    });

    // Convert the stored values from ranged to percentage
    percentages[0] = this.convertValueToPercentage(newVal[0]);
    if (newVal[1] !== undefined) {
      percentages[1] = this.convertValueToPercentage(newVal[1]);
    }

    function getPosAttrs() {
      if (isVertical) {
        return ['bottom', 'top'];
      }
      if (self.isRtlHorizontal) {
        return ['right', 'left'];
      }
      return ['left', 'right'];
    }

    const posAttrs = getPosAttrs();
    const cssProps = {};

    // If no arguments are provided, update both handles with the latest stored values.
    if (!this.handles[1]) {
      cssProps[posAttrs[0]] = '0%';
      cssProps[posAttrs[1]] = `${100 - percentages[0]}%`;
    } else {
      cssProps[posAttrs[0]] = `${percentages[0]}%`;
      cssProps[posAttrs[1]] = `${100 - percentages[1]}%`;
    }
    this.range.css(cssProps);

    function positionHandle(handle, percentage) {
      const basePosition = isVertical ? posAttrs[1] : posAttrs[0];
      const realPercentage = isVertical ? 100 - percentage : percentage;

      handle.css(basePosition, `calc(${realPercentage}% - ${handle.outerWidth() / 2}px)`);
    }

    if (this.handles[0].hasClass('is-animated')) {
      this.handles[0].data('animationTimeout', setTimeout(() => {
        self.handles[0].removeClass('is-animated').trigger('slide-animation-end');
        self.range.removeClass('is-animated');
      }, 201));
    }
    positionHandle(this.handles[0], percentages[0]);

    if (this.handles[1]) {
      if (this.handles[1].hasClass('is-animated')) {
        this.handles[1].data('animationTimeout', setTimeout(() => {
          self.handles[1].removeClass('is-animated').trigger('slide-animation-end');
          self.range.removeClass('is-animated');
        }, 201));
      }
      positionHandle(this.handles[1], percentages[1]);

      // update the 'aria-valuemin' attribute on the Max handle, and the 'aria-valuemax'
      // attribute on the Min handle for better screen reading compatability
      this.handles[0].attr('aria-valuemax', newVal[1]);
      this.handles[1].attr('aria-valuemin', newVal[0]);
    }
  },

  /**
   * Allows a handle to animate to a new position if the difference in value is greater
   *  than 3% of the size of the range.
   * @param {jQuery[]} handle element representing a slider handle
   * @param {number} originalVal the value before it was modified
   * @param {number} updatedVal the target value
   */
  checkHandleDifference(handle, originalVal, updatedVal) {
    // IE9 doesn't support animation so return immediately.
    if ($('html').hasClass('ie9')) {
      return;
    }
    const origPercent = this.convertValueToPercentage(originalVal);
    const updatedPercent = this.convertValueToPercentage(updatedVal);

    if (Math.abs(origPercent - updatedPercent) > 3) {
      handle.addClass('is-animated');
      this.range.addClass('is-animated');
    }
  },

  /**
   * If tooltips are active, updates the current placement and content of the Tooltip.
   * If no handle argument is passed, this method simply hides both handles' tooltips.
   * @param {jQuery[]} [handle] element representing a slider handle.
   */
  updateTooltip(handle) {
    if (!this.settings.tooltip) {
      return;
    }

    if (!handle) {
      const tooltipLow = this.handles[0].data('tooltip');
      let tooltipHigh;

      if (this.handles[1]) {
        tooltipHigh = this.handles[1].data('tooltip');
      }

      tooltipLow.hide();
      if (tooltipHigh) {
        tooltipHigh.hide();
      }

      return;
    }

    const tooltip = handle.data('tooltip');

    function update() {
      tooltip.position();
      handle.focus();
    }

    // NOTE: This is a bit hacky because it depends on the setTimeout() method for
    // animation that is triggered inside the self.updateRange() method to have not
    // fired yet.  If you put a breakpoint anywhere in there you may see strange
    // results with animation.
    if (handle.hasClass('is-animated')) {
      tooltip.hide();
      handle.one('slide-animation-end', () => {
        update();
      });
    } else {
      update();
    }
  },

  /**
   * Gets a string-based hex value for the closest tick's defined color.
   * @returns {string} hex value representing a color
   */
  getColorClosestToValue() {
    const currentTheme = theme;
    const preColors = {
      light: {
        default: '#000000',
        'very-poor': '#a13030',
        poor: '#d66221',
        adequate: '#f2bc41',
        good: '#9cce7c',
        'very-good': '#76b051',
        superior: '#488421'
      },
      dark: {
        default: '#ffffff',
        'very-poor': '#a13030',
        poor: '#d66221',
        adequate: '#f2bc41',
        good: '#9cce7c',
        'very-good': '#76b051',
        superior: '#488421'
      },
      'high-contrast': {
        default: '#000000',
        'very-poor': '#a13030',
        poor: '#d66221',
        adequate: '#e4882b',
        good: '#76b051',
        'very-good': '#56932e',
        superior: '#397514'
      }
    };

<<<<<<< HEAD
    const themeColors = preColors[currentTheme];
    const val = this.value()[0];
    let highestTickColor;
    let c;
=======
      /**
       * Enables the slider instance.
       * @returns {this}
       */
      enable: function() {
        this.element.prop('disabled', false);
        this.element.prop('readonly', false);
        this.wrapper.removeClass('is-readonly');
        this.wrapper.removeClass('is-disabled');

        var self = this;
        $.each(this.handles, function(i, handle) {
          self.enableHandleDrag(handle);
        });
>>>>>>> f8667e13

    for (let i = 0; i < this.ticks.length; i++) {
      c = this.ticks[i].color;
      if (c && val >= this.ticks[i].value) {
        highestTickColor = c;
        highestTickColor = (c.indexOf('#') > -1) ? c : (themeColors[c] || themeColors.default);
      }
    }

<<<<<<< HEAD
    return highestTickColor;
  },

  /**
   * External Facing Function to set the value. Works as percent for now but need it on ticks.
   * NOTE:  Does not visually update the range.  Use _setValue()_ to do both in one swoop.
   * @param {number} minVal the smaller handle's value
   * @param {number} [maxVal] the larger handle's value, if applicable
   * @returns {array} both currently set handle values
   */
  value(minVal, maxVal) {
    const self = this;

    // if both options are absent, act as a getter and return the current value
    if (minVal === undefined && maxVal === undefined) {
      return self._value;
    }
=======
      /**
       * Disables the slider instance.
       * @returns {this}
       */
      disable: function() {
        this.element.prop('disabled', true);
        this.element.prop('readonly', false);
        this.wrapper.removeClass('is-readonly');
        this.wrapper.addClass('is-disabled');

        var self = this;
        $.each(this.handles, function(i, handle) {
          self.disableHandleDrag(handle);
        });
>>>>>>> f8667e13

    // if an array is passed as the first argument, break it apart
    if (minVal && $.isArray(minVal)) {
      if (minVal[1] !== undefined) {
        maxVal = minVal[1];
      }
      minVal = minVal[0];
    }

<<<<<<< HEAD
    // set the values back to the existing one if they aren't passed.
    if (minVal === undefined && $.isArray(self._value) && self._value[0] !== undefined) {
      minVal = self._value[0];
    }
    if (maxVal === undefined && $.isArray(self._value) && self._value[1] !== undefined) {
      maxVal = self._value[1];
    }
=======
      /**
       * Sets the slider in a readonly state
       * @returns {this}
       */
      readonly: function() {
        this.element.prop('disabled', true);
        this.element.prop('readonly', true);
        this.wrapper.removeClass('is-disabled');
        this.wrapper.addClass('is-readonly');

        var self = this;
        $.each(this.handles, function(i, handle) {
          self.disableHandleDrag(handle);
        });

        return this;
      },

      /**
       * Detects whether or not this slider is disabled
       * @returns {boolean}
       */
      isDisabled: function() {
        return this.element.prop('disabled');
      },
>>>>>>> f8667e13

    // set the internal value and the element's retrievable value.
    self._value = [minVal, maxVal];
    self.element.val(maxVal !== undefined ? self._value : self._value[0]);
    $.each(self.handles, (i, handle) => {
      const value = self._value[i];
      let valueText = self.getModifiedTextValue(value);

      $.each(self.ticks, (a, tick) => {
        if (tick.value === value) {
          valueText = tick.description;
        }
      });

      handle.attr({
        'aria-valuenow': self._value[i],
        'aria-valuetext': valueText
      });
    });

    self.element.trigger('change');
    return self._value;
  },

  /**
   * Returns a value with prefixed/suffixed text content.
   * Used by the tooltip and default ticks to get potential identifiers like $ and %.
   * @param {string} content the original tooltip content
   * @returns {string} prepended/appended text that will be displayed inside the tooltip
   */
  getModifiedTextValue(content) {
    if (!this.settings.tooltip) {
      return content;
    }
    return this.settings.tooltip[0] + content + this.settings.tooltip[1];
  },

  /**
   * Enables the slider instance.
   * @returns {this} component instance
   */
  enable() {
    this.element.prop('disabled', false);
    this.wrapper.removeClass('is-disabled');

    const self = this;
    $.each(this.handles, (i, handle) => {
      self.enableHandleDrag(handle);
    });

    return this;
  },

  /**
   * Disables the slider instance.
   * @returns {this} component instance
   */
  disable() {
    this.element.prop('disabled', true);
    this.wrapper.addClass('is-disabled');

    const self = this;
    $.each(this.handles, (i, handle) => {
      self.disableHandleDrag(handle);
    });

    return this;
  },

  /**
   * Detects whether or not this slider is disabled
   * @returns {boolean} whether or not this slider is disabled
   */
  isDisabled() {
    return this.element.prop('disabled');
  },

  /**
   * Detects whether or not this slider is vertical
   * @returns {boolean} whether or not this slider is vertical
   */
  isVertical() {
    return this.wrapper.hasClass('vertical');
  },

  /**
   * Externally-facing function that updates the current values and correctly
   * animates the range handles, if applicable.
   * @param {number} lowVal the value for the lower slider handle.
   * @param {number} [highVal] the value for the upper slider handle, if applicable.
   * @returns {array} the newly set values
   */
  setValue(lowVal, highVal) {
    const oldVals = this.value();

    this.checkHandleDifference(this.handles[0], oldVals[0], lowVal);
    if (this.handles[1]) {
      this.checkHandleDifference(this.handles[1], oldVals[1], highVal);
    }

    const vals = this.value(lowVal, highVal);
    this.updateRange();
    this.updateTooltip();

    return vals;
  },

  /**
   * replaced with `setValue()`
   * @private
   * @deprecated in v4.2.0
   * @param {number} lowVal the value for the lower slider handle.
   * @param {number} [highVal] the value for the upper slider handle, if applicable.
   * @returns {array} the newly set values
   */
  refresh(lowVal, highVal) {
    return this.setValue(lowVal, highVal);
  },

  /**
   * Updates the slider instance after a settings change.
   * Settings and markup are complicated in the slider so we just destroy and re-invoke it
   * with fresh settings.
   * @param {object|function} [settings] incoming settings
   * @returns {this} component instance
   */
  updated(settings) {
    if (settings) {
      this.settings = utils.mergeSettings(this.element[0], settings, this.settings);
    }

    this.element.removeAttr('value');
    return this
      .teardown()
      .init();
  },

  /**
   * Removes the events and pseudo-markup created by the slider
   * @returns {this} component instance
   */
  teardown() {
    const self = this;
    $.each(self.handles, (i, handle) => {
      self.disableHandleDrag(handle);
      handle.off('mousedown.slider click.slider blur.slider keydown.slider keyup.slider');
    });
    this.wrapper.off('click.slider touchend.slider touchcancel.slider').remove();
    this.element.attr('type', this.originalElement.type);

    return this;
  },

  /**
   * Destroys the slider component instance and unlinks it from its base element.
   */
  destroy() {
    this.teardown();
    $.removeData(this.element[0], COMPONENT_NAME);
  },

  /**
   * @fires Slider#events
   * @listens mousedown
   * @listens click
   * @listens keydown
   * @listens keyup
   * @listens touchend
   * @listens touchcancel
   * @listens updated
   * @returns {this} component instance
   */
  bindEvents() {
    const self = this;

    $.each(self.handles, (i, handle) => {
      handle.on('mousedown.slider', function () {
        if (self.isDisabled()) {
          return;
        }
        $(this).focus();
      })
        .on('click.slider', (e) => {
          e.preventDefault(); // Prevent from jumping to top.
        })
        .on('keydown.slider', (e) => {
          self.activateHandle(handle);
          self.handleKeys(e, self);
        })
        .on('keyup.slider blur.slider', () => {
          self.deactivateHandle(handle);
        });

      self.enableHandleDrag(handle);
    });

    self.wrapper.on('click.slider touchend.slider touchcancel.slider', (e) => {
      self.handleRangeClick(e);
    });

    // Slider Control listens to 'updated' trigger on its base element to update values
    self.element.on('updated.slider', () => {
      self.updated();
    });

    return self;
  }
};

export { Slider, COMPONENT_NAME };<|MERGE_RESOLUTION|>--- conflicted
+++ resolved
@@ -353,20 +353,11 @@
       }
     });
 
-<<<<<<< HEAD
-    if (this.element.prop('disabled') === true) {
+    if (this.element.prop('readonly') === true) {
+      this.readonly();
+    } else if (this.element.prop('disabled') === true) {
       this.disable();
     }
-=======
-        if (this.element.prop('readonly') === true) {
-          this.readonly();
-        } else if (this.element.prop('disabled') === true) {
-          this.disable();
-        }
-
-        return self;
-      },
->>>>>>> f8667e13
 
     return self;
   },
@@ -924,27 +915,10 @@
       }
     };
 
-<<<<<<< HEAD
     const themeColors = preColors[currentTheme];
     const val = this.value()[0];
     let highestTickColor;
     let c;
-=======
-      /**
-       * Enables the slider instance.
-       * @returns {this}
-       */
-      enable: function() {
-        this.element.prop('disabled', false);
-        this.element.prop('readonly', false);
-        this.wrapper.removeClass('is-readonly');
-        this.wrapper.removeClass('is-disabled');
-
-        var self = this;
-        $.each(this.handles, function(i, handle) {
-          self.enableHandleDrag(handle);
-        });
->>>>>>> f8667e13
 
     for (let i = 0; i < this.ticks.length; i++) {
       c = this.ticks[i].color;
@@ -954,7 +928,6 @@
       }
     }
 
-<<<<<<< HEAD
     return highestTickColor;
   },
 
@@ -972,22 +945,6 @@
     if (minVal === undefined && maxVal === undefined) {
       return self._value;
     }
-=======
-      /**
-       * Disables the slider instance.
-       * @returns {this}
-       */
-      disable: function() {
-        this.element.prop('disabled', true);
-        this.element.prop('readonly', false);
-        this.wrapper.removeClass('is-readonly');
-        this.wrapper.addClass('is-disabled');
-
-        var self = this;
-        $.each(this.handles, function(i, handle) {
-          self.disableHandleDrag(handle);
-        });
->>>>>>> f8667e13
 
     // if an array is passed as the first argument, break it apart
     if (minVal && $.isArray(minVal)) {
@@ -997,7 +954,6 @@
       minVal = minVal[0];
     }
 
-<<<<<<< HEAD
     // set the values back to the existing one if they aren't passed.
     if (minVal === undefined && $.isArray(self._value) && self._value[0] !== undefined) {
       minVal = self._value[0];
@@ -1005,33 +961,6 @@
     if (maxVal === undefined && $.isArray(self._value) && self._value[1] !== undefined) {
       maxVal = self._value[1];
     }
-=======
-      /**
-       * Sets the slider in a readonly state
-       * @returns {this}
-       */
-      readonly: function() {
-        this.element.prop('disabled', true);
-        this.element.prop('readonly', true);
-        this.wrapper.removeClass('is-disabled');
-        this.wrapper.addClass('is-readonly');
-
-        var self = this;
-        $.each(this.handles, function(i, handle) {
-          self.disableHandleDrag(handle);
-        });
-
-        return this;
-      },
-
-      /**
-       * Detects whether or not this slider is disabled
-       * @returns {boolean}
-       */
-      isDisabled: function() {
-        return this.element.prop('disabled');
-      },
->>>>>>> f8667e13
 
     // set the internal value and the element's retrievable value.
     self._value = [minVal, maxVal];
@@ -1075,6 +1004,8 @@
    */
   enable() {
     this.element.prop('disabled', false);
+    this.element.prop('readonly', false);
+    this.wrapper.removeClass('is-readonly');
     this.wrapper.removeClass('is-disabled');
 
     const self = this;
@@ -1091,11 +1022,30 @@
    */
   disable() {
     this.element.prop('disabled', true);
+    this.element.prop('readonly', false);
+    this.wrapper.removeClass('is-readonly');
     this.wrapper.addClass('is-disabled');
 
     const self = this;
     $.each(this.handles, (i, handle) => {
       self.disableHandleDrag(handle);
+    });
+
+    return this;
+  },
+
+  /**
+   * Sets the slider in a readonly state
+   * @returns {this} component instance
+   */
+  readonly() {
+    this.element.prop('disabled', true);
+    this.element.prop('readonly', true);
+    this.wrapper.removeClass('is-disabled');
+    this.wrapper.addClass('is-readonly');
+
+    $.each(this.handles, (i, handle) => {
+      this.disableHandleDrag(handle);
     });
 
     return this;
