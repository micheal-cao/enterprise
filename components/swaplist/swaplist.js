--- conflicted
+++ resolved
@@ -178,7 +178,6 @@
           'draggedIndex': null
         };
 
-<<<<<<< HEAD
         // Dragging time placeholder
         this.settings.numOfSelectionsClass = 'num-of-selections';
         this.settings.itemContentClass = 'swaplist-item-content';
@@ -187,18 +186,6 @@
             Locale.translate('ItemsSelected') +'</p><div/>'
         );
       },
-=======
-        // Dragstart - initiate dragging
-        .on(self.dragStart, self.dragElements, function(e) {
-          e.stopImmediatePropagation();
-          if (self.handle && !selections.isHandle) {
-            e.stopPropagation();
-            return;
-          }
-          var rect, touch, placeholderContainer,
-            target = $(e.target).closest('li'),
-            list = $('.listview', target.closest('.card')).data('listview');
->>>>>>> ba1b6d51
 
       /**
        * When list is Empty force to add css class "is-muliselect"
@@ -811,6 +798,7 @@
 
         // Dragstart - initiate dragging
         .on(self.dragStart, self.dragElements, function(e) {
+          e.stopImmediatePropagation();
           if (self.handle && !selections.isHandle) {
             e.stopPropagation();
             return;
