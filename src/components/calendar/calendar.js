--- conflicted
+++ resolved
@@ -745,7 +745,7 @@
   currentDate() {
     return this.isRTL ? this.monthView.currentIslamicDate : this.monthView.currentDate;
   },
-  
+
   /**
    * Get the events and date for the currently selected calendar day.
    * @param {date} date The date to find the events for.
@@ -878,36 +878,19 @@
    */
   cleanEventData(event, addPlaceholder) {
     const isAllDay = event.isAllDay === 'on' || event.isAllDay === 'true' || event.isAllDay;
-<<<<<<< HEAD
-
-    if (event.starts === event.ends && !isAllDay) {
-      event.starts = Locale.formatDate(new Date(event.starts), { pattern: 'yyyy-MM-ddTHH:mm:ss.SSS', locale: this.locale.name });
-      const endDate = new Date(event.ends);
-      endDate.setHours(endDate.getHours() + parseInt(event.durationHours, 10));
-      event.ends = Locale.formatDate(endDate.toISOString(), { pattern: 'yyyy-MM-ddTHH:mm:ss.SSS', locale: this.locale.name });
-      event.duration = null;
-      event.isAllDay = false;
-=======
     let startDate = new Date(event.starts);
     let endDate = new Date(event.ends);
-    
+
     if (!Locale.isValidDate(startDate)) {
       startDate = this.currentDate();
->>>>>>> b4002a3c
     }
     if (!Locale.isValidDate(endDate)) {
       endDate = this.currentDate();
     }
-    
+
     if (isAllDay) {
       startDate.setHours(0, 0, 0, 0);
-<<<<<<< HEAD
       event.starts = Locale.formatDate(new Date(startDate), { pattern: 'yyyy-MM-ddTHH:mm:ss.SSS', locale: this.locale.name });
-
-      const endDate = new Date(event.ends);
-=======
-      event.starts = Locale.formatDate(new Date(startDate), { pattern: 'yyyy-MM-ddTHH:mm:ss.SSS' });
->>>>>>> b4002a3c
       endDate.setHours(23, 59, 59, 999);
       event.ends = Locale.formatDate(new Date(endDate), { pattern: 'yyyy-MM-ddTHH:mm:ss.SSS', locale: this.locale.name });
       event.duration = event.starts === event.ends ? 1 : null;
@@ -915,12 +898,12 @@
     } else {
       if (startDate === endDate) {
         endDate.setHours(endDate.getHours() + parseInt(event.durationHours, 10));
-        event.ends = Locale.formatDate(endDate.toISOString(), { pattern: 'yyyy-MM-ddTHH:mm:ss.SSS' });
+        event.ends = Locale.formatDate(endDate.toISOString(), { pattern: 'yyyy-MM-ddTHH:mm:ss.SSS', locale: this.locale.name });
         event.duration = null;
       } else {
-        event.ends = Locale.formatDate(new Date(endDate), { pattern: 'yyyy-MM-ddTHH:mm:ss.SSS' });
-      }
-      event.starts = Locale.formatDate(new Date(startDate), { pattern: 'yyyy-MM-ddTHH:mm:ss.SSS' });
+        event.ends = Locale.formatDate(new Date(endDate), { pattern: 'yyyy-MM-ddTHH:mm:ss.SSS', locale: this.locale.name });
+      }
+      event.starts = Locale.formatDate(new Date(startDate), { pattern: 'yyyy-MM-ddTHH:mm:ss.SSS', locale: this.locale.name });
       event.isAllDay = false;
     }
 
