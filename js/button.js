--- conflicted
+++ resolved
@@ -60,12 +60,7 @@
         }
 
         this.element
-<<<<<<< HEAD
         .on('touchstart.button click.button', function (e) {
-=======
-        .on('touchstart.button mousedown.button', function (e) {
-
->>>>>>> f5f07283
           if ((self.element.attr('disabled')) || (!self.isTouch && e.which !== 1) ||
               ($('.ripple-effect', this).length) || (self.isTouch && e.type !== 'touchstart')) {
             return false;
