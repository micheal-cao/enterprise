<<<<<<< HEAD
<section class="masthead">
  <div class="toolbar no-actions-button">
    <div class="title">
      <button id="logo-homepage">
        <svg class="icon icon-logo" focusable="false" aria-hidden="true" role="presentation">
          <use xlink:href="#icon-logo"></use>
        </svg>
      </button>

      <h1 class="masthead-appname">Active Product Name Text</h1>
    </div>

    <div class="buttonset">
      <button type="button" class="btn-icon no-ripple">
        <svg class="icon" focusable="false" aria-hidden="true" role="presentation">
          <use xlink:href="#icon-user"></use>
        </svg>
        <span>User Settings</span>
      </button>
      <button type="button" class="btn-icon no-ripple">
=======
<div class="masthead">

    <svg class="icon icon-logo" viewbox="0 0 34 34" focusable="false" aria-hidden="true" role="presentation">
      <use xlink:href="#icon-logo"></use>
    </svg>

    <button class="btn-icon" type="button">
      <svg class="icon" viewBox="0 0 32 32" focusable="false" aria-hidden="true" role="presentation">
        <use xlink:href="#icon-grid"></use>
      </svg>
      <span class="audible">Application Switcher</span>
    </button>

    <h1 class="masthead-appname">Infor CloudSuite</h1>

    <div class="l-pull-right">
      <button type="button" class="btn-icon">
        <svg class="icon" focusable="false" aria-hidden="true" role="presentation">
          <use xlink:href="#icon-user"></use>
        </svg>
        <span>User</span>
      </button>
      <button type="button" class="btn-icon">
        <svg class="icon" focusable="false" aria-hidden="true" role="presentation">
          <use xlink:href="#icon-mingle-share"></use>
        </svg>
        <span>Share</span>
      </button>

      <button type="button" class="btn-icon">
        <svg class="icon" focusable="false" aria-hidden="true" role="presentation">
          <use xlink:href="#icon-bookmark-filled"></use>
        </svg>
        <span>Bookmark</span>
      </button>

      <button type="button" class="btn-icon">
>>>>>>> f5f07283
        <svg class="icon" focusable="false" aria-hidden="true" role="presentation">
          <use xlink:href="#icon-search"></use>
        </svg>
        <span>Search</span>
      </button>
    </div>
  </div>
</section><|MERGE_RESOLUTION|>--- conflicted
+++ resolved
@@ -1,4 +1,3 @@
-<<<<<<< HEAD
 <section class="masthead">
   <div class="toolbar no-actions-button">
     <div class="title">
@@ -8,40 +7,24 @@
         </svg>
       </button>
 
-      <h1 class="masthead-appname">Active Product Name Text</h1>
+      <button class="btn-icon" type="button">
+        <svg class="icon" viewBox="0 0 32 32" focusable="false" aria-hidden="true" role="presentation">
+          <use xlink:href="#icon-grid"></use>
+        </svg>
+        <span class="audible">Application Switcher</span>
+      </button>
+
+      <h1 class="masthead-appname">Infor CloudSuite</h1>
     </div>
 
     <div class="buttonset">
-      <button type="button" class="btn-icon no-ripple">
-        <svg class="icon" focusable="false" aria-hidden="true" role="presentation">
-          <use xlink:href="#icon-user"></use>
-        </svg>
-        <span>User Settings</span>
-      </button>
-      <button type="button" class="btn-icon no-ripple">
-=======
-<div class="masthead">
-
-    <svg class="icon icon-logo" viewbox="0 0 34 34" focusable="false" aria-hidden="true" role="presentation">
-      <use xlink:href="#icon-logo"></use>
-    </svg>
-
-    <button class="btn-icon" type="button">
-      <svg class="icon" viewBox="0 0 32 32" focusable="false" aria-hidden="true" role="presentation">
-        <use xlink:href="#icon-grid"></use>
-      </svg>
-      <span class="audible">Application Switcher</span>
-    </button>
-
-    <h1 class="masthead-appname">Infor CloudSuite</h1>
-
-    <div class="l-pull-right">
       <button type="button" class="btn-icon">
         <svg class="icon" focusable="false" aria-hidden="true" role="presentation">
           <use xlink:href="#icon-user"></use>
         </svg>
         <span>User</span>
       </button>
+
       <button type="button" class="btn-icon">
         <svg class="icon" focusable="false" aria-hidden="true" role="presentation">
           <use xlink:href="#icon-mingle-share"></use>
@@ -57,7 +40,6 @@
       </button>
 
       <button type="button" class="btn-icon">
->>>>>>> f5f07283
         <svg class="icon" focusable="false" aria-hidden="true" role="presentation">
           <use xlink:href="#icon-search"></use>
         </svg>
