--- conflicted
+++ resolved
@@ -43,7 +43,6 @@
       },
       basic: {
         files: {
-<<<<<<< HEAD
           'dist/js/<%= pkg.name %>.js': [
             'js/autocomplete.js',
             'js/busyindicator.js',
@@ -75,13 +74,11 @@
             'js/textarea.js',
             'js/timepicker.js',
             'js/tmpl.js',
+            'js/toolbar.js',
             'js/tooltip.js',
             'js/tree.js',
             'js/validation.js'
           ]
-=======
-          'dist/js/<%= pkg.name %>.js': ['js/autocomplete.js', 'js/busyindicator.js', 'js/button.js', 'js/cardlist.js', 'js/colorpicker.js', 'js/chart.js', 'js/datepicker.js', 'js/datagrid.js', 'js/dropdown.js', 'js/draggable.js', 'js/editor.js', 'js/form.js', 'js/initialize.js', 'js/locale.js', 'js/pager.js', 'js/popupmenu.js', 'js/mask.js', 'js/multiselect.js', 'js/message.js', 'js/modal.js', 'js/rating.js', 'js/resizable.js', 'js/spinbox.js', 'js/toolbar.js', 'js/toast.js', 'js/tabs.js', 'js/textarea.js', 'js/timepicker.js', 'js/tmpl.js', 'js/tooltip.js','js/tree.js', 'js/slider.js', 'js/validation.js']
->>>>>>> 69a4ed4c
         }
       }
     },
