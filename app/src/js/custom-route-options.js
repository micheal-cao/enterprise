--- conflicted
+++ resolved
@@ -41,13 +41,8 @@
 
   // Application Menu
   if (url.match(/components\/applicationmenu/)) {
-<<<<<<< HEAD
     if (url.indexOf('/list') === -1 && url !== '/components/applicationmenu') {
-      customOpts.headerHamburger = true;
-=======
-    if (url.indexOf('/list') === -1) {
       customOpts.setOption('headerHamburger', true);
->>>>>>> 0221eb0d
     }
   }
 
