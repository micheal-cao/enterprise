const { browserStackErrorReporter } = requireHelper('browserstack-error-reporter');
const utils = requireHelper('e2e-utils');
const config = requireHelper('e2e-config');
requireHelper('rejection');

jasmine.getEnv().addReporter(browserStackErrorReporter);

describe('Flex toobar ajax tests', () => {
  beforeEach(async () => {
    await utils.setPage('/components/toolbar-flex/example-more-actions-ajax?layout=nofrills');

    const flexToolbarEl = await element(by.id('flex-toolbar'));
    await browser.driver
      .wait(protractor.ExpectedConditions.presenceOf(flexToolbarEl), config.waitsFor);
  });

  it('Should not have errors', async () => {
    await utils.checkForErrors();
  });

  if (utils.isChrome() && utils.isCI()) {
    it('Should not visually regress', async () => {
      const flexToolbarEl = await element(by.className('no-frills'));
      await browser.driver
        .wait(protractor.ExpectedConditions.presenceOf(flexToolbarEl), config.waitsFor);
<<<<<<< HEAD
      
      expect(await browser.protractorImageComparison.checkElement(flexToolbarEl, 'flextool-index')).toEqual(0);
      await element(await by.css('button#menu-button')).click();
      
      expect(await browser.protractorImageComparison.checkElement(flexToolbarEl, 'flextool-index-open-menu-button')).toEqual(0);
      browser.driver.actions().mouseMove(element(by.css('#menu-button-popupmenu li.submenu'))).perform();
      await browser.driver.sleep(config.sleep);
      
      expect(await browser.protractorImageComparison.checkElement(flexToolbarEl, 'flextool-index-open-menu-button-submenu')).toEqual(0);
      await element(await by.css('button.btn-actions')).click();
      
      expect(await browser.protractorImageComparison.checkElement(flexToolbarEl, 'flextool-index-open-more-menu')).toEqual(0);
      browser.driver.actions().mouseMove(element(by.css('button.btn-actions + div.popupmenu-wrapper li:nth-child(7)'))).perform();
      await browser.driver.sleep(config.sleep);
      
=======

      expect(await browser.protractorImageComparison.checkElement(flexToolbarEl, 'flextool-index')).toEqual(0);
      await element(await by.id('menu-button')).click();

      expect(await browser.protractorImageComparison.checkElement(flexToolbarEl, 'flextool-index-open-menu-button')).toEqual(0);
      browser.driver.actions().mouseMove(element(by.css('#menu-button-popupmenu li.submenu'))).perform();
      await browser.driver.sleep(config.sleep);

      expect(await browser.protractorImageComparison.checkElement(flexToolbarEl, 'flextool-index-open-menu-button-submenu')).toEqual(0);
      await element(await by.css('button.btn-actions')).click();

      expect(await browser.protractorImageComparison.checkElement(flexToolbarEl, 'flextool-index-open-more-menu')).toEqual(0);
      browser.driver.actions().mouseMove(element(by.css('button.btn-actions + div.popupmenu-wrapper li:nth-child(7)'))).perform();
      await browser.driver.sleep(config.sleep);

>>>>>>> b61f89f5
      expect(await browser.protractorImageComparison.checkElement(flexToolbarEl, 'flextool-index-open-more-menu-submenu')).toEqual(0);

      // shrink the page to check ajax menu button in the overflow
      browser.driver.manage().window().setSize(450, 1000);
      await browser.driver.sleep(config.sleep);
<<<<<<< HEAD
      
      expect(await browser.protractorImageComparison.checkElement(flexToolbarEl, 'flextool-index')).toEqual(0);
      await element(await by.css('button.btn-actions')).click();
      
      expect(await browser.protractorImageComparison.checkElement(flexToolbarEl, 'flextool-index-open-more-menu')).toEqual(0);
      browser.driver.actions().mouseMove(element(by.css('button.btn-actions + div.popupmenu-wrapper li:nth-child(2)'))).perform();
      await browser.driver.sleep(config.sleep);
      
      expect(await browser.protractorImageComparison.checkElement(flexToolbarEl, 'flextool-index-open-more-menu-overflowed-menu-button')).toEqual(0);
      browser.driver.actions().mouseMove(element(by.css('a#menu-button + div.wrapper li.submenu'))).perform();
      await browser.driver.sleep(config.sleep);
      
      expect(await browser.protractorImageComparison.checkElement(flexToolbarEl, 'flextool-index-open-more-menu-overflowed-menu-button-submenu')).toEqual(0);
      await element(await by.css('button#menu-button')).click();
      
      expect(await browser.protractorImageComparison.checkElement(flexToolbarEl, 'flextool-index-open-menu-button')).toEqual(0);
      browser.driver.actions().mouseMove(element(by.css('#menu-button-popupmenu li.submenu'))).perform();
      await browser.driver.sleep(config.sleep);
      
=======

      expect(await browser.protractorImageComparison.checkElement(flexToolbarEl, 'flextool-index')).toEqual(0);
      await element(await by.css('button.btn-actions')).click();

      expect(await browser.protractorImageComparison.checkElement(flexToolbarEl, 'flextool-index-open-more-menu')).toEqual(0);
      browser.driver.actions().mouseMove(element(by.css('button.btn-actions + div.popupmenu-wrapper li:nth-child(2)'))).perform();
      await browser.driver.sleep(config.sleep);

      expect(await browser.protractorImageComparison.checkElement(flexToolbarEl, 'flextool-index-open-more-menu-overflowed-menu-button')).toEqual(0);
      browser.driver.actions().mouseMove(element(by.css('a#menu-button + div.wrapper li.submenu'))).perform();
      await browser.driver.sleep(config.sleep);

      expect(await browser.protractorImageComparison.checkElement(flexToolbarEl, 'flextool-index-open-more-menu-overflowed-menu-button-submenu')).toEqual(0);
      await element(await by.id('menu-button')).click();

      expect(await browser.protractorImageComparison.checkElement(flexToolbarEl, 'flextool-index-open-menu-button')).toEqual(0);
      browser.driver.actions().mouseMove(element(by.css('#menu-button-popupmenu li.submenu'))).perform();
      await browser.driver.sleep(config.sleep);

>>>>>>> b61f89f5
      expect(await browser.protractorImageComparison.checkElement(flexToolbarEl, 'flextool-index-open-menu-button-submenu')).toEqual(0);
    });
  }
});<|MERGE_RESOLUTION|>--- conflicted
+++ resolved
@@ -23,26 +23,9 @@
       const flexToolbarEl = await element(by.className('no-frills'));
       await browser.driver
         .wait(protractor.ExpectedConditions.presenceOf(flexToolbarEl), config.waitsFor);
-<<<<<<< HEAD
-      
+
       expect(await browser.protractorImageComparison.checkElement(flexToolbarEl, 'flextool-index')).toEqual(0);
       await element(await by.css('button#menu-button')).click();
-      
-      expect(await browser.protractorImageComparison.checkElement(flexToolbarEl, 'flextool-index-open-menu-button')).toEqual(0);
-      browser.driver.actions().mouseMove(element(by.css('#menu-button-popupmenu li.submenu'))).perform();
-      await browser.driver.sleep(config.sleep);
-      
-      expect(await browser.protractorImageComparison.checkElement(flexToolbarEl, 'flextool-index-open-menu-button-submenu')).toEqual(0);
-      await element(await by.css('button.btn-actions')).click();
-      
-      expect(await browser.protractorImageComparison.checkElement(flexToolbarEl, 'flextool-index-open-more-menu')).toEqual(0);
-      browser.driver.actions().mouseMove(element(by.css('button.btn-actions + div.popupmenu-wrapper li:nth-child(7)'))).perform();
-      await browser.driver.sleep(config.sleep);
-      
-=======
-
-      expect(await browser.protractorImageComparison.checkElement(flexToolbarEl, 'flextool-index')).toEqual(0);
-      await element(await by.id('menu-button')).click();
 
       expect(await browser.protractorImageComparison.checkElement(flexToolbarEl, 'flextool-index-open-menu-button')).toEqual(0);
       browser.driver.actions().mouseMove(element(by.css('#menu-button-popupmenu li.submenu'))).perform();
@@ -55,33 +38,11 @@
       browser.driver.actions().mouseMove(element(by.css('button.btn-actions + div.popupmenu-wrapper li:nth-child(7)'))).perform();
       await browser.driver.sleep(config.sleep);
 
->>>>>>> b61f89f5
       expect(await browser.protractorImageComparison.checkElement(flexToolbarEl, 'flextool-index-open-more-menu-submenu')).toEqual(0);
 
       // shrink the page to check ajax menu button in the overflow
       browser.driver.manage().window().setSize(450, 1000);
       await browser.driver.sleep(config.sleep);
-<<<<<<< HEAD
-      
-      expect(await browser.protractorImageComparison.checkElement(flexToolbarEl, 'flextool-index')).toEqual(0);
-      await element(await by.css('button.btn-actions')).click();
-      
-      expect(await browser.protractorImageComparison.checkElement(flexToolbarEl, 'flextool-index-open-more-menu')).toEqual(0);
-      browser.driver.actions().mouseMove(element(by.css('button.btn-actions + div.popupmenu-wrapper li:nth-child(2)'))).perform();
-      await browser.driver.sleep(config.sleep);
-      
-      expect(await browser.protractorImageComparison.checkElement(flexToolbarEl, 'flextool-index-open-more-menu-overflowed-menu-button')).toEqual(0);
-      browser.driver.actions().mouseMove(element(by.css('a#menu-button + div.wrapper li.submenu'))).perform();
-      await browser.driver.sleep(config.sleep);
-      
-      expect(await browser.protractorImageComparison.checkElement(flexToolbarEl, 'flextool-index-open-more-menu-overflowed-menu-button-submenu')).toEqual(0);
-      await element(await by.css('button#menu-button')).click();
-      
-      expect(await browser.protractorImageComparison.checkElement(flexToolbarEl, 'flextool-index-open-menu-button')).toEqual(0);
-      browser.driver.actions().mouseMove(element(by.css('#menu-button-popupmenu li.submenu'))).perform();
-      await browser.driver.sleep(config.sleep);
-      
-=======
 
       expect(await browser.protractorImageComparison.checkElement(flexToolbarEl, 'flextool-index')).toEqual(0);
       await element(await by.css('button.btn-actions')).click();
@@ -95,13 +56,12 @@
       await browser.driver.sleep(config.sleep);
 
       expect(await browser.protractorImageComparison.checkElement(flexToolbarEl, 'flextool-index-open-more-menu-overflowed-menu-button-submenu')).toEqual(0);
-      await element(await by.id('menu-button')).click();
+      await element(await by.css('button#menu-button')).click();
 
       expect(await browser.protractorImageComparison.checkElement(flexToolbarEl, 'flextool-index-open-menu-button')).toEqual(0);
       browser.driver.actions().mouseMove(element(by.css('#menu-button-popupmenu li.submenu'))).perform();
       await browser.driver.sleep(config.sleep);
 
->>>>>>> b61f89f5
       expect(await browser.protractorImageComparison.checkElement(flexToolbarEl, 'flextool-index-open-menu-button-submenu')).toEqual(0);
     });
   }
