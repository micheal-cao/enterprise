// Modal Dialog and Messages
//================================================== //

.modal {
  border-radius: 2px;
  -webkit-font-smoothing: antialiased;
  height: auto;
  max-height: 100%;
  max-width: 90%;
  min-width: 200px;
  opacity: 0;

  overflow-x: hidden;
  overflow-y: auto;
  position: fixed;
  // Ignoring the mixin and doing manual CSS3 vendor-prefixing here because this is complicated
  @include css3(transform, scale(.7));
  -moz-transition: opacity .3s, -moz-transform .3s;
  -ms-transition: opacity .3s, -ms-transform .3s;
  -o-transition: opacity .3s, -o-transform .3s;
  -webkit-transition: opacity .3s, -webkit-transform .3s;
  transition: opacity .3s, transform .3s;
  width: auto;
  z-index: 1001;

  &.is-visible {
    opacity: 1;
    @include css3(transform, scale(1));
  }

  textarea {
    width: 100%;
  }
}

.overlay {
  background: #000000;
  height: 100%;
  left: 0;
  opacity: 0;
  position: fixed;
  top: 0;
  @include css3(transition, all .3s);
  visibility: hidden;
  width: 100%;
  z-index: 1000;
}

.modal-engaged .overlay {
  opacity: .30;
  visibility: visible;
}

.modal-content {
  background: #ffffff;
  box-shadow: 0 0 5px rgba(0, 0, 0, .2);
  color: #666666;
  margin: 5px;
  padding: 21px 28px 0;
  position: relative;
<<<<<<< HEAD
  @include css3(transition, all .3s);
  @include css3(transform, translateY(20%));
=======
>>>>>>> dd06fb42

//
//3D sign Effect
//@include css3(transform-origin, 50% 50% 0);
//@include css3(transition, all .3s);
//@include css3(backface-visibility, hidden);
//

  // Messages/Content
  h1 {
    color: #666666;
    @include font-size(18);
    font-weight: normal;
    margin-bottom: 20px;
    text-align: left;

    &:focus {
      outline: thin dotted #666666;
      outline-offset: 2px;
    }

    &.is-error {
      color: $ruby05;

      svg {
        margin-left: -2px;
        margin-right: 5px;
      }

      &:focus {
        outline: thin dotted $ruby05;
      }
    }
  }

  .message {
    color: #666666;
    font-size: 1.5rem;
    line-height: 20px;
    max-width: 369px;
    padding: 15px 0 25px;
    text-align: left;
  }

  p + p {
    margin-top: 20px;
  }

  &.has-icon .message {
    margin: 25px 33px -6px;
  }
}

//Toolbar Buttons
.modal-buttonset {
  border-top: 1px solid #e5e5e5;
  height: 50px;
  margin: 25px -28px 0;

  button {
    border: 1px solid transparent;
    border-left: 1px solid #e5e5e5;
    color: $modal-btn-color;
    cursor: pointer;
    float: left;
    font-weight: bold;
    @include font-size(12);
    height: 50px;
    position: relative;
    text-align: center;
    text-transform: uppercase;
    @include css3(transition, color .3s ease 0s);
    width: 100%;

    &:hover {
      color: $modal-btn-hover-color;
    }

    &:nth-child(1) {
      border-left: 1px solid transparent;
    }

    &:focus {
      text-decoration: underline;
    }

    &[disabled],
    &[disabled]:hover {
      color: $modal-btn-disabled-color;
      cursor: default;
      text-decoration: none;
    }

    &[disabled]:focus {
      text-decoration: underline;
    }
  }

  .btn-modal-primary {
    color: $modal-btn-primary-color;

    &:hover {
      color: $modal-btn-primary-hover-color;
    }
  }
}

.is-visible .modal-content {


  // 3d Sign Effect
  //opacity: 1;
  //@include css3(transform, translateZ(0) rotateX(0deg));
}

// Modal Buttons
.modal-body > button {
  display: block;
  font-size: 1.5rem;
  margin: 25px auto 5px;
}<|MERGE_RESOLUTION|>--- conflicted
+++ resolved
@@ -58,11 +58,6 @@
   margin: 5px;
   padding: 21px 28px 0;
   position: relative;
-<<<<<<< HEAD
-  @include css3(transition, all .3s);
-  @include css3(transform, translateY(20%));
-=======
->>>>>>> dd06fb42
 
 //
 //3D sign Effect
@@ -146,6 +141,7 @@
     }
 
     &:focus {
+      // border-color: $primary-color; - TODO: Design Variation
       text-decoration: underline;
     }
 
@@ -170,14 +166,6 @@
   }
 }
 
-.is-visible .modal-content {
-
-
-  // 3d Sign Effect
-  //opacity: 1;
-  //@include css3(transform, translateZ(0) rotateX(0deg));
-}
-
 // Modal Buttons
 .modal-body > button {
   display: block;
