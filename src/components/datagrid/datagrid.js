--- conflicted
+++ resolved
@@ -7039,7 +7039,6 @@
       return false; // eslint-disable-line
     }
 
-<<<<<<< HEAD
     if (treeExpandBtn || treeNode) {
       if (treeExpandBtn) {
         cellValue = $('> span', cellNode).text();
@@ -7049,10 +7048,7 @@
       }
     }
 
-    // In Show Ediitor mode the editor is on form already
-=======
     // In Show Editor mode the editor is on form already
->>>>>>> 4830d31d
     if (!col.inlineEditor) {
       if (isEditor) {
         cellNode.css({ position: 'static', height: cellNode.outerHeight() });
