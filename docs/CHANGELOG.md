--- conflicted
+++ resolved
@@ -9,17 +9,12 @@
 ### v4.20.0 Features
 
 - `[Datagrid]` Added support to resize column widths after a value change via the stretchColumnOnChange setting. ([#2174](https://github.com/infor-design/enterprise/issues/2174))
-- `[Datagrid]` Added a Sort Function to the datagrid column to allow the value to be formatted for the sort. ([#1766](https://github.com/infor-design/enterprise/issues/2274))
-- `[Datagrid]` Added a Sort Function to the datagrid column to allow the value to be formatted for the sort. ([#1766](https://github.com/infor-design/enterprise/issues/2274)))
+- `[Datagrid]` Added a Sort Function to the datagrid column to allow the value to be formatted for the sort. ([#2274](https://github.com/infor-design/enterprise/issues/2274)))
 - `[Datagrid]` Added placeholder functionality to Lookup, Dropdown, and Decimal Formatrers. ([#2408](https://github.com/infor-design/enterprise/issues/2408)))
 - `[Datagrid]` Added support to restrict the size of a column with minWidth and maxWidth setting on the column. ([#2313](https://github.com/infor-design/enterprise/issues/2313))
-<<<<<<< HEAD
 - `[Datagrid]` Automatically remove nonVisibleCellError when a row is removed. ([#2436](https://github.com/infor-design/enterprise/issues/2436))
 - `[Datagrid]` Fixed header alignment with textOverflow ellipsis setting. ([#2351](https://github.com/infor-design/enterprise/issues/2351))
-=======
-- `[Datagrid]` Automatically remove nonVisibelCellError when a row is removed. ([#2436](https://github.com/infor-design/enterprise/issues/2436))
 - `[Datagrid]` Add a fix to show ellipsis text on lookups in the datagrid filter. ([#2122](https://github.com/infor-design/enterprise/issues/2122))
->>>>>>> 7e55fb15
 - `[Dropdown]` Fixed an issue where ellipsis was not working when use firefox new tab. ([#2236](https://github.com/infor-design/enterprise/issues/2236))
 - `[Images]` Created an additional image class to apply focus state without coercing width and height. ([#2025](https://github.com/infor-design/enterprise/issues/2025))
 - `[ListFilter]` Added `phraseStartsWith` filterMode for only matching a search term against the beginning of a string. ([#1606](https://github.com/infor-design/enterprise/issues/1606))
