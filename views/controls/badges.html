--- conflicted
+++ resolved
@@ -44,20 +44,20 @@
 
 <div class="row">
   <div class="twelve columns">
-    <span class="good badge">&nbsp;<span class="audible">Good</span></span>
-    <span class="alert badge">&nbsp;<span class="audible">Alert</span></span>
-    <span class="error badge">&nbsp;<span class="audible">Error</span></span>
+    <span class="good badge">1&nbsp;<span class="audible">Good</span></span>
+    <span class="alert badge">2&nbsp;<span class="audible">Alert</span></span>
+    <span class="error badge">3&nbsp;<span class="audible">Error</span></span>
 
     <span class="alert pending badge">&nbsp;<span class="audible">Alert Pending</span></span>
     <span class="error pending badge">&nbsp;<span class="audible">Error Pending</span></span>
-<<<<<<< HEAD
+
      <svg aria-hidden="true" focusable="false" class="icon icon-error"><use xlink:href="#icon-error"/></svg>
     <svg aria-hidden="true" focusable="false" class="icon icon-validated"><use xlink:href="#icon-validated"/></svg>
-=======
+
 
     <span class="good checked badge">&nbsp;<span class="audible">OK Checked</span></span>
 
     <span class="error exclamation badge">&nbsp;<span class="audible">Error with Exclamation</span></span>
->>>>>>> 5c56a4e9
+
   </div>
 </div>