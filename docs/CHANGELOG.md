--- conflicted
+++ resolved
@@ -40,13 +40,10 @@
 - `[Datagrid]` Fixed an layout issue on short row grouped header buttons. ([#2005](https://github.com/infor-design/enterprise/issues/2005))
 - `[Datagrid]` Fixed an issue where disabled button color for contextual toolbar was not applying. ([#2150](https://github.com/infor-design/enterprise/issues/2150))
 - `[Datagrid]` Fixed an issue for xss where console.log was not sanitizing and make grid to not render. ([#1941](https://github.com/infor-design/enterprise/issues/1941))
-<<<<<<< HEAD
 - `[Datagrid]` Added an onBeforeSelect call back that you can return false from to disable row selection. ([#1906](https://github.com/infor-design/enterprise/issues/1906))
 - `[Listview]` Improved accessibility when configured as selectable (all types), as well as re-enabled accessibility e2e tests. ([#403](https://github.com/infor-design/enterprise/issues/403))
 - `[Locale]` Synced up date and time patterns with the CLDR several time patterns in particular were corrected. ([#2022](https://github.com/infor-design/enterprise/issues/2022))
-=======
 - `[Datagrid]` Fixed an issue where pager was not updating while removing rows. ([#1985](https://github.com/infor-design/enterprise/issues/1985))
->>>>>>> 9386015d
 - `[Datagrid]` Adds a function to add a visual dirty indictaor and a new function to get all modified rows. Modified means either dirty, in-progress or in error. Existing API's are not touched. ([#2091](https://github.com/infor-design/enterprise/issues/2091))
 - `[Editor]` Fixed an issue where button state for toolbar buttons were wrong when clicked one after another. ([#391](https://github.com/infor-design/enterprise/issues/391))
 - `[Field Options]` Fixed an issue where field options were misaligning, especially spin box was focusing outside of the field. ([#1862](https://github.com/infor-design/enterprise/issues/1862))
