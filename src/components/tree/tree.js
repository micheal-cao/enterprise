import * as debug from '../../utils/debug';
import { utils } from '../../utils/utils';
import { Environment as env } from '../../utils/environment';
import { Locale } from '../locale/locale';

// Jquery Functions
import '../../utils/animations';

// The name of this component.
const COMPONENT_NAME = 'tree';

// The Component Defaults.
const TREE_DEFAULTS = {
  selectable: 'single', // ['single'|'multiple']
  hideCheckboxes: false, // [true|false] -apply only with [selectable: 'multiple']
  menuId: null, // Context Menu to add to nodes
  useStepUI: false, // When using the UI as a stepped tree
  folderIconOpen: 'open-folder',
  folderIconClosed: 'closed-folder',
  sortable: false, // Allow nodes to be sortable
  onBeforeSelect: null,
  onExpand: null,
  onCollapse: null,
  originalEnablementState: null
};

/**
* The tree Component displays a hierarchical list.
* @class Tree
* @param {object} element The component element.
* @param {object} [settings] The component settings.
* @param {string} [settings.selectable = 'single'] 'single' or 'multiple'.
* @param {boolean} [settings.hideCheckboxes = false] Only applies when `selectable` is set to 'multiple'.
* @param {null|string} [settings.menuId] if defined, will be used to identify a Context Menu by ID attribute in which to add nodes.
* @param {boolean} [settings.useStepUI = false] if `true`, turns this tree instance into a "Stepped" tree.
* @param {string} [settings.folderIconOpen = 'open-folder']  the icon used when a tree folder node is open.
* @param {string} [settings.folderIconClosed = 'closed-folder'] the icon used when a tree folder node is closed.
* @param {boolean} [settings.sortable = false] if `true`, allows nodes to become sortable.
* @param {null|function} [settings.onBeforeSelect] If defined as a function, fires that function as a callback before the selection on a node occurs.
* @param {null|function} [settings.onExpand] If defined as a function, fires that function as a node is expanded.
* @param {null|function} [settings.onCollapse] If defined as a function, fires that function as a node is collapsed.
*/
function Tree(element, settings) {
  this.element = $(element);
  this.settings = utils.mergeSettings(this.element[0], settings, TREE_DEFAULTS);

  debug.logTimeStart(COMPONENT_NAME);
  this.init();
  debug.logTimeEnd(COMPONENT_NAME);
}

// Tree Methods
Tree.prototype = {

  /**
   * @private
   * @returns {undefined}
   */
  init() {
    this.isIe11 = (env.browser.name === 'ie' && env.browser.version === '11');
    this.initTree();
    this.handleKeys();
    this.setupEvents();

    if (this.loadData(this.settings.dataset) === -1) {
      this.syncDataset();
      this.initSelected();
      this.focusFirst();
      this.attachMenu(this.settings.menuId);
      this.createSortable();
    }
  },

  /**
   * Init Tree from ul, li, a markup structure in DOM
   * @private
  */
  initTree() {
    const self = this;
    const s = this.settings;
    const links = this.element.find('a');
    const selectableAttr = this.element.attr('data-selectable');

    // Set attribute "data-selectable"
    s.selectable = ((typeof selectableAttr !== 'undefined') &&
     (selectableAttr.toLowerCase() === 'single' ||
       selectableAttr.toLowerCase() === 'multiple')) ?
      selectableAttr : s.selectable;

    // Set isMultiselect and checkboxes show/hide
    this.isMultiselect = s.selectable === 'multiple';
    s.hideCheckboxes = s.hideCheckboxes || !this.isMultiselect;

    this.element.addClass(this.isMultiselect ? ' is-multiselect' : '');

    links.each(function () {
      const a = $(this);
      self.decorateNode(a);
    });
  },

  /**
   * Init selected notes
   * @private
  */
  initSelected() {
    const listItems = [].slice.call(this.element[0].querySelectorAll('li'));
    listItems.forEach(li => this.setNodeStatus($(li.querySelector('a'))));
  },

  /**
   * Focus the first tree node
   * @private
   */
  focusFirst() {
    const a = this.element[0].querySelector('a');
    if (a) {
      a.setAttribute('tabindex', '0');
    }
  },

  /**
   * Set focus
   * @private
   * @param {object} node .
   * @returns {void}
   */
  setFocus(node) {
    node = this.isjQuery(node) ? node[0] : node;
    if (!node) {
      return;
    }
    node.focus();
    node.classList.remove('hide-focus');
  },

  /**
   * From the LI, Read props and add stuff
   * @private
   * @param {object} a an anchor tag reference wrapped in a jQuery object.
   * @returns {void}
   */
<<<<<<< HEAD
  //ApprovaOS Change - Added parameter checkox and icon to show check box and icon on demand for particular node
  decorateNode(a, icon, hideCheckbox) {
=======
  decorateNode(a) {
    a = this.isjQuery(a) ? a : $(a);

>>>>>>> 6e488465
    let parentCount = 0;
    let badgeData = a[0].getAttribute('data-badge');
    const alertIcon = a[0].getAttribute('data-alert-icon');
    const isParentsDisabled = a.parentsUntil(this.element, 'ul[role=group].is-disabled').length > 0;
    const isDisabled = a[0].classList.contains('is-disabled') || isParentsDisabled;

    if (typeof badgeData !== 'undefined') {
      badgeData = utils.parseSettings(a, 'data-badge');
    }

    // Set initial 'role', 'tabindex', and 'aria selected' on each link (except the first)
    a[0].setAttribute('role', 'treeitem');
    a[0].setAttribute('tabindex', '-1');
    a[0].setAttribute('aria-selected', 'false');

    // Add Aria disabled
    if (isDisabled) {
      a[0].classList.add('is-disabled');
      a[0].setAttribute('aria-disabled', 'true');
      const childSection = a.next();

      if (childSection[0] && childSection[0].tagName.toLowerCase() === 'ul' && childSection[0].classList.contains('is-open')) {
        const childLinks = [].slice.call(childSection[0].querySelectorAll('a'));
        childLinks.forEach((link) => {
          link.classList.add('is-disabled');
          link.setAttribute('aria-disabled', 'true');
        });
        const parentUls = [].slice.call(a[0].parentNode.querySelectorAll('ul'));
        parentUls.forEach(ul => ul.classList.add('is-disabled'));
      }
    }

    // ParentCount 'aria-level' to the node's level depth
    parentCount = a.parentsUntil(this.element, 'ul').length - 1;
    a[0].setAttribute('aria-level', parentCount + 1);

    // Set the current tree item node position relative to its aria-setsize
    const posinset = a.parent().index();
    a[0].setAttribute('aria-posinset', posinset + 1);

    // Set the current tree item aria-setsize
    const listCount = a.closest('li').siblings().length + 1;
    a[0].setAttribute('aria-setsize', listCount);

    // Set the current tree item node expansion state
    const subNode = a.next('ul');
    if (subNode[0] && subNode.children().length > 0) {
      a[0].setAttribute('aria-expanded', subNode[0].classList.contains('is-open') ? 'true' : 'false');
    }

    // Inject Icons
    const text = a.contents().filter(function () {
      return !$(this).is('.tree-badge');// Do not include badge text
    }).text();

    a[0].textContent = '';
    if (a.children('svg.icon-tree').length === 0) {
<<<<<<< HEAD
      //old code: a.prepend($.createIcon({ icon: 'tree-node', classes: ['icon-tree'] }));
      //ApprovaOS Change - removed icon of node
      if (icon || icon === '') {
        a.prepend($.createIcon({ icon: icon, classes: ['icon-tree'] }));
      } else {
        a.prepend($.createIcon({ icon: 'tree-node', classes: ['icon-tree'] }));
      }
=======
      a[0].insertAdjacentHTML('afterbegin', $.createIcon({ icon: 'tree-node', classes: ['icon-tree'] }));
>>>>>>> 6e488465

      if (this.settings.useStepUI) {
        a[0].insertAdjacentHTML('afterbegin', $.createIcon({ icon: alertIcon, classes: ['step-alert', `icon-${alertIcon}`] }));
      }
    }

    // Inject checkbox
<<<<<<< HEAD
	  //Old code - if (this.isMultiselect && !this.settings.hideCheckboxes) {
    //ApprovaOS Change - Show check box for particular node on demand
    if (this.isMultiselect && (!this.settings.hideCheckboxes || hideCheckbox === false)) {
      a.append('<span class="tree-checkbox"></span>');
=======
    if (this.isMultiselect && !this.settings.hideCheckboxes) {
      a[0].insertAdjacentHTML('beforeend', '<span class="tree-checkbox"></span>');
>>>>>>> 6e488465
    }

    // Inject badge
    const badgeHtml = this.getBadgeHtml(badgeData);
    if (badgeHtml !== '') {
      a[0].insertAdjacentHTML('beforeend', badgeHtml);
    }

    const span = document.createElement('span');
    span.classList.add('tree-text');
    span.textContent = text;
    a[0].appendChild(span);

    if (this.hasIconClass(a)) {
      // CreateIconPath
      this.setTreeIcon(a.find('svg.icon-tree'), a[0].getAttribute('class'));
    }

    // Adds role=group' to all subnodes
    if (subNode[0] && subNode[0].tagName.toLowerCase() === 'ul') {
      let aClass = a[0].getAttribute('class');
      subNode[0].setAttribute('role', 'group');
      subNode[0].parentNode.classList.add('folder');
      this.setTreeIcon(a.find('svg.icon-tree'), subNode[0].classList.contains('is-open') ? this.settings.folderIconOpen : this.settings.folderIconClosed);

      if (aClass && aClass.indexOf('open') === -1 && aClass.indexOf('closed') === -1) {
        a[0].setAttribute('class', isDisabled ? 'is-disabled' : '');
        this.setTreeIcon(a.find('svg.icon-tree'), subNode[0].classList.contains('is-open') ? this.settings.folderIconOpen : this.settings.folderIconClosed);
      }

      if (this.hasIconClass(a)) {
        aClass = a[0].getAttribute('class');
        this.setTreeIcon(a.find('svg.icon-tree'), subNode[0].classList.contains('is-open') ?
          aClass : aClass.replace('open', 'closed'));
      }
    }

    a.hideFocus();
  },

  /**
   * Sets the correct icon to use on a particular SVG element.
   * @private
   * @param {object} svg an SVG element reference wrapped in a jQuery object
   * @param {string} icon the ID of a Soho Icon type.
   * @returns {void}
   */
  setTreeIcon(svg, icon) {
    if (!svg || typeof icon !== 'string') {
      return;
    }
    svg = this.isjQuery(svg) ? svg : $(svg);
    // Replace all "icon-", "hide-focus", "\s? - all spaces if any" with nothing
    const iconStr = icon.replace(/#?icon-|hide-focus|\s?/gi, '');
    svg.changeIcon(iconStr);
  },

  /**
   * Expands a collection of tree nodes.
   * @param {object} nodes - a jQuery-wrapped collection of tree node elements.
   If left undefined, this will automatically use all `ul[role=group]` elements.
   * @returns {void}
   */
  expandAll(nodes) {
    let groups = nodes;

    if (typeof groups !== 'undefined') {
      groups = this.isjQuery(groups) ? $.makeArray(groups) : groups;
    } else {
      groups = [].slice.call(this.element[0].querySelectorAll('ul[role=group]'));
    }

    groups.forEach((group) => {
      const prev = group.previousElementSibling;
      group.parentNode.classList.add('is-open');
      group.classList.add('is-open');
      group.style.height = '';

      if (prev && prev.tagName.toLowerCase() === 'a') {
        const svg = prev.querySelector('svg.icon-tree');
        this.setTreeIcon(svg, this.settings.folderIconOpen);
        prev.setAttribute('aria-expanded', true);
        if (this.hasIconClass(prev)) {
          this.setTreeIcon(svg, prev.getAttribute('class'));
        }
      }
    });
  },

  /**
   * Collapses a collection of tree nodes.
   * @param {object} nodes - a jQuery-wrapped collection of tree node elements.
   If left undefined, this will automatically use all `ul[role=group]` elements.
   * @returns {void}
   */
  collapseAll(nodes) {
    let groups = nodes;

    if (typeof groups !== 'undefined') {
      groups = this.isjQuery(groups) ? $.makeArray(groups) : groups;
    } else {
      groups = [].slice.call(this.element[0].querySelectorAll('ul[role=group]'));
    }

    groups.forEach((group) => {
      const prev = group.previousElementSibling;
      group.parentNode.classList.remove('is-open');
      group.classList.remove('is-open');
      group.style.height = 0;

      if (prev && prev.tagName.toLowerCase() === 'a') {
        const svg = prev.querySelector('svg.icon-tree');
        this.setTreeIcon(svg, this.settings.folderIconClosed);
        prev.setAttribute('aria-expanded', false);
        prev.classList.remove('is-selected');
        if (this.hasIconClass(prev)) {
          this.setTreeIcon(svg, prev.getAttribute('class').replace('open', 'closed'));
        }
      }
    });
  },

  /**
   * Check if an object is an instance of a jQuery object
   * @private
   * @param {object} obj the object being tested.
   * @returns {boolean} true if jQuery
   */
  isjQuery(obj) {
    // TODO: Move this to a Soho utility object?
    return (obj && (obj instanceof jQuery || obj.constructor.prototype.jquery));
  },

  /**
   * Selects a tree node specifically using it's ID attribute.
   * @param {string} id - the ID string to use.
   * @returns {void}
   */
  selectNodeById(id) {
    this.selectNodeByJquerySelector(`#${id}`);
  },

  /**
   * Selects a tree node by [jquery selector] -or- [jquery object]
   * @private
   * @param {object} selector uses a string that represents a jQuery-wrapped
   element's ID attribute, or a jQuery-wrapped reference to the element itself.
   * @returns {void}
   */
  selectNodeByJquerySelector(selector) {
    const target = this.isjQuery(selector) ? selector : $(selector);
    if (target.length && !target.is('.is-disabled')) {
      const nodes = target.parentsUntil(this.element, 'ul[role=group]');
      this.expandAll(nodes);
      this.selectNode(target, true);
    }
  },

  /**
   * Deselects a tree node
   * @private
   * @param {object} node - a jQuery-wrapped element reference to a tree node.
   * @param {boolean} focus - if defined, causes the node to become focused.
   * @returns {void}
   */
  unSelectedNode(node, focus) {
    if (node.length === 0) {
      return;
    }

    const self = this;
    const aTags = $('a', this.element);

    aTags.attr('tabindex', '-1');
    node.attr('tabindex', '0');

    $('a:not(.is-disabled)', node.parent()).attr('aria-selected', 'false').parent().removeClass('is-selected');

    this.syncNode(node);
    this.setNodeStatus(node);

    if (focus) {
      node.focus();
    }

    // Set active css class
    const listItems = [].slice.call(this.element[0].querySelectorAll('li'));
    listItems.forEach(li => li.classList.remove('is-active'));
    node[0].parentNode.classList.add('is-active');

    setTimeout(() => {
      const jsonData = node.data('jsonData') || {};
      /**
      * Fires when the node is deselected.
      * @memberof Tree
      * @event unselected
      * @type {object}
      * @property {object} event - The jquery event object
      * @property {object} args for node element, item
      * @property {HTMLElement} args.node The DOM Element.
      * @property {HTMLElement} args.data The JSON data attached to the node.
      */
      self.element.triggerHandler('unselected', { node, data: jsonData });
    }, 0);
  },

  /**
   * Selects a tree node
   * @private
   * @param {object} node - a jQuery-wrapped element reference to a tree node.
   * @param {boolean} focus - if defined, causes the node to become focused.
   * @returns {void}
   */
  selectNode(node, focus) {
    const self = this;
    const s = this.settings;

    if (node.length === 0) {
      return;
    }

    // Possibly Call the onBeforeSelect
    let result;
    if (typeof s.onBeforeSelect === 'function') {
      result = s.onBeforeSelect(node);
      if (result && result.done && typeof result.done === 'function') { // A promise is returned
        result.done((continueSelectNode) => {
          if (continueSelectNode) {
            self.selectNodeFinish(node, focus);
          }
        });
      } else if (result) { // Boolean is returned instead of a promise
        self.selectNodeFinish(node, focus);
      }
    } else { // No Callback specified
      self.selectNodeFinish(node, focus);
    }
  },

  /**
   * Select the node when finished
   * @private
   * @param {object} node - a jQuery-wrapped element reference to a tree node.
   * @param {boolean} focus - if defined, causes the node to become focused.
   * @param {object} e - jquery event.
   * @returns {void}
   */
  selectNodeFinish(node, focus, e) {
    // Don't do selection for toggle type only
    if (this.isMultiselect && e) {
      if (e.type === 'click' || e.type === 'touch') {
        if (e.target.classList.contains('icon') &&
          node[0].parentNode.classList.contains('folder')) {
          return;
        }
      } else if (e.type === 'keydown') {
        const charCode = e.charCode || e.keyCode;
        if (charCode === 37 || charCode === 39) {
          return;
        }
      }
    }

    const self = this;
    const links = [].slice.call(this.element[0].querySelectorAll('a'));
    links.forEach(a => a.setAttribute('tabindex', '-1'));
    node[0].setAttribute('tabindex', '0');

    if (this.isMultiselect) {
      const links2 = [].slice.call(node[0].parentNode.querySelectorAll('a:not(.is-disabled)'));
      links2.forEach((a) => {
        a.setAttribute('aria-selected', 'true');
        a.classList.add('is-selected');
        a.parentNode.classList.add('is-selected');
      });
    } else {
      links.forEach((a) => {
        a.setAttribute('aria-selected', 'false');
        a.classList.remove('is-selected');
        a.parentNode.classList.remove('is-selected');
      });
      node[0].setAttribute('aria-selected', 'true');
      node[0].classList.add('is-selected');
      node[0].parentNode.classList.add('is-selected');
    }

    this.syncNode(node);
    if (!this.loading) {
      this.setNodeStatus(node);
    }

    if (focus) {
      node.focus();
    }

    // Set active css class
    const listItems = [].slice.call(this.element[0].querySelectorAll('li'));
    listItems.forEach(li => li.classList.remove('is-active'));
    node[0].parentNode.classList.add('is-active');

    setTimeout(() => {
      const jsonData = node.data('jsonData') || {};
      /**
       * Fires when the node is selected.
       * @memberof Tree
       * @event unselected
       * @type {object}
       * @property {object} event - The jquery event object
       * @property {object} args for node element, item
       * @property {HTMLElement} args.node The DOM Element.
       * @property {HTMLElement} args.data The JSON data attached to the node.
       */
      self.element.triggerHandler('selected', { node, data: jsonData });
    }, 0);
  },

  /**
   * Set current node status
   * @private
   * @param {object} node - a jQuery-wrapped element reference to a tree node.
   * @returns {void}
   */
  setNodeStatus(node) {
    const self = this;
    const data = node.data('jsonData');
    let nodes;

    // Not multiselect
    if (!this.isMultiselect) {
      const a = node[0];
      const li = a.parentNode;
      if (data && data.selected) {
        li.classList.add('is-selected');
        a.classList.add('is-selected');
        a.setAttribute('aria-selected', true);
      } else {
        li.classList.remove('is-selected', 'is-partial');
        a.classList.remove('is-selected', 'is-partial');
        a.setAttribute('aria-selected', false);
      }
      return;
    }

    const setStatus = function (thisNodes, isFirstSkipped) {
      thisNodes.forEach((li) => {
        const a = $(li.querySelector('a'));
        const status = self.getSelectedStatus(a, isFirstSkipped);

        if (status === 'mixed') {
          li.classList.remove('is-selected', 'is-partial');
          li.classList.add('is-partial');
        } else if (status) {
          li.classList.remove('is-selected', 'is-partial');
          li.classList.add('is-selected');
        } else {
          li.classList.remove('is-selected', 'is-partial');
        }
        self.syncNode(a);
      });
    };

    // Multiselect
    let isFirstSkipped = false;
    nodes = [].slice.call(node[0].parentNode.querySelectorAll('li.folder'));
    setStatus(nodes, isFirstSkipped);

    isFirstSkipped = !(!nodes.length && data && !data.selected);
    nodes = node.parentsUntil(this.element, 'li.folder');
    nodes = [].slice.call(nodes.toArray());
    setStatus(nodes, isFirstSkipped);
  },

  /**
   * Get's a tree node's current 'selected' status
   * @private
   * @param {object} node - a jQuery-wrapped element reference to a tree node.
   * @param {boolean} isFirstSkipped - ?
   * @returns {boolean} status as true|false|'mixed'
   */
  getSelectedStatus(node, isFirstSkipped) {
    let total = 0;
    let selected = 0;
    let unselected = 0;
    let data;

    node.parent().find('a').each(function (i) {
      if (isFirstSkipped && i === 0) {
        return;
      }
      total++;
      data = $(this).data('jsonData');
      if (data && data.selected) {
        selected++;
      } else {
        unselected++;
      }
    });

    let status;
    if (total === selected) {
      status = true;
    } else if (total === unselected) {
      status = false;
    } else {
      status = 'mixed';
    }
    return status;
  },

  /**
   * Changes a node's open/close status to its opposite form.
   * @private
   * @param {object} node - a jQuery-wrapped element reference to a tree node.
   * @param {object} e jquery event
   * @returns {void}
   */
  toggleNode(node, e) {
    const next = node.next();
    const self = this;
    const s = this.settings;
    let result;
    if (next[0] && next[0].tagName.toLowerCase() === 'ul' && next[0].getAttribute('role') === 'group') {
      if (next[0].classList.contains('is-open')) {
        if (typeof s.onCollapse === 'function') {
          result = s.onCollapse(node);
          if (result && result.done && typeof result.done === 'function') { // A promise is returned
            result.done((continueSelectNode) => {
              if (continueSelectNode) {
                self.selectNodeFinish(node, focus, e);
              }
            });
          } else if (result) { // Boolean is returned instead of a promise
            self.selectNodeFinish(node, focus, e);
          }
        } else { // No Callback specified
<<<<<<< HEAD
		      //ApprovaOS Change - if tree is multiselect commented because do not select node on expand node
          //self.selectNodeFinish(node, focus);
=======
          self.selectNodeFinish(node, focus, e);
>>>>>>> 6e488465
        }

        self.setTreeIcon(node.closest('.folder').removeClass('is-open').end().find('svg.icon-tree'), s.folderIconClosed);

        if (self.hasIconClass(node.closest('.folder a'))) {
          self.setTreeIcon(
            node.closest('.folder a').find('svg.icon-tree'),
            node.closest('.folder a').attr('class')
              .replace('open', 'closed')
              .replace(/\s?is-selected/, '')
          );
        }

        self.isAnimating = true;

        if (!self.isMultiselect) {
          self.unSelectedNode(node.parent().find('li.is-selected'), false);
          node[0].classList.remove('is-selected');
        }

        next.one('animateclosedcomplete', () => {
          next[0].classList.remove('is-open');
          self.isAnimating = false;
        }).animateClosed();

        node[0].setAttribute('aria-expanded', node[0].getAttribute('aria-expanded') !== 'true');
      } else {
        if (typeof s.onExpand === 'function') {
          result = s.onExpand(node);
          if (result && result.done && typeof result.done === 'function') { // A promise is returned
            result.done((continueSelectNode) => {
              if (continueSelectNode) {
                self.selectNodeFinish(node, focus, e);
              }
            });
          } else if (result) { // Boolean is returned instead of a promise
            self.selectNodeFinish(node, focus, e);
          }
        } else { // No Callback specified
<<<<<<< HEAD
		      //ApprovaOS Change - if tree is multiselect commented because do not select node on expand node
          //self.selectNodeFinish(node, focus);
=======
          self.selectNodeFinish(node, focus, e);
>>>>>>> 6e488465
        }

        const nodeData = node.data('jsonData');

        if (s.source && nodeData.children && nodeData.children.length === 0) {
          const response = function (nodes) {
            const id = nodeData.id;
            const elem = self.findById(id);

            // Add DB and UI nodes
            elem.children = nodes;
            self.addChildNodes(elem, node.parent());
            node[0].classList.remove('is-loading');
            self.loading = false;

            // Open
            self.accessNode(next, node);

            // Sync data on node
            nodeData.children = nodes;
            node.data('jsonData', nodeData);
            self.selectNode(node, true);
            self.initSelected();
          };

          const args = { node, data: node.data('jsonData') };
          node[0].classList.add('is-loading');
          self.loading = true;
          self.settings.source(args, response);

          return;
        }
        self.accessNode(next, node);
      }
    }
  },

  /**
   * Access The Node
   * @private
   * @param  {object} next The next element.
   * @param  {object} node The DOM element.
   */
  accessNode(next, node) {
    const nodeClass = node.attr('class');

    this.setTreeIcon(node.closest('.folder').addClass('is-open').end().find('svg.icon-tree'), this.settings.folderIconOpen);

    if (this.hasIconClass(nodeClass)) {
      this.setTreeIcon(node.find('svg.icon-tree'), nodeClass.replace('is-selected', ''));
    }

    this.isAnimating = true;

    next.one('animateopencomplete', () => {
      this.isAnimating = false;
    }).addClass('is-open').css('height', 0).animateOpen();
    node[0].setAttribute('aria-expanded', node[0].getAttribute('aria-expanded') !== 'true');
  },

  /**
   * Open The Node
   * @private
   * @param  {object} nextTarget The next tree element
   * @param  {object} nodeTarget The DOM element to open.
   */
  openNode(nextTarget, nodeTarget) {
    const self = this;
    const nodeData = nodeTarget.data('jsonData');

    if (self.settings.source && nodeData.children && nodeData.children.length === 0) {
      const response = function (nodes) {
        const id = nodeData.id;
        const elem = self.findById(id);

        // Add DB and UI nodes
        elem.children = nodes;
        self.addChildNodes(elem, nodeTarget.parent());
        nodeTarget.removeClass('is-loading');
        self.loading = false;

        // Open
        self.accessNode(nextTarget, nodeTarget);

        // Sync data on node
        nodeData.children = nodes;
        nodeTarget.data('jsonData', nodeData);
        self.selectNode(nodeTarget, true);
        self.initSelected();
      };

      const args = { node: nodeTarget, data: nodeTarget.data('jsonData') };
      nodeTarget.addClass('is-loading');
      self.loading = true;
      self.settings.source(args, response);

      return;
    }
    self.accessNode(nextTarget, nodeTarget);
  },

  /**
   * Check if given value has icon class
   * @private
   * @param  {string|object} elemClass class or element has icon class
   * @returns  {boolean} true if has icon.
   */
  hasIconClass(elemClass) {
    if (typeof elemClass !== 'string') {
      if (this.isjQuery(elemClass)) {
        elemClass = elemClass.length > 1 ? elemClass.first()[0] : elemClass[0];
      }
      elemClass = elemClass.getAttribute('class');
    }
    return elemClass && elemClass.indexOf('icon') > -1;
  },

  /**
   * Close The Node
   * @private
   * @param  {object} nextTarget The next tree element
   * @param  {object} nodeTarget The DOM element to open.
   */
  closeNode(nextTarget, nodeTarget) {
    const self = this;
    self.setTreeIcon(nodeTarget.closest('.folder').removeClass('is-open').end().find('svg.icon-tree'), self.settings.folderIconClosed);

    if (self.hasIconClass(nodeTarget.closest('.folder a'))) {
      self.setTreeIcon(
        nodeTarget.closest('.folder a').find('svg.icon-tree'),
        nodeTarget.closest('.folder a').attr('class')
          .replace('open', 'closed')
          .replace(/\s?is-selected/, '')
      );
    }

    self.isAnimating = true;

    if (!self.isMultiselect) {
      self.unSelectedNode(nodeTarget.parent().find('li.is-selected'), false);
      nodeTarget.removeClass('is-selected');
    }

    nextTarget.one('animateclosedcomplete', () => {
      nextTarget.removeClass('is-open');
      self.isAnimating = false;
    }).animateClosed();

    nodeTarget.attr('aria-expanded', nodeTarget.attr('aria-expanded') !== 'true');
  },

  // Setup event handlers
  setupEvents() {
    const self = this;
    self.element.on('updated.tree', (e, newSettings) => {
      self.updated(newSettings);
      self.initTree();
    });
  },

  // Handle Keyboard Navigation
  handleKeys() {
    // Key Behavior as per: http://access.aol.com/dhtml-style-guide-working-group/#treeview
    const self = this;
    // On click give clicked element 0 tabindex and 'aria-selected=true', resets all other links
    this.element.on('click.tree', 'a:not(.is-clone)', function (e) {
      const target = $(this);
      const parent = this.parentNode;
      if (!target[0].classList.contains('is-disabled') && !target[0].classList.contains('is-loading')) {
        if (self.isMultiselect) {
          if (e.target.classList.contains('icon') && parent.classList.contains('folder')) {
            self.toggleNode(target, e);
          } else if (parent.classList.contains('is-selected') || parent.classList.contains('is-partial')) {
            self.unSelectedNode(target, true);
          } else {
            self.selectNode(target, true);
          }
        } else {
          self.selectNode(target, true);
          self.toggleNode(target, e);
        }
        e.stopPropagation();
      }

      if (self.popupEl && self.popupEl.data('popupmenu')) {
        self.popupEl.data('popupmenu').close();
        self.popupEl = null;
      }

      return false; // Prevent Click from Going to Top
    });

    this.element
    // Focus on "a" elements
      .on('focus.tree', 'a', function () {
        if (parseInt(this.getAttribute('aria-level'), 10) === 0 && parseInt(this.getAttribute('aria-posinset'), 10) === 1) {
          // First element if disabled
          if (this.classList.contains('is-disabled')) {
            const e = $.Event('keydown.tree');
            e.keyCode = 40; // move down
            $(this).trigger(e);
            return;// eslint-disable-line
          }
        }
      });

    // Handle Up/Down Arrow Keys and Space
    this.element.on('keydown.tree', 'a', function (e) {
      const charCode = e.charCode || e.keyCode;
      const target = $(this);
      let next;
      let prev;

      if (self.isAnimating) {
        return;
      }

      // Down arrow
      if (charCode === 40) {
        const nextNode = self.getNextNode(target);
        self.setFocus(nextNode);
      }

      // Up arrow,
      if (charCode === 38) {
        const prevNode = self.getPreviousNode(target);
        self.setFocus(prevNode);
      }

      // Space
      if (e.keyCode === 32) {
        target.trigger('click.tree');
      }

      // Left arrow
      if (charCode === 37) {
        if (Locale.isRTL()) {
          if (target.next().hasClass('is-open')) {
            prev = target.next().find('a:first');
            self.setFocus(prev);
          } else {
            self.toggleNode(target, e);
          }
        } else if (target.next().hasClass('is-open')) {
          self.toggleNode(target, e);
        } else {
          prev = target.closest('.folder').find('a:first');
          self.setFocus(prev);
        }
        e.stopPropagation();
        return false;// eslint-disable-line
      }

      // Right arrow
      if (charCode === 39) {
        if (Locale.isRTL()) {
          if (target.next().hasClass('is-open')) {
            self.toggleNode(target, e);
          } else {
            next = target.closest('.folder').find('a:first');
            self.setFocus(next);
          }
        } else if (target.next().hasClass('is-open')) {
          next = target.next().find('a:first');
          self.setFocus(next);
        } else {
          self.toggleNode(target, e);
          self.setFocus(target);
        }
        e.stopPropagation();
        return false;// eslint-disable-line
      }

      // Home  (fn-right on mac)
      if (charCode === 36) {
        next = self.element.find('a:first:visible');
        self.setFocus(next);
      }

      // End (fn-right on mac)
      if (charCode === 35) {
        next = self.element.find('a:last:visible');
        self.setFocus(next);
      }
    });

    // Handle Left/Right Arrow Keys
    // eslint-disable-next-line
    this.element.on('keypress.tree', 'a', function (e) {
      const charCode = e.charCode || e.keyCode;
      const target = $(this);

      if ((charCode >= 37 && charCode <= 40) || charCode === 32) {
        e.stopPropagation();
        return false;
      }

      // Printable Chars Jump to first high level node with it...
      if (e.which !== 0) {
        // eslint-disable-next-line
        target.closest('li').nextAll().find('a:visible').each(function () {
          const node = $(this);
          const first = node.text().substr(0, 1).toLowerCase();
          const term = String.fromCharCode(e.which).toLowerCase();

          if (first === term) {
            self.setFocus(node);
            return false;
          }
        });
      }
    });
  },

  /**
   * Handle Loading JSON.
   * @param {object} dataset to load.
   * @returns {void}
   */
  loadData(dataset) {// eslint-disable-line
    if (!dataset) {
      return -1;
    }
    const self = this;
    self.element.empty();

    self.loading = true;
    dataset = this.arrangeDataset(dataset);
    let html = '';
    self.jsonData = [];
    for (let i = 0, l = dataset.length; i < l; i++) {
      html += self.getNodeHtml(dataset[i], i);
    }
    self.element[0].insertAdjacentHTML('beforeend', html);
    const nodes = [].slice.call(self.element[0].querySelectorAll('a[role="treeitem"]'));
    nodes.forEach((node, i) => {
      const a = $(node);
      const data = self.jsonData[i];
      a.data('jsonData', data);
      if (data.selected) {
        self.selectNode(a, data.focus);
      }
    });
    self.jsonData = undefined;
    self.loading = false;

    self.syncDataset();
    self.initSelected();
    self.focusFirst();
    self.attachMenu(self.settings.menuId);
    self.createSortable();
  },

  /**
   * Rearrange the given or default dataset. if dataset use `parent` key to arrange nodes
   * @private
   * @param {object} dataset a data object.
   * @returns {object} arranged data object
   */
  arrangeDataset(dataset) {
    if (!this.hasKeyInData('parent', dataset)) {
      return dataset;
    }

    dataset = dataset || this.settings.dataset;
    const arrangedData = JSON.parse(JSON.stringify(dataset));

    // Add given node to parent
    const addToParent = (node) => {
      let arranged = false;
      // Add child to given parent
      const addChild = (parent) => {
        parent.children = parent.children || [];
        parent.children.push(node);
        arranged = true;
      };

      // Traverse in given data and arrange it
      const arrange = (data) => {
        for (let i = 0; i < data.length && !arranged; i++) {
          if (data[i].id === node.parent) {
            addChild(data[i]);
          }
          if (typeof data[i].children !== 'undefined') {
            arrange(data[i].children);
          }
        }
      };
      arrange(arrangedData);
    };

    // Traverse in given data and add to parent
    const traverse = (data) => {
      for (let i = 0; i < data.length; i++) {
        if (typeof data[i].parent !== 'undefined') {
          addToParent(data[i]);
        }
        if (typeof data[i].children !== 'undefined') {
          traverse(data[i].children);
        }
      }
    };
    traverse(dataset);

    // Clean old nodes with parent key
    const clean = (data, id) => {
      for (let i = 0; i < data.length; i++) {
        if (typeof data[i].children !== 'undefined') {
          clean(data[i].children, data[i].id);
        }
        if ((typeof id === 'undefined' && typeof data[i].parent !== 'undefined') ||
          (typeof id !== 'undefined' && typeof data[i].parent !== 'undefined' && id !== data[i].parent)) {
          data.splice(i, 1);
          i--;
        } else {
          delete data[i].parent;
        }
      }
    };
    clean(arrangedData);

    // Set and return the arranged data
    this.settings.dataset = arrangedData;
    return arrangedData;
  },

  /**
   * Check if given key is exists in dataset.
   * @private
   * @param {string} key to check.
   * @param {object} data to check in.
   * @returns {boolean} true if key found
   */
  hasKeyInData(key, data) {
    let found = false;
    data = data || this.settings.dataset;

    /* eslint-disable no-restricted-syntax */
    const findkey = (obj) => {
      for (const prop in obj) {
        if (obj.hasOwnProperty(prop)) {// eslint-disable-line
          const value = obj[prop];
          if (typeof value === 'object' && !found) {
            findkey(value);
          } else if (key === prop) {
            found = true;
          }
          if (found) {
            break;
          }
        }
      }
    };
    /* eslint-enable no-restricted-syntax */

    for (let i = 0, l = data.length; i < l; i++) {
      if (found) {
        break;
      }
      findkey(data[i]);
    }
    return found;
  },

  /**
   * Create html for given json data.
   * @private
   * @param {object} data to do html.
   * @param {number} position for node.
   * @param {number} level for node.
   * @param {boolean} isParentsDisabled for node.
   * @returns {string} created html
   */
  getNodeHtml(data, position, level, isParentsDisabled) {
    level = level || 0;
    position += 1;
    const s = this.settings;
    const isDisabled = isParentsDisabled || data.disabled || false;
    const a = {
      id: typeof data.id !== 'undefined' ? ` id="${data.id}"` : '',
      href: ` href="${typeof data.href !== 'undefined' ? data.href : '#'}"`,
      expanded: ` aria-expanded="${data.open ? 'true' : 'false'}"`,
      icon: 'tree-node',
      alertIcon: '',
      alertIconAttr: typeof data.alertIcon !== 'undefined' ? ` data-alert-icon="${data.alertIcon}"` : '',
      text: `<span class="tree-text">${data.text}</span>`,
      class: ['hide-focus'],
      ariaDisabled: isDisabled ? 'aria-disabled="true"' : '',
      checkbox: this.isMultiselect && !this.settings.hideCheckboxes ? '<span class="tree-checkbox"></span>' : '',
      badge: typeof data.badge === 'object' ? this.getBadgeHtml(data.badge) : ''
    };
    this.jsonData.push(data);

    if (s.useStepUI) {
      a.alertIcon = `<svg class="icon step-alert icon-${data.alertIcon}" focusable="false" aria-hidden="true" role="presentation"><use xlink:href="#icon-${data.alertIcon}"></use>`;
    }

    const isChildren = typeof data.children !== 'undefined';
    let liClassList = isChildren ? 'folder' : '';
    liClassList += data.selected ? ' is-selected' : '';
    if (liClassList !== '') {
      liClassList += data.open ? ' is-open' : '';
      liClassList = ` class="${liClassList}"`;
    }
    if (isDisabled) {
      a.class.push('is-disabled');
    }
    if (data.icon) {
      a.icon = data.icon;
      if (!isChildren || (isChildren && (/open|closed/i.test(data.icon)))) {
        a.class.push(data.icon);
      }
    }
    if (isChildren) {
      if (data.open) {
        a.icon = data.icon && /open|closed/i.test(data.icon) ? data.icon : s.folderIconOpen;
        isParentsDisabled = isDisabled;
      } else {
        a.icon = data.icon && /open|closed/i.test(data.icon) ? data.icon.replace('open', 'closed') : s.folderIconClosed;
      }
    }
    a.icon = `#icon-${a.icon.replace(/^#?icon-?/, '')}`;
    a.class = ` class="${a.class.join(' ')}"`;

    let html = `
      <li${liClassList}>
        <a role="treeitem" aria-selected="false" tabindex="-1"
          aria-level="${level}"
          aria-position="${position}"
          aria-setsize="${position}"
          ${a.id + a.href + a.class + a.expanded + a.ariaDisabled + a.alertIconAttr}>
            <svg class="icon-tree icon" focusable="false" aria-hidden="true" role="presentation"><use xlink:href="${a.icon}"></use>
            </svg>${a.checkbox + a.alertIcon + a.badge + a.text}
        </a>`;

    if (isChildren) {
      html += `<ul class="folder${data.open ? ' is-open' : ''}" role="group">`;
      for (let i = 0, l = data.children.length; i < l; i++) {
        html += this.getNodeHtml(data.children[i], i, (level + 1), isParentsDisabled);
      }
      html += '</ul>';
    }
    html += '</li>';

    return html;
  },

  /**
   * Create badge html.
   * @private
   * @param {object} badgeData to do html.
   * @returns {string} html created
   */
  getBadgeHtml(badgeData) {
    const badge = { html: '', style: '', class: ['badge', 'tree-badge'] };

    if (badgeData && !badgeData.remove) {
      badge.text = '';

      if (typeof badgeData.text !== 'undefined') {
        badge.text = badgeData.text.toString();
        if (badge.text.length === 1) {
          badge.class.push('round');
        }
      }

      if (/info|good|error|alert|pending/i.test(badgeData.type)) {
        badge.class.push(badgeData.type);
      } else if (badgeData.type && badgeData.type.charAt(0) === '#' && badgeData.type.length === 7) {
        badge.style = `background-color: ${badgeData.type} !important;`;
      }
      if (badgeData.backColor) {
        badge.style = `background-color: ${badgeData.backColor} !important;`;
      }
      if (badgeData.foreColor) {
        badge.style += `color: ${badgeData.foreColor} !important;`;
      }
      if (badge.style !== '') {
        badge.style = ` style="${badge.style}"`;
      }
      if (badge.text !== '') {
        if (badgeData.type && badgeData.type.indexOf('pending') !== -1) {
          badge.text = '';
        }
        badge.html = `<span class="${badge.class.join(' ')}"${badge.style}>${badge.text}</span>`;
      }
    }
    return badge.html;
  },

  // Functions to Handle Internal Data Store
  addToDataset(node, location) {
    let elem;

    if (node.parent) {
      elem = this.findById(node.parent);
    }

	  //ApprovaOS Change - Update dataset after added node before or after.
    if (location instanceof jQuery && location.is('li')) {
      var updatedNode = this.findById($(location[0].parentNode.parentNode).find('a')[0].id);
		  var index = updatedNode.children.findIndex(function (element) {
        return element.text === $(location).text();
      });

      updatedNode.children.splice(index, 0, node);
    }

    if (location === 'bottom' && !node.parent && !elem) {
      this.settings.dataset.push(node);
    }

    if (location === 'top' && !node.parent && !elem) {
      this.settings.dataset.unshift(node);
    }

    if (node.parent && elem) {
      if (!elem.children) {
        elem.children = [];
      }

      if (location === 'bottom') {
        elem.children.push(node);
      } else {
        elem.children.unshift(node);
      }
    }

    return !(node.parent && !elem);
  },

  // Find the Node (Dataset) By Id
  findById(id, source) {
    const self = this;

    if (!source) {
      source = this.settings.dataset;
    }

    /* eslint-disable guard-for-in */
    /* eslint-disable no-restricted-syntax */
    for (const key in source) {
      const item = source[key];
      if (item.id === id) {
        return item;
      }

      if (item.children) {
        const subresult = self.findById(id, item.children);

        if (subresult) {
          return subresult;
        }
      }
    }
    /* eslint-enable no-restricted-syntax */
    /* eslint-enable guard-for-in */
    return null;
  },

  // Get node by ID if selected
  getNodeByIdIfSelected(id, source) {
    const node = this.findById(id, source);
    return (node && node.selected) ? node : null;
  },

  /**
   * Get selected nodes.
   * @returns {object} selected nodes
   */
  getSelectedNodes() {
    let node;
    let data;
    const selected = [];

    $('li.is-selected', this.element).each(function () {
      node = $('a:first', this);
      data = node.data('jsonData');
      selected.push({ node, data });
    });
    return selected;
  },

  getNextNode(target) {
    let next = target.parent().next().find('a:first');
    const subTarget = target.next();

    // Move Into Children
    if (subTarget.is('ul.is-open')) {
      next = subTarget.find('a:first');
    }

    // Skip disabled
    if (next.hasClass('is-disabled')) {
      next = next.parent().next().find('a:first');
    }

    // Bottom of a group..{l=1000: max folders to be deep }
    if (next.length === 0) {
      for (let i = 0, l = 1000, closest = target; i < l; i++) {
        closest = closest.parent().closest('.folder');
        next = closest.next().find('a:first');
        if (next.length) {
          break;
        }
      }
    }

    // Another check for disabled
    if (next.hasClass('is-disabled')) {
      next = this.getNextNode(next);
    }

    return next;
  },

  getPreviousNode(target) {
    let prev = target.parent().prev().find('a:first');
    let subTarget = prev.parent();

    // Move into children at bottom
    if (subTarget.is('.folder.is-open') &&
        subTarget.find('ul.is-open a').length &&
        !subTarget.find('ul.is-disabled').length) {
      prev = subTarget.find('ul.is-open a:last');
    }

    // Skip disabled
    if (prev.hasClass('is-disabled')) {
      prev = prev.parent().prev().find('a:first');

      // Another check if get to prev open folder
      subTarget = prev.parent();
      if (subTarget.is('.folder.is-open') &&
          subTarget.find('ul.is-open a').length &&
          !subTarget.find('ul.is-disabled').length) {
        prev = subTarget.find('ul.is-open a:last');
      }
    }

    // Top of a group
    if (prev.length === 0) {
      prev = target.closest('ul').prev('a');
    }

    // Another check for disabled
    if (prev.hasClass('is-disabled')) {
      prev = this.getPreviousNode(prev);
    }

    return prev;
  },

  /**
   * Sync the tree with the underlying dataset
   * @private
   * @param {object} node the jQuery element to sync (Optional)
   * @returns {void}
   */
  syncDataset(node) {
    const json = [];
    const self = this;
    node = node || this.element;

    const items = [].slice.call(node.children('li').toArray());
    items.forEach((li) => {
      json.push(self.syncNode(li.querySelector('a')));
    });

    this.settings.dataset = json;
    this.element.triggerHandler('rendered', { data: this.settings.dataset });
  },

  /**
   * Sync a node with its dataset record
   * @private
   * @param {object} node The node to sync (jQuery or DOM element)
   * @returns {object} synced node data
   */
  syncNode(node) {
    const self = this;
    const nodeJQ = this.isjQuery(node) ? node : $(node);
    node = nodeJQ[0];
    const parent = node.parentNode;
    const hasClass = (el, className) => el.classList.contains(className);

    let entry = {
      node: nodeJQ,
      id: node.getAttribute('id'),
      text: node.querySelector('.tree-text').textContent
    };

    // Is folder open
    if (hasClass(node, 'is-open') ||
        (parent && parent.tagName.toLowerCase() === 'li') && hasClass(parent, 'is-open')) {
      entry.open = true;
    }

    // Href
    const href = node.getAttribute('href');
    if (href) {
      entry.href = href;
    }

    // Selected
    if (hasClass(parent, 'is-selected')) {
      entry.selected = true;
    }

    // Disabled
    if (hasClass(node, 'is-disabled')) {
      entry.disabled = true;
    }

    // Icon
    const classAttribute = node.getAttribute('class');
    if (classAttribute && classAttribute.indexOf('icon') > -1) {
      entry.icon = classAttribute;
    }

    // Children
    const ul = nodeJQ.next();
    if (ul[0] && ul[0].tagName.toLowerCase() === 'ul') {
      entry.children = [];

      const items = [].slice.call(ul.children('li').toArray());
      items.forEach((li) => {
        entry.children.push(self.syncNode(li.querySelector('a')));
      });
    }

    // Merge json data
    const jsonData = nodeJQ.data('jsonData');
    if (jsonData) {
      delete jsonData.selected;
      delete jsonData.children;
      entry = $.extend({}, jsonData, entry);
    }

    nodeJQ.data('jsonData', entry);
    return entry;
  },

  /**
   * Add a node and all its related markup.
   * @param {object} nodeData to add.
   * @param {object} location in tree.
   * @returns {object} li added
   */
<<<<<<< HEAD
  //ApprovaOS Change - parameter added to add node before or after the node
  addNode(nodeData, location, isBeforeOrAfter) {
    let li = $('<li></li>');
    const a = $('<a href="#"></a>').appendTo(li);
=======
  addNode(nodeData, location) {
>>>>>>> 6e488465
    const badgeAttr = typeof nodeData.badge === 'object' ? JSON.stringify(nodeData.badge) : nodeData.badge;

    nodeData.href = typeof nodeData.href !== 'undefined' ? nodeData.href : '#';

    location = (!location ? 'bottom' : location); // supports button or top or jquery node

    let a = document.createElement('a');
    a.setAttribute('id', nodeData.id);
    a.setAttribute('href', nodeData.href);
    if (typeof badgeAttr !== 'undefined') {
      a.setAttribute('data-badge', badgeAttr);
    }
    if (typeof nodeData.alertIcon !== 'undefined') {
      a.setAttribute('data-alert-icon', nodeData.alertIcon);
    }

<<<<<<< HEAD
    //Start ApprovaOS Change - added for dropdown
    if (nodeData.type === 'dropdown') {
      var selectedOptionText;
      a.attr({
        'style': 'display: none'
      });

      if (nodeData.data) {
        var selectHtml = '<select class="dropdown" close-on-select="true">';

        for (var i = 0; i < nodeData.data.length; i++) {
          var option = nodeData.data[i]
          if (option.value === nodeData.text) {
            selectedOptionText = option.text;
            selectHtml += '<option value="' + option.value + '" selected>' + option.text + '</option>';
          } else {
            selectHtml += '<option value="' + option.value + '">' + option.text + '</option>';
          }
        }

        selectHtml += '</select><div class="dropdown-wrapper"><div class="dropdown"><span>' + selectedOptionText;

        selectHtml += '</span></div><svg class="icon" focusable="false" aria-hidden="true" role="presentation"><use xlink:href="#icon-dropdown"></use></svg></div>';

        $('<div class="treeDropdown" style="width: 80px; margin-left: 35px; margin-bottom: -15px">' + selectHtml + '</div>').appendTo(li);

        if (nodeData.disabled) {
          li.find('select.dropdown').dropdown().disable();
        } else {
          li.find('select.dropdown').dropdown().on('selected.tree', function () {
            var node = this.parentElement.previousElementSibling;
            node.text = this.value;
            self.updateNode(node);
          });
        }
      }
    }
    //End ApprovaOS Change - added for dropdown

    if (nodeData.open) {
      a.parent().addClass('is-open');
=======
    if (nodeData.text) {
      a.textContent = nodeData.text;
>>>>>>> 6e488465
    }

    if (nodeData.disabled) {
      a.classList.add('is-disabled');
    }
    if (nodeData.icon) {
      a.classList.add(nodeData.icon);
    }

    let li = document.createElement('li');

    if (nodeData.open) {
      li.classList.add('is-open');
    }

    li.appendChild(a);

    // Handle Location
    let found = this.loading ? true : this.addToDataset(nodeData, location);

    if (nodeData.parent instanceof jQuery) {
      found = true;
    }

     //ApprovaOS Change - added node in between the node
     if (location instanceof jQuery && isBeforeOrAfter === 'before') {
      li.insertBefore(location);
      found = true;
    } else if (location instanceof jQuery && isBeforeOrAfter === 'after') {
      li.insertAfter(location);
      found = true;
    }

    //ApprovaOS Change -
    if (location instanceof jQuery &&
<<<<<<< HEAD
      (!nodeData.parent || !found) && !(nodeData.parent instanceof jQuery)
      && !(isBeforeOrAfter === 'before' || isBeforeOrAfter === 'after')) {
      location.append(li);
=======
      (!nodeData.parent || !found) && !(nodeData.parent instanceof jQuery)) {
      location[0].appendChild(li);
>>>>>>> 6e488465
      found = true;
    }

    if (location === 'bottom' && (!nodeData.parent || !found)) {
      this.element[0].appendChild(li);
    }

    if (location === 'top' && (!nodeData.parent || !found)) {
      this.element.prepend(li);
    }

    // Support ParentId in JSON Like jsTree
    if (nodeData.parent) {
      if (found && typeof nodeData.parent === 'string') {
        li = this.element.find(`#${nodeData.parent}`).parent();

        if (!nodeData.disabled && li.is('.is-selected') && typeof nodeData.selected === 'undefined') {
          nodeData.selected = true;
        }
        this.addAsChild(nodeData, li);
      }

      if (nodeData.parent && nodeData.parent instanceof jQuery) {
        li = nodeData.parent;
        if (nodeData.parent.is('a')) {
          li = nodeData.parent.parent();
        }
        this.addAsChild(nodeData, li);
      }
      if (this.isjQuery(li)) {
        nodeData.node = li.find(`ul li a#${nodeData.id}`);
      }
    } else {
      li = $(li);
      this.addChildNodes(nodeData, li);
      nodeData.node = li.children('a').first();
    }

<<<<<<< HEAD
    //ApprovaOS Change - Added parameter to show or hide checkbox according to node.
    this.decorateNode(a, nodeData.icon, nodeData.hideCheckbox);
=======
    a = $(a);
    this.decorateNode(a);
>>>>>>> 6e488465

    if (nodeData.selected) {
      this.selectNode(a, nodeData.focus);
    }

    a.data('jsonData', nodeData);
    return li;
  },

  /**
   * Add a node to an existing node, making it a folder if need be
   * @private
   * @param {object} nodeData data for node to be added.
   * @param {object} li parent node to add node.
   * @returns {void}
   */
  addAsChild(nodeData, li) {
    li = this.isjQuery(li) ? li[0] : li;
    let ul = li.querySelector('ul');
    if (!ul) {
      li.insertAdjacentHTML('beforeend', '<ul class="folder"></ul>');
      ul = li.querySelector('ul');
    }

    if (nodeData.open) {
      ul.classList.add('is-open');
    }

    this.decorateNode(li.querySelector('a'));

    nodeData.parent = '';
    this.addNode(nodeData, $(ul));
  },

  /**
   * Add the children for the specified node element,
   * and if `nodeData.children` not passed will remove current children from node
   * @private
   * @param {object} nodeData data for children to be added.
   * @param {object} li parent node to add children.
   * @returns {void}
   */
  addChildNodes(nodeData, li) {
    li = this.isjQuery(li) ? li[0] : li;
    let ul = li.querySelector('ul');

    if (!nodeData.children) {
      if (ul) {
        ul.parentNode.removeChild(ul);
      }
      return;
    }

    if (!ul) {
      li.insertAdjacentHTML('beforeend', `<ul class="folder${nodeData.open ? ' is-open' : ''}"></ul>`);
      ul = li.querySelector('ul');
    }

    ul.innerHTML = '';

    if (nodeData.children) {
      nodeData.children.forEach(elem => this.addNode(elem, $(ul)));
    }
  },

  // Check for true value
  isTrue(v) {
    return (typeof v !== 'undefined' && v !== null && ((typeof v === 'boolean' && v === true) || (typeof v === 'string' && v.toLowerCase() === 'true')));
  },

  // Check for false value
  isFalse(v) {
    return (typeof v !== 'undefined' && v !== null && ((typeof v === 'boolean' && v === false) || (typeof v === 'string' && v.toLowerCase() === 'false')));
  },

  /**
   * Update fx rename a node.
   * @param {object} nodeData to update.
   * @returns {void}
   */
  updateNode(nodeData) {
    // Passed in the node element or find the node in the dataset and ui and sync it
    const elem = nodeData.node ? { node: nodeData.node } : this.findById(nodeData.id);
    if (!elem || !elem.node[0]) {
      return;
    }

    const parent = elem.node[0].parentNode;
    const nodetext = elem.node[0].querySelector('.tree-text');
    const isDisabled = this.isTrue(nodeData.disabled) || this.isFalse(nodeData.enabled);
    const isEnabled = this.isTrue(nodeData.enabled) || this.isFalse(nodeData.disabled);

    // Update badge
    if (nodeData.badge) {
      let badge = elem.node[0].querySelector('.tree-badge');
      if (!badge && !nodeData.badge.remove) {
        if (typeof nodeData.badge.text !== 'undefined' && $.trim(nodeData.badge.text) !== '') {
          const newBadge = document.createElement('span');
          newBadge.classList.add('tree-badge', 'badge');
          nodetext.parentNode.insertBefore(newBadge, nodetext);
          badge = elem.node[0].querySelector('.tree-badge');
        }
      }
      // Make update changes
      if (badge) {
        if (typeof nodeData.badge.text !== 'undefined') {
          nodeData.badge.text = nodeData.badge.text.toString();
          badge.textContent = nodeData.badge.text;
          badge.classList.remove('round');
          if (nodeData.badge.text.length === 1) {
            badge.classList.add('round');
          }
        }
        if (typeof nodeData.badge.type !== 'undefined') {
          badge.classList.remove('info', 'good', 'error', 'alert', 'pending');
          if (/info|good|error|alert|pending/i.test(nodeData.badge.type)) {
            badge.classList.add(nodeData.badge.type);
          } else if (nodeData.badge.type.charAt(0) === '#' && nodeData.badge.type.length === 7) {
            badge.style.backgroundColor = nodeData.badge.type;
          }

          if (nodeData.badge.type.indexOf('pending') !== -1) {
            badge.textContent = '';
          }
        }
        elem.badge = nodeData.badge;

        // Remove badge
        if (this.parseBool(nodeData.badge.remove)) {
          badge.parentNode.removeChild(badge);
          if (typeof elem.badge !== 'undefined') {
            delete elem.badge;
          }
        }
      }
    }

    if (nodeData.text) {
      nodetext.textContent = nodeData.text;
      elem.text = nodeData.text;
    }

    if (nodeData.icon) {
      this.setTreeIcon(elem.node[0].querySelector('svg.icon-tree'), nodeData.icon);
      elem.icon = nodeData.icon;
    } else if (nodeData.children && nodeData.children.length &&
      !parent.classList.contains('folder')) {
      this.convertFileToFolder(elem.node);
    }

    if (isDisabled) {
      elem.node[0].classList.add('is-disabled');
      elem.node[0].setAttribute('aria-disabled', 'true');

      if (parent.classList.contains('folder') && parent.classList.contains('is-open')) {
        const nodes = [].slice.call(parent.querySelectorAll('a, ul[role=group]'));
        nodes.forEach((node) => {
          node.classList.add('is-disabled');
          node.setAttribute('aria-disabled', 'true');
        });
      }
    }

    if (isEnabled) {
      const isParentsDisabled = elem.node.parentsUntil(this.element, 'ul[role=group].is-disabled').length > 0;

      if (!isParentsDisabled) {
        elem.node[0].classList.remove('is-disabled');
        elem.node[0].removeAttribute('aria-disabled');

        if (parent.classList.contains('folder') && parent.classList.contains('is-open')) {
          const nodes = [].slice.call(parent.querySelectorAll('a, ul[role=group]'));
          nodes.forEach((node) => {
            node.classList.remove('is-disabled');
            node.removeAttribute('aria-disabled');
          });
        }
      }
    }

    if (nodeData.node) {
      this.syncDataset();
    }

    if (nodeData.children) {
      if (nodeData.children.length) {
        this.addChildNodes(nodeData, parent);
      } else {
        this.removeChildren(nodeData, parent);
      }
    }
    this.createSortable();
  },

  // Performs the usual Boolean coercion with the exception of
  // the strings "false" (case insensitive) and "0"
  parseBool(b) {
    return !(/^(false|0)$/i).test(b) && !!b;
  },

  /**
   * Delete children nodes
   * @private
   * @param {object} nodeData data for icon to be replaced.
   * @param {object} li parent node to delete children.
   * @returns {void}
   */
  removeChildren(nodeData, li) {
    li = this.isjQuery(li) ? li[0] : li;
    const ul = li.querySelector('ul');

    this.setTreeIcon(li.querySelector('svg.icon-tree'), (nodeData.icon || 'icon-tree-node'));
    li.classList.remove('folder', 'is-open');
    if (ul) {
      ul.parentNode.removeChild(ul);
    }
  },

  /**
   * Delete a node from the dataset or tree.
   * @param {object} nodeData to delete.
   * @returns {void}
   */
  removeNode(nodeData) {
    let elem = this.findById(nodeData.id);

    if (nodeData instanceof jQuery) {
      elem = nodeData;
      elem.parent().remove();
    } else if (elem) {
      elem.node.parent().remove();
    }

    if (!elem) {
      return;
    }
    this.syncDataset();
  },

  // Attach Context Menus
  attachMenu(menuId) {
    const self = this;

    if (!menuId) {
      return;
    }

    this.element.off('contextmenu.tree').on('contextmenu.tree', 'a', function (e) {
      const node = $(this);
      e.preventDefault();
      self.popupEl = $(e.currentTarget).popupmenu({ menuId, eventObj: e, trigger: 'immediate', attachToBody: true }).off('selected').on('selected', (event, args) => {
        /**
        * Fires when the an attached context menu item is selected.
        *
        * @event menuselect
        * @memberof Tree
        * @type {object}
        * @property {object} event - The jquery event object
        * @property {object} args for node element, item
        * @property {HTMLElement} args.node The DOM Element.
        * @property {object} data.item The attached node data.
        */
        self.element.triggerHandler('menuselect', { node, item: args });
      });

      /**
      * Fires when the attached context menu is opened. Use it to update the menu as needed
      * @memberof Tree
      * @event menuopen
      * @type {object}
      * @property {object} event - The jquery event object
      * @property {object} args for node element, item
      * @property {HTMLElement} args.menu The menu item
      * @property {HTMLElement} args.node The DOM Element.
      */
      self.element.triggerHandler('menuopen', { menu: $(`#${menuId}`), node });
      return false;
    });
  },

  /**
   * Create sortable.
   * @private
   * @returns {void}
   */
  createSortable() {
    if (!this.settings.sortable) {
      return;
    }

    const self = this;
    let clone;
    let interval;
    let doDrag;

    self.targetArrow = self.element[0].previousElementSibling;
    self.linkSelector = 'a:not(.is-dragging-clone):not(.is-disabled)';

    if (!self.targetArrow || (self.targetArrow && !self.targetArrow.classList.contains('tree-drag-target-arrow'))) {
      const div = document.createElement('div');
      div.classList.add('tree-drag-target-arrow');
      self.element[0].parentNode.insertBefore(div, self.element[0]);
      self.targetArrow = self.element[0].previousElementSibling;
    }

    function isReady() {
      // Make sure all dynamic nodes sync
      if (!self.loading) {
        clearInterval(interval);

        const links = [].slice.call(self.element[0].querySelectorAll(self.linkSelector));
        links.forEach((link) => {
          const a = $(link);

          // Quit if already binded with `drag`
          if (a.data('drag')) {
            return;
          }

          // Don't drag with folder icon, save for toggle nodes
          a.on('mousedown.tree', (e) => {
            e.preventDefault();

            if (e.which === 3) {
              doDrag = false;
            } else {
              doDrag = e.target.classList.contains('icon') ?
                !link.parentNode.classList.contains('folder') : true;
            }
          })

            // Invoke drag
            .drag({
              clone: true,
              cloneAppendTo: a.closest('li'),
              clonePosIsFixed: true
            })

            // Drag start =======================================
            .on('dragstart.tree', (e, pos, thisClone) => {
              if (!thisClone || !doDrag) {
                link.classList.remove('is-dragging');
                if (thisClone) {
                  thisClone[0].parentNode.removeChild(thisClone[0]);
                }
                return;
              }
              clone = thisClone;
              clone[0].removeAttribute('id');
              clone[0].classList.add('is-dragging-clone');

              const items = [].slice.call(clone[0].querySelectorAll('.tree-checkbox, .tree-badge'));
              items.forEach(node => node.parentNode.removeChild(node));

              const startUl = a.closest('ul');
              self.sortable = {
                // Do not use index from each loop, get updated index on drag start
                startIndex: $(self.linkSelector, self.element).index(a),
                startNode: a,
                startIcon: $('svg.icon-tree', a).getIconName(),
                startUl,
                startLi: a.closest('li'),
                startFolderNode: startUl.prev('a'),
                startWidth: a.outerWidth()
              };

              self.element.triggerHandler('sortstart', self.sortable);
              e.preventDefault();
              e.stopImmediatePropagation();
            })

            // While dragging ===================================
            .on('drag.tree', (e, pos) => {
              if (!clone) {
                return;
              }
              clone[0].style.left = `${pos.left}px`;
              clone[0].style.top = `${pos.top}px`;
              clone[0].style.opacity = '1';
              self.setDragOver(clone, pos);
            })

            // Drag end =========================================
            .on('dragend.tree', (e, pos) => {
              self.targetArrow.style.display = 'none';
              const items = [].slice.call(self.element[0].querySelectorAll(self.linkSelector));
              items.forEach(node => node.classList.remove('is-over'));

              if (!clone || !self.sortable.overDirection) {
                return;
              }
              clone[0].style.left = `${pos.left}px`;
              clone[0].style.top = `${pos.top}px`;

              const start = self.sortable.startNode.parent();
              const end = self.sortable.overNode.parent();

              // Over
              if (self.sortable.overDirection === 'over') {
                if (!end[0].classList.contains('folder')) {
                  self.convertFileToFolder(self.sortable.overNode);
                }
                end[0].querySelector('ul').appendChild(start[0]);
                if (!end[0].classList.contains('is-open')) {
                  self.toggleNode(self.sortable.overNode, e);
                }
              } else if (self.sortable.overDirection === 'up') {
                // Up
                start.insertBefore(end);
              } else if (self.sortable.overDirection === 'down') {
                // Down
                if (end[0].classList.contains('is-open') && end[0].classList.contains('folder')) {
                  $('ul:first', end).prepend(start);
                } else {
                  start.insertAfter(end);
                }
              }

              // Restore file type
              if (!self.sortable.startUl[0].querySelector('li') &&
                !!self.sortable.startFolderNode.data('oldData') &&
                  self.sortable.startFolderNode.data('oldData').type === 'file') {
                self.convertFolderToFile(self.sortable.startFolderNode);
              }

              // Fix: On windows 10 with IE-11 icons disappears
              utils.fixSVGIcons(start);

              self.element.triggerHandler('sortend', self.sortable);
              // Sync dataset and ui
              self.syncDataset();
              if (self.isMultiselect) {
                self.initSelected();
              }
            });
        });
      }
    }
    // Wait for make sure all dynamic nodes sync
    interval = setInterval(isReady, 10);
  },

  /**
   * Set actions while drag over.
   * @private
   * @param {object} clone node.
   * @param {object} pos node positions to compare.
   * @returns {void}
   */
  setDragOver(clone, pos) {
    const self = this;
    const cloneSvg = clone[0].querySelector('svg.icon-tree');
    const treeRec = self.element[0].getBoundingClientRect();
    let extra = 20;
    let exMargin;
    let isParentsStartNode;
    let isBeforeStart;
    let isAfterSttart;
    let li;
    let a;
    let ul;
    let links;
    let rec;
    let left;
    let top;
    let direction;
    let doAction;

    // Set as out of range
    const outOfRange = function () {
      self.sortable.overNode = null;
      self.sortable.overIndex = null;
      self.sortable.overDirection = null;

      self.targetArrow.style.display = 'none';
      self.setTreeIcon(cloneSvg, 'icon-cancel');
    };

    // Moving inside tree
    if (pos.top > (treeRec.top - extra) &&
        pos.top < (treeRec.bottom + extra) &&
        pos.left > (treeRec.left - extra - self.sortable.startWidth) &&
        pos.left < (treeRec.left + treeRec.height + extra)) {
      extra = 2;
      links = [].slice.call(self.element[0].querySelectorAll(self.linkSelector));

      links.forEach((link, i) => {
        direction = null;
        rec = link.getBoundingClientRect();

        // Moving on/around node range
        if (pos.top > rec.top - extra && pos.top < rec.bottom + extra) {
          a = $(link);

          // Moving on/around node has parents as same node need to rearrange
          // Cannot rearrange parents to child
          isParentsStartNode = !!a.parentsUntil(self.element, '.folder')
            .filter(function () {
              return $('a:first', this).is(self.sortable.startNode) && self.sortable.startLi.is('.folder');
            }).length;
          if (isParentsStartNode) {
            outOfRange();
            return;
          }

          li = link.parentNode;
          left = rec.left;
          ul = a.closest('ul');
          exMargin = parseInt(li.style.marginTop, 10) > 0 ? 2 : 0;
          isBeforeStart = ((i - 1) === self.sortable.startIndex && ul.is(self.sortable.startUl));
          isAfterSttart = ((i + 1) === self.sortable.startIndex && ul.is(self.sortable.startUl));
          links.forEach(node => node.classList.remove('is-over'));

          // Apply actions
          /* eslint-disable no-loop-func */
          doAction = function () {
            if (!direction) {
              outOfRange();
              return;
            }

            // Reset icon
            self.setTreeIcon(cloneSvg, self.sortable.startIcon);

            // Over
            if (direction === 'over') {
              self.targetArrow.style.display = 'none';
              if (!link.classList.contains('is-disabled')) {
                link.classList.add('is-over');
              }
            } else {
              // Up -or- Down
              links.forEach(node => node.classList.remove('is-over'));
              top = (direction === 'up') ?
                (rec.top - 1.5 - (li.classList.contains('is-active') ? 3 : 0)) :
                (rec.bottom + (li.nextElementSibling && li.nextElementSibling.classList.contains('is-active') ? -1 : 1.5) + exMargin);
              self.targetArrow.style.left = `${left}px`;
              self.targetArrow.style.top = `${top}px`;
              self.targetArrow.style.display = 'block';
            }

            // Set changes
            self.sortable.overNode = a;
            self.sortable.overIndex = i;
            self.sortable.overDirection = direction;
          };
          /* eslint-disable no-loop-func */

          // Set moveing directions
          if (i !== self.sortable.startIndex) {
            // If hover on link
            if (pos.left > rec.left - extra - self.sortable.startWidth &&
              pos.left < rec.right + extra) {
              if (!isBeforeStart && pos.top < rec.top) {
                direction = 'up';
              } else if (!isAfterSttart && pos.top > rec.top + (extra * 2)) {
                direction = 'down';
              } else {
                direction = 'over';
              }
            } else if (!isBeforeStart && pos.top < rec.top) {
              // Not hover on link
              direction = 'up';
            } else if (!isAfterSttart) {
              direction = 'down';
            }
          }
          doAction(direction);
        }
      });
    } else {
      // Out side from tree area
      outOfRange();
    }
  },

  // Convert file node to folder type
  convertFileToFolder(node) {
    const newFolder = document.createElement('ul');
    newFolder.setAttribute('role', 'group');
    const oldData = {
      icon: $('svg.icon-tree', node).getIconName(),
      type: 'file'
    };
    if (this.hasIconClass(node)) {
      const iconClass = node.attr('class').replace(/\s?is-selected/, '');
      oldData.iconClass = iconClass;
      node.removeClass(iconClass);
    }
    node.data('oldData', oldData);
    const parent = node[0].parentNode;
    if (parent && parent.tagName.toLowerCase() === 'li') {
      parent.classList.add('folder');
      parent.appendChild(newFolder);
    }
    this.setTreeIcon($('svg.icon-tree', node), this.settings.folderIconClosed);
  },

  // Convert folder node to file type
  convertFolderToFile(node) {
    const parent = node.parent('.folder');
    parent.removeClass('folder is-open');
    $('ul:first', parent).remove();
    if (parent.length) {
      this.setTreeIcon(
        $('svg.icon-tree', node),
        node.data('oldData') ? node.data('oldData').icon : 'tree-node'
      );
      if (node.data('oldData') && node.data('oldData').iconClass) {
        node.addClass(node.data('oldData').iconClass);
      }
      node.data('oldData', null);
    }
  },

  /**
   * Removes event bindings from the instance.
   * @private
   * @returns {object} The api
   */
  unbind() {
    if (this.settings.sortable) {
      this.element.find('a').each(function () {
        const a = $(this);
        const dragApi = a.data('drag');
        a.off('mousedown.tree');
        if (!!dragApi && !!dragApi.destroy) {
          dragApi.destroy();
        }
      });
      this.element.prev('.tree-drag-target-arrow').remove();
    }
    this.element.off('contextmenu.tree updated.tree click.tree focus.tree keydown.tree keypress.tree');

    return this;
  },

  /**
   * Resync the UI and Settings.
   * @param {object} settings The settings to apply.
   * @returns {object} The api
   */
  updated(settings) {
    if (typeof settings !== 'undefined') {
      this.settings = utils.mergeSettings(this.element, settings, TREE_DEFAULTS);
    }
    return this
      .unbind()
      .init();
  },

  /**
   * Destroy this component instance and remove the link from its base element.
   * @returns {void}
   */
  destroy() {
    this.unbind();
    this.element.empty();
    $.removeData(this.element[0], COMPONENT_NAME);
  },

  /**
   * Disables all nodes in the Tree component
   * @returns {void}
   */
  disable() {
    const nodes = this.element[0].querySelectorAll('a');
    nodes.forEach((node) => {
      node.classList.add('is-disabled');
      node.setAttribute('aria-disabled', 'true');
    });
  },

  /**
   * Enables all nodes in the Tree component
   * @returns {void}
   */
  enable() {
    const nodes = this.element[0].querySelectorAll('a');
    nodes.forEach((node) => {
      node.classList.remove('is-disabled');
      node.removeAttribute('aria-disabled');
    });
  },

  /**
   * Preserves all nodes' enablement states in the Tree component
   * @returns {array} of node objects containing attributes nodeId and state (enablement state)
   */
  preserveEnablementState() {
    const nodes = this.element[0].querySelectorAll('a');
    const enablementStates = [];

    nodes.forEach((node) => {
      if ((node.classList.contains('is-disabled')) || (node.getAttribute('aria-disabled') === true)) {
        enablementStates.push({ nodeId: node.id, state: 'disabled' });
      } else {
        enablementStates.push({ nodeId: node.id, state: 'enabled' });
      }
    });

    this.settings.originalEnablementState = enablementStates;
    return enablementStates;
  },

  /**
   * Restores all nodes' original enablement states in the Tree component
   * @returns {void}
   */
  restoreEnablementState() {
    const nodes = this.element[0].querySelectorAll('a');

    // check to prevent error if preserveEnablementState() has not been invoked
    if (!(this.settings.originalEnablementState === null)) {
      nodes.forEach((node) => {
        this.settings.originalEnablementState.forEach((origNode) => {
          if (origNode.nodeId === node.id) {
            if (origNode.state === 'disabled') {
              node.classList.add('is-disabled');
              node.setAttribute('aria-disabled', 'true');
            } else {
              node.classList.remove('is-disabled');
              node.removeAttribute('aria-disabled');
            }
          }
        });
      });
    }
  }

};

export { Tree, COMPONENT_NAME };<|MERGE_RESOLUTION|>--- conflicted
+++ resolved
@@ -140,14 +140,9 @@
    * @param {object} a an anchor tag reference wrapped in a jQuery object.
    * @returns {void}
    */
-<<<<<<< HEAD
   //ApprovaOS Change - Added parameter checkox and icon to show check box and icon on demand for particular node
   decorateNode(a, icon, hideCheckbox) {
-=======
-  decorateNode(a) {
     a = this.isjQuery(a) ? a : $(a);
-
->>>>>>> 6e488465
     let parentCount = 0;
     let badgeData = a[0].getAttribute('data-badge');
     const alertIcon = a[0].getAttribute('data-alert-icon');
@@ -205,17 +200,13 @@
 
     a[0].textContent = '';
     if (a.children('svg.icon-tree').length === 0) {
-<<<<<<< HEAD
       //old code: a.prepend($.createIcon({ icon: 'tree-node', classes: ['icon-tree'] }));
       //ApprovaOS Change - removed icon of node
-      if (icon || icon === '') {
-        a.prepend($.createIcon({ icon: icon, classes: ['icon-tree'] }));
-      } else {
-        a.prepend($.createIcon({ icon: 'tree-node', classes: ['icon-tree'] }));
-      }
-=======
-      a[0].insertAdjacentHTML('afterbegin', $.createIcon({ icon: 'tree-node', classes: ['icon-tree'] }));
->>>>>>> 6e488465
+      if (icon || icon === '') {        
+        a[0].insertAdjacentHTML('afterbegin', $.createIcon({ icon: icon, classes: ['icon-tree'] }));
+      } else {        
+        a[0].insertAdjacentHTML('afterbegin', $.createIcon({ icon: 'tree-node', classes: ['icon-tree'] }));
+      }
 
       if (this.settings.useStepUI) {
         a[0].insertAdjacentHTML('afterbegin', $.createIcon({ icon: alertIcon, classes: ['step-alert', `icon-${alertIcon}`] }));
@@ -223,15 +214,11 @@
     }
 
     // Inject checkbox
-<<<<<<< HEAD
+
 	  //Old code - if (this.isMultiselect && !this.settings.hideCheckboxes) {
     //ApprovaOS Change - Show check box for particular node on demand
-    if (this.isMultiselect && (!this.settings.hideCheckboxes || hideCheckbox === false)) {
-      a.append('<span class="tree-checkbox"></span>');
-=======
-    if (this.isMultiselect && !this.settings.hideCheckboxes) {
+    if (this.isMultiselect && (!this.settings.hideCheckboxes || hideCheckbox === false)) {      
       a[0].insertAdjacentHTML('beforeend', '<span class="tree-checkbox"></span>');
->>>>>>> 6e488465
     }
 
     // Inject badge
@@ -667,12 +654,8 @@
             self.selectNodeFinish(node, focus, e);
           }
         } else { // No Callback specified
-<<<<<<< HEAD
 		      //ApprovaOS Change - if tree is multiselect commented because do not select node on expand node
-          //self.selectNodeFinish(node, focus);
-=======
-          self.selectNodeFinish(node, focus, e);
->>>>>>> 6e488465
+          //self.selectNodeFinish(node, focus, e);
         }
 
         self.setTreeIcon(node.closest('.folder').removeClass('is-open').end().find('svg.icon-tree'), s.folderIconClosed);
@@ -712,12 +695,8 @@
             self.selectNodeFinish(node, focus, e);
           }
         } else { // No Callback specified
-<<<<<<< HEAD
 		      //ApprovaOS Change - if tree is multiselect commented because do not select node on expand node
-          //self.selectNodeFinish(node, focus);
-=======
-          self.selectNodeFinish(node, focus, e);
->>>>>>> 6e488465
+          //self.selectNodeFinish(node, focus, e);
         }
 
         const nodeData = node.data('jsonData');
@@ -1567,14 +1546,12 @@
    * @param {object} location in tree.
    * @returns {object} li added
    */
-<<<<<<< HEAD
+
   //ApprovaOS Change - parameter added to add node before or after the node
   addNode(nodeData, location, isBeforeOrAfter) {
     let li = $('<li></li>');
     const a = $('<a href="#"></a>').appendTo(li);
-=======
-  addNode(nodeData, location) {
->>>>>>> 6e488465
+
     const badgeAttr = typeof nodeData.badge === 'object' ? JSON.stringify(nodeData.badge) : nodeData.badge;
 
     nodeData.href = typeof nodeData.href !== 'undefined' ? nodeData.href : '#';
@@ -1591,7 +1568,6 @@
       a.setAttribute('data-alert-icon', nodeData.alertIcon);
     }
 
-<<<<<<< HEAD
     //Start ApprovaOS Change - added for dropdown
     if (nodeData.type === 'dropdown') {
       var selectedOptionText;
@@ -1633,10 +1609,11 @@
 
     if (nodeData.open) {
       a.parent().addClass('is-open');
-=======
+    }
+    
     if (nodeData.text) {
       a.textContent = nodeData.text;
->>>>>>> 6e488465
+
     }
 
     if (nodeData.disabled) {
@@ -1672,14 +1649,9 @@
 
     //ApprovaOS Change -
     if (location instanceof jQuery &&
-<<<<<<< HEAD
       (!nodeData.parent || !found) && !(nodeData.parent instanceof jQuery)
       && !(isBeforeOrAfter === 'before' || isBeforeOrAfter === 'after')) {
-      location.append(li);
-=======
-      (!nodeData.parent || !found) && !(nodeData.parent instanceof jQuery)) {
       location[0].appendChild(li);
->>>>>>> 6e488465
       found = true;
     }
 
@@ -1718,14 +1690,10 @@
       nodeData.node = li.children('a').first();
     }
 
-<<<<<<< HEAD
+    a = $(a);
     //ApprovaOS Change - Added parameter to show or hide checkbox according to node.
     this.decorateNode(a, nodeData.icon, nodeData.hideCheckbox);
-=======
-    a = $(a);
-    this.decorateNode(a);
->>>>>>> 6e488465
-
+    
     if (nodeData.selected) {
       this.selectNode(a, nodeData.focus);
     }
