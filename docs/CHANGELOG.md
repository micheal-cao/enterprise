# What's New with Enterprise

## v4.19.0

### v4.19.0 Future Deprecation

### v4.19.0 Features

### v4.19.0 Fixes

<<<<<<< HEAD
- `[Datagrid]` Fixed charts in columns not resizing correctly to short row height. ([#1930](https://github.com/infor-design/enterprise/issues/1930))
=======
- `[Datagrid]` Fixed an issue for xss where console.log was not sanitizing and make grid to not render. ([#1941](https://github.com/infor-design/enterprise/issues/1941))
>>>>>>> bbeaf63c

### v4.19.0 Chores & Maintenance

## v4.18.0

### v4.18.0 Features

- `[App Menu]` Added support for personalization by adding the `is-personalizable` class the menu will now change colors along with headers ([#1847](https://github.com/infor-design/enterprise/issues/1847))
- `[App Menu]` Added a special role switcher dropdown to change the menu role. ([#1935](https://github.com/infor-design/enterprise/issues/1935))
- `[Personalize]` Added classes for the personalization colors so that you can personalize certain form elements. ([#1847](https://github.com/infor-design/enterprise/issues/1847))
- `[Expandable Area]` Added example of a standalone button the toggles a form area. ([#1935](https://github.com/infor-design/enterprise/issues/1935))
- `[Datagrid]` Added support so if there are multiple inputs within an editor they work with the keyboard tab key. ([#355](https://github.com/infor-design/enterprise-ng/issues/355))
- `[Editor]` Added a JS setting and CSS styles to support usage of a Flex Toolbar ([#1120](https://github.com/infor-design/enterprise/issues/1120))
- `[Header]` Added a JS setting and CSS styles to support usage of a Flex Toolbar ([#1120](https://github.com/infor-design/enterprise/issues/1120))
- `[Mask]` Added a setting for passing a locale string, allowing Number masks to be localized.  This enables usage of the `groupSize` property, among others, from locale data in the Mask. ([#440](https://github.com/infor-design/enterprise/issues/440))
- `[Masthead]` Added CSS styles to support usage of a Flex Toolbar ([#1120](https://github.com/infor-design/enterprise/issues/1120))
- `[Notification]` Added example of a Widget/Card with notification and add code to truncate the text (via ellipsis) if it is lengthy. ([#1881](https://github.com/infor-design/enterprise/issues/1881))
- `[Theme/Colors]` Added new component for getting theme and color information. This is used throughout the code. There was a hidden property `Soho.theme`, if you used this in some way you should now use `Soho.theme.currentTheme`. ([#1866](https://github.com/infor-design/enterprise/issues/1866))

### v4.18.0 Fixes

- `[App Menu]` Fixed some accessibility issues on the nav menu. ([#1721](https://github.com/infor-design/enterprise/issues/1721))
- `[Busy Indicator]` Fixed a bug that causes a javascript error when the busy indicator is used on the body tag. ([#1918](https://github.com/infor-design/enterprise/issues/1918))
- `[Css/Sass]` Fixed an issue where the High Contrast theme and Uplift theme were not using the right tokens. ([#1897](https://github.com/infor-design/enterprise/pull/1897))
- `[Colors]` Fixed the color palette demo page to showcase the correct hex values based on the current theme ([#1801](https://github.com/infor-design/enterprise/issues/1801))
- `[Contextual Action Panel]` Fixed an issue where cap modal would only open the first time. ([#1993](https://github.com/infor-design/enterprise/issues/1993))
- `[Datepicker]` Fixed an issue in NG where the custom validation is removed during the teardown of a datepicker.([NG #411](https://github.com/infor-design/enterprise-ng/issues/411))
- `[Datagrid]` Fixed an issue where lookup filterConditions were not rendering. ([#1873](https://github.com/infor-design/enterprise/issues/1873))
- `[Datagrid]` Fixed issue where header columns are misaligned with body columns on load. ([#1892](https://github.com/infor-design/enterprise/issues/1892))
- `[Datagrid]` Fixed an issue where filtering was missing translation. ([#1900](https://github.com/infor-design/enterprise/issues/1900))
- `[Datagrid]` Fixed an issue with the checkbox formatter where string based 1 or 0 would not work as a dataset source. ([#1948](https://github.com/infor-design/enterprise/issues/1948))
- `[Datagrid]` Fixed a bug where text would be misaligned when repeatedly toggling the filter row. ([#1969](https://github.com/infor-design/enterprise/issues/1969))
- `[Datagrid]` Added an example of expandOnActivate on a customer editor. ([#353](https://github.com/infor-design/enterprise-ng/issues/353))
- `[Datagrid]` Added ability to pass a function to the tooltip option for custom formatting. ([#354](https://github.com/infor-design/enterprise-ng/issues/354))
- `[Datagrid]` Fixed `aria-checked` not toggling correctly on selection of multiselect checkbox. ([#1961](https://github.com/infor-design/enterprise/issues/1961))
- `[Datagrid]` Fixed incorrectly exported CSV/Excel data. ([#2001](https://github.com/infor-design/enterprise/issues/2001))
- `[Dropdown]` Changed the way dropdowns work with screen readers to be a collapsible listbox.([#404](https://github.com/infor-design/enterprise/issues/404))
- `[Dropdown]` Fixed an issue where multiselect dropdown unchecking "Select All" was not getting clear after close list with Safari browser.([#1882](https://github.com/infor-design/enterprise/issues/1882))
- `[Dropdown]` Added an example of a color dropdown showing palette colors as icons.([#2013](https://github.com/infor-design/enterprise/issues/2013))
- `[Listbuilder]` Fixed an issue where the text was not sanitizing. ([#1692](https://github.com/infor-design/enterprise/issues/1692))
- `[Lookup]` Fixed an issue where the tooltip was using audible text in the code block component. ([#354](https://github.com/infor-design/enterprise-ng/issues/354))
- `[Locale]` Fixed trailing zeros were getting ignored when displaying thousands values. ([#404](https://github.com/infor-design/enterprise/issues/1840))
- `[MenuButton]` Improved the way menu buttons work with screen readers.([#404](https://github.com/infor-design/enterprise/issues/404))
- `[Message]` Added an audible announce of the message type.([#964](https://github.com/infor-design/enterprise/issues/964))
- `[Modal]` Changed text and button font colors to pass accessibility checks.([#964](https://github.com/infor-design/enterprise/issues/964))
- `[Multiselect]` Fixed an issue where previous selection was still selected after clear all by "Select All" option. ([#2003](https://github.com/infor-design/enterprise/issues/2003))
- `[Notifications]` Fixed a few issues with notification background colors by using the corresponding ids-identity token for each. ([1857](https://github.com/infor-design/enterprise/issues/1857), [1865](https://github.com/infor-design/enterprise/issues/1865))
- `[Notifications]` Fixed an issue where you couldn't click the close icon in Firefox. ([1573](https://github.com/infor-design/enterprise/issues/1573))
- `[Radios]` Fixed the last radio item was being selected when clicking on the first when displayed horizontal. ([#1878](https://github.com/infor-design/enterprise/issues/1878))
- `[Signin]` Fixed accessibility issues. ([#421](https://github.com/infor-design/enterprise/issues/421))
- `[Skiplink]` Fixed a z-index issue on skip links over the nav menu. ([#1721](https://github.com/infor-design/enterprise/issues/1721))
- `[Slider]` Changed the demo so the tooltip will hide when resizing the page. ([#2033](https://github.com/infor-design/enterprise/issues/2033))
- `[Stepprocess]` Fixed rtl style issues. ([#413](https://github.com/infor-design/enterprise/issues/413))
- `[Swaplist]` Fixed disabled styling on swap header buttons. ([#2019](https://github.com/infor-design/enterprise/issues/2019))
- `[Tabs]` Fixed an issue where focus was changed after enable/disable tabs. ([#1934](https://github.com/infor-design/enterprise/issues/1934))
- `[Tabs-Module]` Fixed an issue where the close icon was outside the searchfield. ([#1704](https://github.com/infor-design/enterprise/issues/1704))
- `[Toolbar]` Fixed issues when tooltip shows on hover of toolbar ([#1622](https://github.com/infor-design/enterprise/issues/1622))
- `[Validation]` Fixed an issue where the isAlert settings set to true, the border color, control text color, control icon color was displaying the color for the alert rather than displaying the default color. ([#1922](https://github.com/infor-design/enterprise/issues/1922))

### v4.18.0 Chore & Maintenance

- `[Buttons]` Updated button disabled states with corresponding ids-identity tokens. ([1914](https://github.com/infor-design/enterprise/issues/1914)
- `[Docs]` Added a statement on supporting accessibility. ([#1540](https://github.com/infor-design/enterprise/issues/1540))
- `[Docs]` Added the supported screen readers and some notes on accessibility. ([#1722](https://github.com/infor-design/enterprise/issues/1722))

(50 Issues Solved this release, Backlog Enterprise 294, Backlog Ng 80, 809 Functional Tests, 803 e2e Test)

## v4.17.1

### v4.17.1 Fixes

- `[Datagrid]` Fixed an issue where the second to last column was having resize issues with frozen column sets.(<https://github.com/infor-design/enterprise/issues/1890>)
- `[Datagrid]` Re-align icons and items in the datagrid's "short header" configuration.(<https://github.com/infor-design/enterprise/issues/1880>)
- `[Locale]` Fixed incorrect "groupsize" for `en-US` locale.(<https://github.com/infor-design/enterprise/issues/1907>)

### v4.17.1 Chores & Maintenance

- `[Demoapp]` Fixed embedded icons example with missing icons.(<https://github.com/infor-design/enterprise/issues/1889>)
- `[Demoapp]` Fixed notification demo examples.(<https://github.com/infor-design/enterprise/issues/1893>, <https://github.com/infor-design/enterprise/pull/1896>)

(5 Issues Solved this patch release)

## v4.17.0

- [Npm Package](https://www.npmjs.com/package/ids-enterprise)
- [IDS Enterprise Angular Change Log](https://github.com/infor-design/enterprise-ng/blob/master/docs/CHANGELOG.md)

### v4.17.0 Future Deprecation

- `[Mask]` Using legacy mask options is now deprecated (was starting 4.3.2) and we will remove this in approximately 6 months from the code base. This means using the `data-mask` option and the `mode` as well as legacy patterns in favor of the newer settings and regexes. ([#439](https://github.com/infor-design/enterprise/issues/439))

### v4.17.0 Features

- `[Datagrid]` Added support for ellipsis to header text. ([#842](https://github.com/infor-design/enterprise/issues/842))
- `[Datagrid]` Added support to cancel `rowactivated` event. Now it will trigger the new event `beforerowactivated` which will wait/sync to cancel or proceed to do `rowactivated` event. ([#1021](https://github.com/infor-design/enterprise/issues/1021))
- `[Datagrid]` Added option to align grouped headers text. ([#1714](https://github.com/infor-design/enterprise/issues/1714))
- `[Datagrid]` Tabbing through a new row moves focus to next line for a lookup column. ([#1822](https://github.com/infor-design/enterprise/issues/1822))
- `[Datagrid]` Validation tooltip does not wrap words correctly across multiple lines. ([#1829](https://github.com/infor-design/enterprise/issues/1829))
- `[Dropdown]` Added support to make dropdown readonly fields optionally not tab-able. ([#1591](https://github.com/infor-design/enterprise/issues/1591))
- `[Form Compact]` Implemented design for field-heavy forms. This design is experimental, likely not production ready, and subject to change without notice. ([#1699](https://github.com/infor-design/enterprise/issues/1699))
- `[Hierarchy]` Changed the newer stacked layout to support mutiple root elements. ([#1677](https://github.com/infor-design/enterprise/issues/1677))
- `[Locale]` Added support for passing in `locale` or `language` to the `parse` and `format` and `translation` functions so they will work without changing the current locale or language. ([#462](https://github.com/infor-design/enterprise/issues/462))
- `[Locale]` Added support for setting a specific group size other than the ones in the locale. This includes using no group size. ([#462](https://github.com/infor-design/enterprise/issues/462))
- `[Locale]` Added support for showing timezones in the current language with a fall back for IE 11. ([#592](https://github.com/infor-design/enterprise/issues/592))
- `[Locale]` Added support for different group sizes. This was previously not working correctly for locales like hi-IN (using 3, 2 group sizes) and en-US (using 3, 0 group sizes). We will later make this work on masks on a separate issue. ([#441](https://github.com/infor-design/enterprise/issues/441))
- `[Locale]` Its now possible to add new locales in by adding them to the `defaultLocales` and `supportedLocales` sets. ([#402](https://github.com/infor-design/enterprise/issues/402))
- `[Locale]` Added an example to show extending locales with new strings and an api method to make it easier. because of the way this is split, if your directly adding to `Locale.cultures` you will need to adjust your code to extend from `Locale.languages` instead. ([#402](https://github.com/infor-design/enterprise/issues/402))
- `[Locale]` Added support for having a different language and locale. This is done by calling the new `setLanguage` function. ([#1552](https://github.com/infor-design/enterprise/issues//1552))
- `[Locale / Mask]` Added limited initial support for some unicode languages. This means you can convert to and from numbers typed in Devangari, Arabic, and Chinese (Financial and Simplified). ([#439](https://github.com/infor-design/enterprise/issues/439))
- `[Locale]` Added support for passing a `locale` other the the current locale to calendar, monthview, datepicker and timepicker. ([#462](https://github.com/infor-design/enterprise/issues/462))
- `[Mask]` It is now possible to type numbers in unicode such as Devangari, Arabic, and Chinese (Financial and Simplified) into the the masks that involve numbers. ([#439](https://github.com/infor-design/enterprise/issues/439))
- `[Modal]` Added an option to dictate the maximum width of the modal. ([#1802](https://github.com/infor-design/enterprise/issues/1802))
- `[Icons]` Add support for creating an svg file for the Uplift theme's (alpha) new icons from ids-identity@2.4.0 assets. ([#1759](https://github.com/infor-design/enterprise/issues/1759))
- `[Radar]` Added support to three label sizes (name, abbrName, shortName). ([#1553](https://github.com/infor-design/enterprise/issues/1553))

### v4.17.0 Fixes

- `[Accordion]` Fixed a bug where some truncated text elements were not generating a tooltip. ([#1736](https://github.com/infor-design/enterprise/issues/1736))
- `[Builder]` Cropped Header for Builder Panel When Text is Long. ([#1814](https://github.com/infor-design/enterprise/issues/1814))
- `[Calendar]` Event model title color is not correct if the modal is opened and another event is selected. ([#1739](https://github.com/infor-design/enterprise/issues/1739))
- `[Calendar]` Modal is still displayed after changing months. ([#1741](https://github.com/infor-design/enterprise/issues/1741))
- `[Calendar]` Changing some event spans is causing missing dates on the dialogs. ([#1708](https://github.com/infor-design/enterprise/issues/1708))
- `[Composite Form]` Fix a bug in IE11 where composite form content overflows to the lower container. ([#1768](https://github.com/infor-design/enterprise/issues/1768))
- `[Datagrid]` Added a fix where the column is next to the edge of the browser and the filter dropdown popup overflow the page.([#1604](https://github.com/infor-design/enterprise/issues/1604))
- `[Datagrid]` Added a fix to allow the commit of a cell edit after tabbing into a cell once having clicked into a previous cell.([#1608](https://github.com/infor-design/enterprise/issues/1608))
- `[Datagrid]` Stretch column not working in Edge browser. ([#1716](https://github.com/infor-design/enterprise/issues/1716))
- `[Datagrid]` Fixed a bug where the source callback was not called when filtering. ([#1688](https://github.com/infor-design/enterprise/issues/1688))
- `[Datagrid]` Fixed a bug where filtering Order Date with `is-not-empty` on a null value would not correctly filter out results. ([#1718](https://github.com/infor-design/enterprise/issues/1718))
- `[Datagrid]` Fixed a bug where when using the `disableClientSideFilter` setting the filtered event would not be called correctly. ([#1689](https://github.com/infor-design/enterprise/issues/1689))
- `[Datagrid]` Fixed a bug where hidden columns inside a colspan were aligning incorrectly. ([#1764](https://github.com/infor-design/enterprise/issues/1764))
- `[Dropdown]` Fixed a layout error on non inline fields with errors. ([#1770](https://github.com/infor-design/enterprise/issues/1770))
- `[Dropdown]` Fixed a bug where the dropdown did not close when tabbing if using the `noSearch` setting. ([#1731](https://github.com/infor-design/enterprise/issues/1731))
- `[Modal]` Fixed a bug where the modal can overflow the page. ([#1802](https://github.com/infor-design/enterprise/issues/1802))
- `[Radio Button]` Fixed a rendering problem on the selected state of Radio Buttons used inside of Accordion components. ([#1568](https://github.com/infor-design/enterprise/issues/1568))
- `[Radio Button]` Fixed a z-index issue that was causing radio buttons to sometimes display over top of page sections where they should have instead scrolled beneath. ([#1014](https://github.com/infor-design/enterprise/issues/1014))

### v4.17.0 Chore & Maintenance

- `[Css/Sass]` Replaced font-size numerical declarations with their ids-identity token counterpart. ([#1640](https://github.com/infor-design/enterprise/issues/1640))
- `[Demoapp]` Removed query parameter for changing fonts. ([#1747](https://github.com/infor-design/enterprise/issues/1747))
- `[Build]` Added a process to notify developers that things are being deprecated or going away. Documented the current deprecations in this system and made [notes for developers](https://github.com/infor-design/enterprise/blob/master/docs/CODING-STANDARDS.md#deprecations). ([#1747](https://github.com/infor-design/enterprise/issues/1747))
- `[Veracode]` Made additional fixes and mitigated in veracode. ([#1723](https://github.com/infor-design/enterprise/issues/1723))

(30 Issues Solved this release, Backlog Enterprise 224, Backlog Ng 59, 785 Functional Tests, 793 e2e Test)

## v4.16.0

- [Npm Package](https://www.npmjs.com/package/ids-enterprise)
- [IDS Enterprise Angular Change Log](https://github.com/infor-design/enterprise-ng/blob/master/docs/CHANGELOG.md)

### v4.16.0 Features

- `[Busy Indicator]` Made a fix to make it possible to use a busy indicator on a modals. ([#827](https://github.com/infor-design/enterprise/issues/827))
- `[Datagrid]` Added an option to freeze columns from scrolling on the left and/or right. The new option is called `frozenColumns`. See notes on what works and doesnt with frozen column in the datagrid docs frozen column section. ([#464](https://github.com/infor-design/enterprise/issues/464))
- `[Editor]` Added new state called "preview" a non editable mode to editor. Where it only shows the HTML with no toolbar, borders etc. ([#1413](https://github.com/infor-design/enterprise/issues/1413))
- `[Field Filter]` Added support to get and set filter type programmatically. ([#1181](https://github.com/infor-design/enterprise/issues/1181))
- `[Hierarchy]` Add print media styles to decrease ink usage and increase presentability for print format. Note that you may need to enable the setting to print background images, both Mac and PC have a setting for this. ([#456](https://github.com/infor-design/enterprise/issues/456))
- `[Hierarchy]` Added a new "stacked" layout to eventually replace the current layouts. This works better responsively and prevents horizontal scrolling. ([#1629](https://github.com/infor-design/enterprise/issues/1629))
- `[Pager]` Added a "condensed" page size selector button for use on pagers in smaller containers, such as the list side of the list/detail pattern. ([#1459](https://github.com/infor-design/enterprise/issues/1459))

### v4.16.0 Future Deprecation

- `[Hierarchy]` The following options are now deprecated and will be removed approximately 2019-05-15. `paging` and `mobileView`. ([#1629](https://github.com/infor-design/enterprise/issues/1629))
- `[Hierarchy]` Stacked layout will become the default layout in favor of the existing horizontal layout, so the horizontal layout is now considered deprecated and will be removed approximately 2019-05-15. ([#1629](https://github.com/infor-design/enterprise/issues/1629))

### v4.16.0 Fixes

- `[Application Menu]` Fixed the truncation of long text in an accordion element in the application menu by adding a tooltip to truncated elements. ([#457](https://github.com/infor-design/enterprise/issues/457))
- `[Calendar]` Disable the new event modal when no template is defined. ([#1700](https://github.com/infor-design/enterprise/issues/1700))
- `[Dropdown]` Fixed a bug where the ellipsis was not showing on long text in some browsers. ([#1550](https://github.com/infor-design/enterprise/issues/1550))
- `[Datagrid]` Fixed a bug in equals filter on multiselect filters. ([#1586](https://github.com/infor-design/enterprise/issues/1586))
- `[Datagrid]` Fixed a bug where incorrect data is shown in the events in tree grid. ([#315](https://github.com/infor-design/enterprise-ng/issues/315))
- `[Datagrid]` Fixed a bug where when using minWidth on a column and sorting the column will become misaligned. ([#1481](https://github.com/infor-design/enterprise/issues/1481))
- `[Datagrid]` Fixed a bug where when resizing the last column may become invisible. ([#1456](https://github.com/infor-design/enterprise/issues/1456))
- `[Datagrid]` Fixed a bug where a checkbox column will become checked when selecting if there is no selection checkbox. ([#1641](https://github.com/infor-design/enterprise/issues/1641))
- `[Datagrid]` Fixed a bug where the last column would sometimes not render fully for buttons with longer text. ([#1246](https://github.com/infor-design/enterprise/issues/1246))
- `[Datagrid]` Fixed a bug where showMonthYearPicker did not work correctly on date filters. ([#1532](https://github.com/infor-design/enterprise-ng/issues/1532))
- `[Validation]` Fixed a bug in removeError where the icon is sometimes not removed. ([#1556](https://github.com/infor-design/enterprise/issues/1556))
- `[Datepicker]` Fixed the range picker to clear when changing months in a filter. ([#1537](https://github.com/infor-design/enterprise/issues/1537))
- `[Datepicker]` Fixed disabled dates example to validate again on disabled dates. ([#1445](https://github.com/infor-design/enterprise/issues/1445))
- `[Datagrid]` Fixed a Date Editor bug when passing a series of zeroes to a datagrid cell with an editable date. ([#1020](https://github.com/infor-design/enterprise/issues/1020))
- `[Dropdown]` Fixed a bug where a dropdown will never reopen if it is closed by clicking a menu button. ([#1670](https://github.com/infor-design/enterprise/issues/1670))
- `[Icons]` Established missing icon sourcing and sizing consistency from ids-identity icon/svg assets. ([PR#1628](https://github.com/infor-design/enterprise/pull/1628))
- `[Listview]` Addressed performance issues with paging on all platforms, especially Windows and IE/Edge browsers. As part of this, reworked all components that integrate with the Pager component to render their contents based on a dataset, as opposed to DOM elements. ([#922](https://github.com/infor-design/enterprise/issues/922))
- `[Lookup]` Fixed a bug with settings: async, server-side, and single select modes.  The grid was not deselecting the previously selected value when a new row was clicked.  If the value is preselected in the markup, the lookup modal will no longer close prematurely. ([PR#1654](https://github.com/infor-design/enterprise/issues/1654))
- `[Pager]` Made it possible to set and persist custom tooltips on first, previous, next and last pager buttons. ([#922](https://github.com/infor-design/enterprise/issues/922))
- `[Pager]` Fixed propagation of the `pagesizes` setting when using `updated()`. Previously the array was deep extended instead of being replaced outright. ([#1466](https://github.com/infor-design/enterprise/issues/1466))
- `[Tree]` Fixed a bug when calling the disable or enable methods of the tree. This was not working with ie11. ([PR#1600](https://github.com/infor-design/enterprise/issues/1600))
- `[Stepprocess]` Fixed a bug where the step folder was still selected when it was collapsed or expanded. ([#1633](https://github.com/infor-design/enterprise/issues/1633))
- `[Swaplist]` Fixed a bug where items were not able to drag anymore after make the search. ([#1703](https://github.com/infor-design/enterprise/issues/1703))
- `[Toolbar Flex]` Added the ability to pass in a `beforeOpen` callback to the More Actions menu (fixes a bug where it wasn't possible to dynamically add content to the More Actions menu in same way that was possible on the original Toolbar component)
- `[Toolbar Flex]` Fixed a bug where selected events were not bubbling up for a menu button on a flex toolbar. ([#1709](https://github.com/infor-design/enterprise/issues/1709))
- `[Stepprocess]` Disabled step selected when using the next or previous button. ([#1697](https://github.com/infor-design/enterprise/issues/1697))
- `[Tree]` Fixed a bug when calling the disable or enable methods of the tree. This was not working with ie11. ([PR#1600](https://github.com/infor-design/enterprise/issues/1600))

### v4.16.0 Chore & Maintenance

- `[Demo App]` Removed the search icon from the header on test pages as it doesn't function. ([#1449](https://github.com/infor-design/enterprise/issues/1449))
- `[Demo App]` Added a fix for incorrect links when running on windows. ([#1549](https://github.com/infor-design/enterprise/issues/1549))
- `[Docs]` Added a fix to prevent the documentation generator from failing intermittently. ([#1377](https://github.com/infor-design/enterprise/issues/1377))

(29 Issues Solved this release, Backlog Enterprise 203, Backlog Ng 69, 735 Functional Tests, 670 e2e Test)

## v4.15.0

- [Npm Package](https://www.npmjs.com/package/ids-enterprise)
- [IDS Enterprise Angular Change Log](https://github.com/infor-design/enterprise-ng/blob/master/docs/CHANGELOG.md)

### v4.15.0 Features

- `[Datagrid]` Added support for lookup in the datagrid filter. ([#653](https://github.com/infor-design/enterprise/issues/653))
- `[Datagrid]` Added support for masks on lookup editors. ([#406](https://github.com/infor-design/enterprise/issues/406))
- `[Validation]` When using legacy mode validation, made the icon dim if the text was on top of it. ([#644](https://github.com/infor-design/enterprise/issues/644))
- `[Calendar]` Now possible to edit events both with the API and by clicking/double clicking events. And other improvements. ([#1436](https://github.com/infor-design/enterprise/issues/1436))
- `[Datagrid]` Added new methods to clear dirty cells on cells, rows, and all. ([#1303](https://github.com/infor-design/enterprise/issues/1303))
- `[Tree]` Added several improvements: the ability to show a dropdown on the tree node, the ability to add nodes in between current nodes, the ability to set checkboxes for selection only on some nodes, and the ability to customize icons. ([#1364](https://github.com/infor-design/enterprise/issues/1364))
- `[Datagrid]` Added the ability to display or hide the new row indicator with a new `showNewIndicator` option. ([#1589](https://github.com/infor-design/enterprise/issues/1589))

### v4.15.0 Fixes

- `[Icons]` Icons with the word `confirm` have been changed to `success`. This is partially backwards compatible for now. We deprecated `confirm` and will remove in the next major version so rename your icons. Example `icon-confirm` to `icon-success`. ([#963](https://github.com/infor-design/enterprise/issues/963))
- `[Icons]` The alert icons now have a white background allowing them to appear on colored sections. There are now two versions, for example: `icon-error` and `icon-error-solid`. These are used in calendar. ([#1436](https://github.com/infor-design/enterprise/issues/1436))
- `[Circle Pager]` Made significant improvements to resizing, especially on tabs. ([#1284](https://github.com/infor-design/enterprise/issues/1284))
- `[Datagrid]` In high contrast mode the background is now white when editing cells. ([#1421](https://github.com/infor-design/enterprise/issues/1421))
- `[Dropdown]` Fixed an issue where filter did not work in no-search mode with the Caps Lock key. ([#1500](https://github.com/infor-design/enterprise/issues/1500))
- `[Popupmenu]` Fixed an issue when using the same menu on multiple inputs wherein destroying one instance actually destroyed all instances. ([#1025](https://github.com/infor-design/enterprise/issues/1025))
- `[Swaplist]` Fixed a bug where Shift+M did not work when typing in the search. ([#1408](https://github.com/infor-design/enterprise/issues/1408))
- `[Popupmenu]` Fixed a bug in immediate mode where right click only worked the first time. ([#1507](https://github.com/infor-design/enterprise/issues/1507))
- `[Editor]` Fixed a bug where clear formatting did not work in safari. ([#911](https://github.com/infor-design/enterprise/issues/911))
- `[Colorpicker]` Fixed a bug in Angular where the picker did not respond correctly to `editable=false` and `disabled=true`. ([#257](https://github.com/infor-design/enterprise-ng/issues/257))
- `[Locale]` Fixed a bug where the callback did not complete on nonexistent locales. ([#1267](https://github.com/infor-design/enterprise/issues/1267))
- `[Calendar]` Fixed a bug where event details remain when filtering event types. ([#1436](https://github.com/infor-design/enterprise/issues/1436))
- `[Busy Indicator]` Fixed a bug where the indicator closed when clicking on accordions. ([#281](https://github.com/infor-design/enterprise-ng/issues/281))
- `[Datagrid Tree]` Fixed the need for unique IDs on the tree nodes. ([#1361](https://github.com/infor-design/enterprise/issues/1361))
- `[Editor]` Improved the result of pasting bullet lists from MS Word. ([#1351](https://github.com/infor-design/enterprise/issues/1351))
- `[Hierarchy]` Fixed layout issues in the context menu in RTL mode. ([#1310](https://github.com/infor-design/enterprise/issues/1310))
- `[Datagrid]` Added a setting `allowChildExpandOnMatch` that optionally determines if a search/filter will show and allow nonmatching children to be shown. ([#1422](https://github.com/infor-design/enterprise/issues/1422))
- `[Datagrid]` If a link is added with a href it will now be followed when clicking, rather than needing to use the click method setting on columns. ([#1473](https://github.com/infor-design/enterprise/issues/1473))
- `[Datagrid Tree]` Fixed a bug where Expand/Collapse text is added into the +/- cell. ([#1145](https://github.com/infor-design/enterprise/issues/1145))
- `[Dropdown]` Fixed a bug in NG where two dropdowns in different components would cause each other to freeze. ([#229](https://github.com/infor-design/enterprise-ng/issues/229))
- `[Editor]` Verified a past fix where editor would not work with all buttons when in a modal. ([#408](https://github.com/infor-design/enterprise/issues/408))
- `[Datagrid Tree]` Fixed a bug in `updateRow` that caused the indent of the tree grid to collapse. ([#405](https://github.com/infor-design/enterprise/issues/405))
- `[Empty Message]` Fixed a bug where a null empty message would not be possible. This is used to show no empty message on initial load delays. ([#1467](https://github.com/infor-design/enterprise/issues/1467))
- `[Lookup]` Fixed a bug where nothing is inserted when you click a link editor in the lookup. ([#1315](https://github.com/infor-design/enterprise/issues/1315))
- `[About]` Fixed a bug where the version would not show when set. It would show the IDS version. ([#1414](https://github.com/infor-design/enterprise/issues/1414))
- `[Datagrid]` Fixed a bug in `disableClientSort` / `disableClientFilter`. It now retains visual indicators on sort and filter. ([#1248](https://github.com/infor-design/enterprise/issues/1248))
- `[Tree]` Fixed a bug where selected nodes are selected again after loading child nodes. ([#1270](https://github.com/infor-design/enterprise/issues/1270))
- `[Input]` Fixed a bug where inputs that have tooltips will not be selectable with the cursor. ([#1354](https://github.com/infor-design/enterprise/issues/1354))
- `[Accordion]` Fixed a bug where double clicking a header will open and then close the accordion. ([#1314](https://github.com/infor-design/enterprise/issues/1314))
- `[Datagrid]` Fixed a bug on hover with taller cells where the hover state would not cover the entire cell. ([#1490](https://github.com/infor-design/enterprise/issues/1490))
- `[Editor]` Fixed a bug where the image would still be shown if you press the Esc key and cancel the image dialog. ([#1489](https://github.com/infor-design/enterprise/issues/1489))
- `[Datagrid Lookup]` Added additional missing event info for ajax requests and filtering. ([#1486](https://github.com/infor-design/enterprise/issues/1486))
- `[Tabs]` Added protection from inserting HTML tags in the add method (XSS). ([#1462](https://github.com/infor-design/enterprise/issues/1462))
- `[App Menu]` Added better text wrapping for longer titles. ([#1116](https://github.com/infor-design/enterprise/issues/1116))
- `[Contextual Action Panel]` Fixed some examples so that they reopen more than one time. ([#1116](https://github.com/infor-design/enterprise/issues/506))
- `[Searchfield]` Fixed a border styling issue on longer labels in the search. ([#1500](https://github.com/infor-design/enterprise/issues/1500))
- `[Tabs Multi]` Improved the experience on mobile by collapsing the menus a bit. ([#971](https://github.com/infor-design/enterprise/issues/971))
- `[Lookup]` Fixed missing ellipsis menu on mobile devices. ([#1068](https://github.com/infor-design/enterprise/issues/1068))
- `[Accordion]` Fixed incorrect font size on p tags in the accordion. ([#1116](https://github.com/infor-design/enterprise/issues/1116))
- `[Line Chart]` Fixed and improved the legend text on mobile viewport. ([#609](https://github.com/infor-design/enterprise/issues/609))

### v4.15.0 Chore & Maintenance

- `[General]` Migrated sass to use IDS color variables. ([#1435](https://github.com/infor-design/enterprise/issues/1435))
- `[Angular]` Added all settings from 4.13 in time for future 5.1.0 ([#274](https://github.com/infor-design/enterprise-ng/issues/274))
- `[General]` Fixed some incorrect layouts. ([#1357](https://github.com/infor-design/enterprise/issues/1357))
- `[Targeted Achievement]` Removed some older non working examples. ([#520](https://github.com/infor-design/enterprise/issues/520))

(50 Issues Solved this release, Backlog Enterprise 294, Backlog Ng 80, 809 Functional Tests, 716 e2e Test)

## v4.14.0

- [Npm Package](https://www.npmjs.com/package/ids-enterprise)
- [IDS Enterprise Angular Change Log](https://github.com/infor-design/enterprise-ng/blob/master/docs/CHANGELOG.md)

### v4.14.0 Features

- `[Datepicker/Monthview]` Added a setting for the day of week the calendar starts that can be used outside of the Locale setting. ([#1179](https://github.com/infor-design/enterprise/issues/1179))
- `[Datagrid]` Made the tree datagrid work a lot better with filtering. ([#1281](https://github.com/infor-design/enterprise/issues/1281))
- `[Autocomplete/SearchField]` Added a caseSensitive filtering option. ([#385](https://github.com/infor-design/enterprise/issues/385))
- `[Datagrid]` Added an option `headerAlign` to set alignment on the header different than the rows. ([#420](https://github.com/infor-design/enterprise/issues/420))
- `[Message]` Added the ability to use certain formatter html tags in the message content. ([#379](https://github.com/infor-design/enterprise/issues/379))

### v4.14.0 Fixes

- `[Swaplist]` Fixed a bug that if you drag really fast everything disappears. ([#1195](https://github.com/infor-design/enterprise/issues/1195))
- `[Hierarchy]` Fixed a bug that part of the profile menu is cut off. ([#931](https://github.com/infor-design/enterprise/issues/931))
- `[Datagrid/Dropdown]` Fixed a bug that part of the dropdown menu is cut off. ([#1420](https://github.com/infor-design/enterprise/issues/1420))
- `[Modal]` Fixed bugs where with certain field types modal validation was not working. ([#1213](https://github.com/infor-design/enterprise/issues/1213))
- `[Dropdown]` Fixed a regression where the tooltip was not showing when data is overflowed. ([#1400](https://github.com/infor-design/enterprise/issues/1400))
- `[Tooltip]` Fixed a bugs where a tooltip would show up in unexpected places. ([#1396](https://github.com/infor-design/enterprise/issues/1396))
- `[Datagrid/Dropdown]` Fixed a bug where an error would occur if showSelectAll is used. ([#1360](https://github.com/infor-design/enterprise/issues/1360))
- `[Datagrid/Tooltip]` Fixed a bugs where a tooltip would show up in the header unexpectedly. ([#1395](https://github.com/infor-design/enterprise/issues/1395))
- `[Popupmenu]` Fixed incorrect highlighting on disabled list items.  ([#982](https://github.com/infor-design/enterprise/issues/982))
- `[Contextual Action Panel]` Fixed issues with certain styles of invoking the CAP where it would not reopen a second time. ([#1139](https://github.com/infor-design/enterprise/issues/1139))
- `[Spinbox]` Added a fix so the page will not zoom when click + and - on mobile devices. ([#1070](https://github.com/infor-design/enterprise/issues/1070))
- `[Splitter]` Removed the tooltip from the expand/collapse button as it was superfluous. ([#1180](https://github.com/infor-design/enterprise/issues/1180))
- `[Datagrid]` Added a fix so the last column when stretching will do so with percentage so it will stay when the page resize or the menu opens/closes. ([#1168](https://github.com/infor-design/enterprise/issues/1168))
- `[Datagrid]` Fixed bugs in the server side and filtering example. ([#396](https://github.com/infor-design/enterprise/issues/396))
- `[Datagrid]` Fixed a bug in applyFilter with datefields. ([#1269](https://github.com/infor-design/enterprise/issues/1269))
- `[Datagrid]` Fixed a bug in updateCellNode where sometimes it did not work. ([#1122](https://github.com/infor-design/enterprise/issues/1122))
- `[Hierarchy]` Made the empty image ring the same color as the left edge. ([#932](https://github.com/infor-design/enterprise/issues/932))
- `[Datagrid/Dropdown]` Fixed an issue that tab did not close dropdown editors. ([#1198](https://github.com/infor-design/enterprise/issues/1198))
- `[Datagrid/Dropdown]` Fixed a bug that if you click open a dropdown editor then you cannot use arrow keys to select. ([#1387](https://github.com/infor-design/enterprise/issues/1387))
- `[Datagrid/Dropdown]` Fixed a bug that if a smaller number of items the menu would be too short. ([#1298](https://github.com/infor-design/enterprise/issues/1298))
- `[Searchfield]` Fixed a bug that the search field didnt work in safari. ([#225](https://github.com/infor-design/enterprise/issues/225))
- `[Datagrid/Dropdown]` Fixed a bug that source is used the values may be cleared out when opening the list. ([#1185](https://github.com/infor-design/enterprise/issues/1185))
- `[Personalization]` Fixed a bug that when calling initialize the personalization would reset. ([#1231](https://github.com/infor-design/enterprise/issues/1231))
- `[Tabs]` Fixed the alignment of the closing icon. ([#1056](https://github.com/infor-design/enterprise/issues/1056))
- `[Dropdown]` Fixed list alignment issues on mobile. ([#1069](https://github.com/infor-design/enterprise/issues/1069))
- `[Dropdown]` Fixed issues where the listbox would not close on mobile. ([#1119](https://github.com/infor-design/enterprise/issues/1119))
- `[Dropdown]` Fixed a bug where modals would close on url hash change. ([#1207](https://github.com/infor-design/enterprise/issues/1207))
- `[Contextual Action Panel]` Fixed an issue where buttons would occasionally be out of view. ([#283](https://github.com/infor-design/enterprise/issues/283))
- `[Empty Message]` Added a new icon to indicate using the search function. ([#1325](https://github.com/infor-design/enterprise/issues/1325))
- `[Searchfield]` Added a fix for landscape mode on mobile. ([#1102](https://github.com/infor-design/enterprise/issues/1102))
- `[Datagrid]` Added a fix for hard to read fields in high contrast mode. ([#1193](https://github.com/infor-design/enterprise/issues/1193))

### v4.14.0 Chore & Maintenance

- `[General]` Fixed problems with the css mapping where the line numbers were wrong in the map files. ([#962](https://github.com/infor-design/enterprise/issues/962))
- `[Docs]` Added setting so themes can be shown in the documentation pages. ([#1327](https://github.com/infor-design/enterprise/issues/1327))
- `[Docs]` Made links to example pages open in a new window. ([#1132](https://github.com/infor-design/enterprise/issues/1132))

(43 Issues Solved this release, Backlog Enterprise 181, Backlog Ng 64, 682 Functional Tests, 612 e2e Test)

## v4.13.0

- [Npm Package](https://www.npmjs.com/package/ids-enterprise)
- [IDS Enterprise Angular Change Log](https://github.com/infor-design/enterprise-ng/blob/master/docs/CHANGELOG.md)

### v4.13.0 Features

- `[Calendar]` Added some new features such as upcoming events view, RTL, keyboard support and fixed styling issues and bugs. ([#1221](https://github.com/infor-design/enterprise/issues/1221))
- `[Flex Toolbar]` Added search field integration, so that the search field is mainly close to being able to replace the legacy toolbar. ([#269](https://github.com/infor-design/enterprise/issues/269))
- `[Bar]` Added short, medium label support for adapting the chart to responsive views. ([#1094](https://github.com/infor-design/enterprise/issues/1094))
- `[Textarea]` Added maxLength option to prevent typing over a set maximum. ([#1046](https://github.com/infor-design/enterprise/issues/1046))
- `[Textarea]` Added maxGrow option to prevent growing when typing over a set max. ([#1147](https://github.com/infor-design/enterprise/issues/1147))
- `[Datagrid]` If using the `showDirty` option the indication will now be on each cell. ([#1183](https://github.com/infor-design/enterprise/issues/1183))
- `[Datepicker]` Added an option `useCurrentTime` that will insert current time instead of noon time with date and timepickers. ([#1087](https://github.com/infor-design/enterprise/issues/1087))
- `[General]` Included an IE 11 polyfill for ES6 Promises, this is a new dependency in the package.json you should include. ([#1172](https://github.com/infor-design/enterprise/issues/1172))
- `[General]` Add translations in 38 languages including new support for Slovak (sk-SK). ([#557](https://github.com/infor-design/enterprise/issues/557))

### v4.13.0 Fixes

- `[Tooltips]` Fixed an important bug where tooltips would stick around in the page on the top corner. ([#1273](https://github.com/infor-design/enterprise/issues/1273))
- `[Tooltips]` Fixed some contrast issues on the high contrast theme. ([#1249](https://github.com/infor-design/enterprise/issues/1249))
- `[Tooltips]` Fixed a bug where Toolbar "More Actions" menu buttons could incorrectly display a tooltip overlapping an open menu. ([#1242](https://github.com/infor-design/enterprise/issues/1242))
- `[Datepicker / Timepicker]` Removed the need to use the customValidation setting. You can remove this option from your code. The logic will pick up if you added customValidation to your input by adding a data-validate option. You also may need to add `date` or `availableDate` validation to your  data-validate attribute if these validations are desired along with your custom or required validation. ([#862](https://github.com/infor-design/enterprise/issues/862))
- `[Menubutton]` Added a new setting `hideMenuArrow` you can use for buttons that don't require an arrow, such as menu buttons. ([#1088](https://github.com/infor-design/enterprise/issues/1088))
- `[Dropdown]` Fixed issues with destroy when multiple dropdown components are on the page. ([#1202](https://github.com/infor-design/enterprise/issues/1202))
- `[Datagrid]` Fixed alignment issues when using filtering with some columns that do not have a filter. ([#1124](https://github.com/infor-design/enterprise/issues/1124))
- `[Datagrid]` Fixed an error when dynamically adding context menus. ([#1216](https://github.com/infor-design/enterprise/issues/1216))
- `[Datagrid]` Added an example of dynamic intermediate paging and filtering. ([#396](https://github.com/infor-design/enterprise/issues/396))
- `[Dropdown]` Fixed alignment issues on mobile devices. ([#1069](https://github.com/infor-design/enterprise/issues/1069))
- `[Datepicker]` Fixed incorrect assumptions, causing incorrect umalqura calendar calculations. ([#1189](https://github.com/infor-design/enterprise/issues/1189))
- `[Datepicker]` Fixed an issue where the dialog would not close on click out if opening the time dropdown components first. ([#1278](https://github.com/infor-design/enterprise/issues/))
- `[General]` Added the ability to stop renderLoop. ([#214](https://github.com/infor-design/enterprise/issues/214))
- `[Datepicker]` Fixed an issue reselecting ranges with the date picker range option. ([#1197](https://github.com/infor-design/enterprise/issues/1197))
- `[Editor]` Fixed bugs on IE with background color option. ([#392](https://github.com/infor-design/enterprise/issues/392))
- `[Colorpicker]` Fixed issue where the palette is not closed on enter key / click. ([#1050](https://github.com/infor-design/enterprise/issues/1050))
- `[Accordion]` Fixed issues with context menus on the accordion. ([#639](https://github.com/infor-design/enterprise/issues/639))
- `[Searchfield]` Made no results appear not clickable. ([#329](https://github.com/infor-design/enterprise/issues/329))
- `[Datagrid]` Added an example of groups and paging. ([#435](https://github.com/infor-design/enterprise/issues/435))
- `[Editor]` Fixed the dirty indicator when using toolbar items. ([#910](https://github.com/infor-design/enterprise/issues/910))
- `[Datagrid]` Fixed a bug that made tooltips disappear when a lookup editor is closed. ([#1186](https://github.com/infor-design/enterprise/issues/1186))
- `[Datagrid]` Fixed a bug where not all rows are removed in the removeSelected function. ([#1036](https://github.com/infor-design/enterprise/issues/1036))
- `[Datagrid]` Fixed bugs in activateRow and deactivateRow in some edge cases. ([#948](https://github.com/infor-design/enterprise/issues/948))
- `[Datagrid]` Fixed formatting of tooltips on the header and filter. ([#955](https://github.com/infor-design/enterprise/issues/955))
- `[Datagrid]` Fixed wrong page number when saving the page number in localstorage and reloading. ([#798](https://github.com/infor-design/enterprise/issues/798))
- `[Tree]` Fixed issues when expanding and collapsing after dragging nodes around. ([#1183](https://github.com/infor-design/enterprise/issues/1183))
- `[ContextualActionPanel]` Fixed a bug where the CAP will be closed if clicking an accordion in it. ([#1138](https://github.com/infor-design/enterprise/issues/1138))
- `[Colorpicker]` Added a setting (customColors) to prevent adding default colors if totally custom colors are used. ([#1135](https://github.com/infor-design/enterprise/issues/1135))
- `[AppMenu]` Improved contrast in high contrast theme. ([#1146](https://github.com/infor-design/enterprise/issues/1146))
- `[Searchfield]` Fixed issue where ascenders/descenders are cut off. ([#1101](https://github.com/infor-design/enterprise/issues/1101))
- `[Tree]` Added sortstop and sortstart events. ([#1003](https://github.com/infor-design/enterprise/issues/1003))
- `[Searchfield]` Fixed some alignment issues in different browsers. ([#1106](https://github.com/infor-design/enterprise/issues/1106))
- `[Searchfield]` Fixed some contrast issues in different browsers. ([#1104](https://github.com/infor-design/enterprise/issues/1104))
- `[Searchfield]` Prevent multiple selected events from firing. ([#1259](https://github.com/infor-design/enterprise/issues/1259))
- `[Autocomplete]` Added a beforeOpen setting ([#398](https://github.com/infor-design/enterprise/issues/398))
- `[Toolbar]` Fixed an error where toolbar tried to focus a DOM item that was removed. ([#1177](https://github.com/infor-design/enterprise/issues/1177))
- `[Dropdown]` Fixed a problem where the bottom of some lists is cropped. ([#909](https://github.com/infor-design/enterprise/issues/909))
- `[General]` Fixed a few components so that they could still initialize when hidden. ([#230](https://github.com/infor-design/enterprise/issues/230))
- `[Datagrid]` Fixed missing tooltips on new row. ([#1081](https://github.com/infor-design/enterprise/issues/1081))
- `[Lookup]` Fixed a bug using select all where it would select the previous list. ([#295](https://github.com/infor-design/enterprise/issues/295))
- `[Datagrid]` Fixed missing summary row on initial render in some cases. ([#330](https://github.com/infor-design/enterprise/issues/330))
- `[Button]` Fixed alignment of text and icons. ([#973](https://github.com/infor-design/enterprise/issues/973))
- `[Datagrid]` Fixed missing source call when loading last page first. ([#1162](https://github.com/infor-design/enterprise/issues/1162))
- `[SwapList]` Made sure swap list will work in all cases and in angular. ([#152](https://github.com/infor-design/enterprise/issues/152))
- `[Toast]` Fixed a bug where some toasts on certain urls may not close. ([#1305](https://github.com/infor-design/enterprise/issues/1305))
- `[Datepicker / Lookup]` Fixed bugs where they would not load on tabs. ([#1304](https://github.com/infor-design/enterprise/issues/1304))

### v4.13.0 Chore & Maintenance

- `[General]` Added more complete visual tests. ([#978](https://github.com/infor-design/enterprise/issues/978))
- `[General]` Cleaned up some of the sample pages start at A, making sure examples work and tests are covered for better QA (on going). ([#1136](https://github.com/infor-design/enterprise/issues/1136))
- `[General]` Upgraded to ids-identity 2.0.x ([#1062](https://github.com/infor-design/enterprise/issues/1062))
- `[General]` Cleanup missing files in the directory listings. ([#985](https://github.com/infor-design/enterprise/issues/985))
- `[Demo App]` Removed response headers for less Veracode errors. ([#959](https://github.com/infor-design/enterprise/issues/959))
- `[Angular 1.0]` We removed the angular 1.0 directives from the code and examples. These are no longer being updated. You can still use older versions of this or move on to Angular 7.x ([#1136](https://github.com/infor-design/enterprise/issues/1136))
- `[Uplift]` Included the uplift theme again as alpha for testing. It will show with a watermark and is only available via the personalize api or url params in the demo app. ([#1224](https://github.com/infor-design/enterprise/issues/1224))

(69 Issues Solved this release, Backlog Enterprise 199, Backlog Ng 63, 662 Functional Tests, 659 e2e Test)

## v4.12.0

- [Npm Package](https://www.npmjs.com/package/ids-enterprise)
- [IDS Enterprise Angular Change Log](https://github.com/infor-design/enterprise-ng/blob/master/docs/CHANGELOG.md)

### v4.12.0 Features

- `[General]` The ability to make custom/smaller builds has further been improved. We improved the component matching, made it possible to run the tests on only included components, fixed the banner, and improved the terminal functionality. Also removed/deprecated the older mapping tool. ([#417](https://github.com/infor-design/enterprise/issues/417))
- `[Message]` Added the ability to have different types (Info, Confirm, Error, Alert). ([#963](https://github.com/infor-design/enterprise/issues/963))
- `[General]` Further fixes to pass veracode scans. Now passing conditionally. ([#683](https://github.com/infor-design/enterprise/issues/683))
- `[Pager]` Made it possible to use the pager as a standalone component. ([#250](https://github.com/infor-design/enterprise/issues/250))
- `[Editor]` Added a clear formatting button. ([#473](https://github.com/infor-design/enterprise/issues/473))
- `[Datepicker]` Added an option to show the time as current time instead of midnight. ([#889](https://github.com/infor-design/enterprise/issues/889))
- `[About]` Dialog now shows device information. ([#684](https://github.com/infor-design/enterprise/issues/684))

### v4.12.0 Fixes

- `[Datagrid Tree]` Fixed incorrect data on activated event. ([#412](https://github.com/infor-design/enterprise/issues/412))
- `[Datagrid]` Improved the export function so it works on different locales. ([#378](https://github.com/infor-design/enterprise/issues/378))
- `[Tabs]` Fixed a bug where clicking the x on tabs with a dropdowns would incorrectly open the dropdown. ([#276](https://github.com/infor-design/enterprise/issues/276))
- `[Datagrid]` Changed the `settingschange` event so it will only fire once. ([#903](https://github.com/infor-design/enterprise/issues/903))
- `[Listview]` Improved rendering performance. ([#430](https://github.com/infor-design/enterprise/issues/430))
- `[General]` Fixed issues when using base tag, that caused icons to disappear. ([#766](https://github.com/infor-design/enterprise/issues/766))
- `[Empty Message]` Made it possible to assign code to the button click if used. ([#667](https://github.com/infor-design/enterprise/issues/667))
- `[Datagrid]` Added translations for the new tooltip. ([#227](https://github.com/infor-design/enterprise/issues/227))
- `[Dropdown]` Fixed contrast issue in high contrast theme. ([#945](https://github.com/infor-design/enterprise/issues/945))
- `[Datagrid]` Reset to default did not reset dropdown columns. ([#847](https://github.com/infor-design/enterprise/issues/847))
- `[Datagrid]` Fixed bugs in keyword search highlighting with special characters. ([#849](https://github.com/infor-design/enterprise/issues/849))
- `[Datagrid]` Fixed bugs that causes NaN to appear in date fields. ([#891](https://github.com/infor-design/enterprise/issues/891))
- `[Dropdown]` Fixed issue where validation is not trigger on IOS on click out. ([#659](https://github.com/infor-design/enterprise/issues/659))
- `[Lookup]` Fixed bug in select all in multiselect with paging. ([#926](https://github.com/infor-design/enterprise/issues/926))
- `[Modal]` Fixed bug where the modal would close if hitting enter on a checkbox and inputs. ([#320](https://github.com/infor-design/enterprise/issues/320))
- `[Lookup]` Fixed bug trying to reselect a second time. ([#296](https://github.com/infor-design/enterprise/issues/296))
- `[Tabs]` Fixed behavior when closing and disabling tabs. ([#947](https://github.com/infor-design/enterprise/issues/947))
- `[Dropdown]` Fixed layout issues when using icons in the dropdown. ([#663](https://github.com/infor-design/enterprise/issues/663))
- `[Datagrid]` Fixed a bug where the tooltip did not show on validation. ([#1008](https://github.com/infor-design/enterprise/issues/1008))
- `[Tabs]` Fixed issue with opening spillover on IOS. ([#619](https://github.com/infor-design/enterprise/issues/619))
- `[Datagrid]` Fixed bugs when using `exportable: false` in certain column positions. ([#787](https://github.com/infor-design/enterprise/issues/787))
- `[Searchfield]` Removed double border. ([#328](https://github.com/infor-design/enterprise/issues/328))

### v4.12.0 Chore & Maintenance

- `[Masks]` Added missing and more documentation, cleaned up existing docs. ([#1033](https://github.com/infor-design/enterprise/issues/1033))
- `[General]` Based on design site comments, we improved some pages and fixed some missing links. ([#1034](https://github.com/infor-design/enterprise/issues/1034))
- `[Bar Chart]` Added test coverage. ([#848](https://github.com/infor-design/enterprise/issues/848))
- `[Datagrid]` Added full api test coverage. ([#242](https://github.com/infor-design/enterprise/issues/242))

(55 Issues Solved this release, Backlog Enterprise 185, Backlog Ng 50, 628 Functional Tests, 562 e2e Test)

## v4.11.0

- [Npm Package](https://www.npmjs.com/package/ids-enterprise)
- [IDS Enterprise Angular Change Log](https://github.com/infor-design/enterprise-ng/blob/master/docs/CHANGELOG.md)

### v4.11.0 Features

- `[General]` It is now possible to make custom builds. With a custom build you specify a command with a list of components that you use. This can be used to reduce the bundle size for both js and css. ([#417](https://github.com/infor-design/enterprise/issues/417))
- `[Calendar]` Added more features including: a readonly view, ability for events to span days, tooltips and notifications ([#417](https://github.com/infor-design/enterprise/issues/417))
- `[Lookup]` Added the ability to select across pages, even when doing server side paging. ([#375](https://github.com/infor-design/enterprise/issues/375))
- `[Datagrid]` Improved tooltip performance, and now tooltips show on cells that are not fully displayed. ([#447](https://github.com/infor-design/enterprise/issues/447))

### v4.11.0 Fixes

- `[Dropdown]` The onKeyDown callback was not firing if CTRL key is used. This is fixed. ([#793](https://github.com/infor-design/enterprise/issues/793))
- `[Tree]` Added a small feature to preserve the tree node states on reload. ([#792](https://github.com/infor-design/enterprise/issues/792))
- `[Tree]` Added a disable/enable method to disable/enable the whole tree. ([#752](https://github.com/infor-design/enterprise/issues/752))
- `[App Menu]` Fixed a bug clearing the search filter box. ([#702](https://github.com/infor-design/enterprise/issues/702))
- `[Column Chart]` Added a yAxis option, you can use to format the yAxis in custom ways. ([#627](https://github.com/infor-design/enterprise/issues/627))
- `[General]` More fixes to use external ids tokens. ([#708](https://github.com/infor-design/enterprise/issues/708))
- `[Datagrid]` Fixed an error calling selectRows with an integer. ([#756](https://github.com/infor-design/enterprise/issues/756))
- `[Tree]` Fixed a bug that caused newly added rows to not be draggable. ([#618](https://github.com/infor-design/enterprise/issues/618))
- `[Dropdown / Multiselect]` Re-added the ability to have a placeholder on the component. ([#832](https://github.com/infor-design/enterprise/issues/832))
- `[Datagrid]` Fixed a bug that caused dropdown filters to not save on reload of page (saveUserSettings) ([#791](https://github.com/infor-design/enterprise/issues/791))
- `[Dropdown]` Fixed a bug that caused an unneeded scrollbar. ([#786](https://github.com/infor-design/enterprise/issues/786))
- `[Tree]` Added drag events and events for when the data is changed. ([#801](https://github.com/infor-design/enterprise/issues/801))
- `[Datepicker]` Fixed a bug updating settings, where time was not changing correctly. ([#305](https://github.com/infor-design/enterprise/issues/305))
- `[Tree]` Fixed a bug where the underlying dataset was not synced up. ([#718](https://github.com/infor-design/enterprise/issues/718))
- `[Lookup]` Fixed incorrect text color on chrome. ([#762](https://github.com/infor-design/enterprise/issues/762))
- `[Editor]` Fixed duplicate ID's on the popup dialogs. ([#746](https://github.com/infor-design/enterprise/issues/746))
- `[Dropdown]` Fixed misalignment of icons on IOS. ([#657](https://github.com/infor-design/enterprise/issues/657))
- `[Demos]` Fixed a bug that caused RTL pages to sometimes load blank. ([#814](https://github.com/infor-design/enterprise/issues/814))
- `[Modal]` Fixed a bug that caused the modal to close when clicking an accordion on the modal. ([#747](https://github.com/infor-design/enterprise/issues/747))
- `[Tree]` Added a restoreOriginalState method to set the tree back to its original state. ([#751](https://github.com/infor-design/enterprise/issues/751))
- `[Datagrid]` Added an example of a nested datagrid with scrolling. ([#172](https://github.com/infor-design/enterprise/issues/172))
- `[Datagrid]` Fixed column alignment issues on grouped column examples. ([#147](https://github.com/infor-design/enterprise/issues/147))
- `[Datagrid]` Fixed bugs when dragging and resizing grouped columns. ([#374](https://github.com/infor-design/enterprise/issues/374))
- `[Validation]` Fixed a bug that caused validations with changing messages to not go away on correction. ([#640](https://github.com/infor-design/enterprise/issues/640))
- `[Datagrid]` Fixed bugs in actionable mode (enter was not moving down). ([#788](https://github.com/infor-design/enterprise/issues/788))
- `[Bar Charts]` Fixed bug that caused tooltips to occasionally not show up. ([#739](https://github.com/infor-design/enterprise/issues/739))
- `[Dirty]` Fixed appearance/contrast on high contrast theme. ([#692](https://github.com/infor-design/enterprise/issues/692))
- `[Locale]` Fixed incorrect date time format. ([#608](https://github.com/infor-design/enterprise/issues/608))
- `[Dropdown]` Fixed bug where filtering did not work with CAPS lock on. ([#608](https://github.com/infor-design/enterprise/issues/608))
- `[Accordion]` Fixed styling issue on safari. ([#282](https://github.com/infor-design/enterprise/issues/282))
- `[Dropdown]` Fixed a bug on mobile devices, where the list would close on scrolling. ([#656](https://github.com/infor-design/enterprise/issues/656))

### v4.11.0 Chore & Maintenance

- `[Textarea]` Added additional test coverage. ([#337](https://github.com/infor-design/enterprise/issues/337))
- `[Tree]` Added additional test coverage. ([#752](https://github.com/infor-design/enterprise/issues/752))
- `[Busy Indicator]` Added additional test coverage. ([#233](https://github.com/infor-design/enterprise/issues/233))
- `[Docs]` Added additional information for developers on how to use IDS. ([#721](https://github.com/infor-design/enterprise/issues/721))
- `[Docs]` Added Id's and test notes to all pages. ([#259](https://github.com/infor-design/enterprise/issues/259))
- `[Docs]` Fixed issues on the wizard docs. ([#824](https://github.com/infor-design/enterprise/issues/824))
- `[Accordion]` Added additional test coverage. ([#516](https://github.com/infor-design/enterprise/issues/516))
- `[General]` Added sass linter (stylelint). ([#767](https://github.com/infor-design/enterprise/issues/767))

(53 Issues Solved this release, Backlog Enterprise 170, Backlog Ng 41, 587 Functional Tests, 458 e2e Test)

## v4.10.0

- [Npm Package](https://www.npmjs.com/package/ids-enterprise)
- [IDS Enterprise Angular Change Log](https://github.com/infor-design/enterprise-ng/blob/master/docs/CHANGELOG.md)

### v4.10.0 Features

- `[General]` Changed the code to pass Veracode scans. The IDS components now pass ISO at 86 rating. The rest of the flaws are mitigated with fixes such as stripping tags. As a result we went fairly aggressive with what we strip. If teams are doing something special we don't have tests for there is potential for customizations being stripped. ([#256](https://github.com/infor-design/enterprise/issues/256))
- `[Tooltips]` Will now activate on longpress on mobile devices. ([#400](https://github.com/infor-design/enterprise/issues/400))
- `[Contextmenu]` Will now activate on longpress on mobile devices (except when on inputs). ([#245](https://github.com/infor-design/enterprise/issues/245))
- `[Locale]` Added support for zh-Hant and zh-Hans. ([#397](https://github.com/infor-design/enterprise/issues/397))
- `[Tree]` Greatly improved rendering and expanding performance. ([#251](https://github.com/infor-design/enterprise/issues/251))
- `[General]` Internally all of the sass is now extended from [IDS Design tokens]( https://github.com/infor-design/design-system) ([#354](https://github.com/infor-design/enterprise/issues/354))
- `[Calendar]` Added initial readonly calendar. At the moment the calendar can only render events and has a filtering feature. More will be added next sprint. ([#261](https://github.com/infor-design/enterprise/issues/261))

### v4.10.0 Fixes

- `[Dropdown]` Minor Breaking Change for Xss reasons we removed the ability to set a custom hex color on icons in the dropdown. You can still pass in one of the alert colors from the colorpallette (fx alert, good, info). This was not even shown in the examples so may not be missed. ([#256](https://github.com/infor-design/enterprise/issues/256))
- `[Popupmenu]` Fixed a problem in popupmenu, if it was opened in immediate mode, submenus will be cleared of their text when the menu is eventually closed. ([#701](https://github.com/infor-design/enterprise/issues/701))
- `[Editor]` Fixed xss injection problem on the link dialog. ([#257](https://github.com/infor-design/enterprise/issues/257))
- `[Spinbox]` Fixed a height / alignment issue on spinboxes when used in short height configuration. ([#547](https://github.com/infor-design/enterprise/issues/547))
- `[Datepicker / Mask]` Fixed an issue in angular that caused using backspace to not save back to the model. ([#51](https://github.com/infor-design/enterprise-ng/issues/51))
- `[Field Options]` Fixed mobile support so they now work on touch better on IOS and Android. ([#555](https://github.com/infor-design/enterprise-ng/issues/555))
- `[Tree]` Tree with + and - for the folders was inversed visually. This was fixed, update your svg.html ([#685](https://github.com/infor-design/enterprise-ng/issues/685))
- `[Modal]` Fixed an alignment issue with the closing X on the top corner. ([#662](https://github.com/infor-design/enterprise-ng/issues/662))
- `[Popupmenu]` Fixed a visual flickering when opening dynamic submenus. ([#588](https://github.com/infor-design/enterprise/issues/588))
- `[Tree]` Added full unit and functional tests. ([#264](https://github.com/infor-design/enterprise/issues/264))
- `[Lookup]` Added full unit and functional tests. ([#344](https://github.com/infor-design/enterprise/issues/344))
- `[Datagrid]` Added more unit and functional tests. ([#242](https://github.com/infor-design/enterprise/issues/242))
- `[General]` Updated the develop tools and sample app to Node 10. During this update we set package-lock.json to be ignored in .gitignore ([#540](https://github.com/infor-design/enterprise/issues/540))
- `[Modal]` Allow beforeOpen callback to run optionally whether you have content or not passed back. ([#409](https://github.com/infor-design/enterprise/issues/409))
- `[Datagrid]` The lookup editor now supports left, right, and center align on the column settings. ([#228](https://github.com/infor-design/enterprise/issues/228))
- `[Mask]` When adding prefixes and suffixes (like % and $) if all the rest of the text is cleared, these will also now be cleared. ([#433](https://github.com/infor-design/enterprise/issues/433))
- `[Popupmenu]` Fixed low contrast selection icons in high contrast theme. ([#410](https://github.com/infor-design/enterprise/issues/410))
- `[Header Popupmenu]` Fixed missing focus state. ([#514](https://github.com/infor-design/enterprise/issues/514))
- `[Datepicker]` When using legends on days, fixed a problem that the hover states are shown incorrectly when changing month. ([#514](https://github.com/infor-design/enterprise/issues/514))
- `[Listview]` When the search field is disabled, it was not shown with disabled styling, this is fixed. ([#422](https://github.com/infor-design/enterprise/issues/422))
- `[Donut]` When having 4 or 2 sliced the tooltip would not show up on some slices. This is fixed. ([#482](https://github.com/infor-design/enterprise/issues/482))
- `[Datagrid]` Added a searchExpandableRow option so that you can control if data in expandable rows is searched/expanded. ([#480](https://github.com/infor-design/enterprise/issues/480))
- `[Multiselect]` If more items then fit are selected the tooltip was not showing on initial load, it only showed after changing values. This is fixed. ([#633](https://github.com/infor-design/enterprise/issues/633))
- `[Tooltip]` An example was added showing how you can show tooltips on disabled buttons. ([#453](https://github.com/infor-design/enterprise/issues/453))
- `[Modal]` A title with brackets in it was not escaping the text correctly. ([#246](https://github.com/infor-design/enterprise/issues/246))
- `[Modal]` Pressing enter when on inputs such as file upload no longer closes the modal. ([#321](https://github.com/infor-design/enterprise/issues/321))
- `[Locale]` Sent out translations so things like the Editor New/Same window dialog will be translated in the future. ([#511](https://github.com/infor-design/enterprise/issues/511))
- `[Nested Datagrid]` Fixed focus issues, the wrong cell in the nest was getting focused. ([#371](https://github.com/infor-design/enterprise/issues/371))

(44 Issues Solved this release, Backlog Enterprise 173, Backlog Ng 44, 565 Functional Tests, 426 e2e Test)

## v4.9.0

- [Npm Package](https://www.npmjs.com/package/ids-enterprise)
- [IDS Enterprise Angular Change Log](https://github.com/infor-design/enterprise-ng/blob/master/docs/CHANGELOG.md)

### v4.9.0 Features

- `[Datagrid]` Changed the way alerts work on rows. It now no longer requires an extra column. The rowStatus column will now be ignored so can be removed. When an alert / error / info message is added to the row the whole row will highlight. ([Check out the example.](https://bit.ly/2LC33iJ) ([#258](https://github.com/infor-design/enterprise/issues/258))
- `[Modal]` Added an option `showCloseBtn` which when set to true will show a X button on the top left corner. ([#358](https://github.com/infor-design/enterprise/issues/358))
- `[Multiselect / Dropdown]` Added the ability to see the search term during ajax requests. ([#267](https://github.com/infor-design/enterprise/issues/267))
- `[Scatterplot]` Added a scatter plot chart similar to a bubble chart but with shapes. ([Check out the example.](https://bit.ly/2K9N59M) ([#341](https://github.com/infor-design/enterprise/issues/341))
- `[Toast]` Added an option `allowLink` which when set to true will allow you to specify a `<a>` in the message content to add a link to the message. ([#341](https://github.com/infor-design/enterprise/issues/341))

### v4.9.0 Fixes

- `[Accordion]` Fixed an issue that prevented a right click menu from working on the accordion. ([#238](https://github.com/infor-design/enterprise/issues/238))
- `[Charts]` Fixed up missing empty states and selection methods so they work on all charts. ([#265](https://github.com/infor-design/enterprise/issues/265))
- `[Datagrid]` Fixed the performance of pasting from excel. ([#240](https://github.com/infor-design/enterprise/issues/240))
- `[Datagrid]` The keyword search will now clear when reloading data. ([#307](https://github.com/infor-design/enterprise/issues/307))
- `[Docs]` Fixed several noted missing pages and broken links in the docs. ([#244](https://github.com/infor-design/enterprise/issues/244))
- `[Dropdown]` Fixed bug in badges configuration. ([#270](https://github.com/infor-design/enterprise/issues/270))
- `[Flex Layout]` Fixed field-flex to work better on IE. ([#252](https://github.com/infor-design/enterprise/issues/252))
- `[Editor]` Fixed bug that made it impossible to edit the visual tab. ([#478](https://github.com/infor-design/enterprise/issues/478))
- `[Editor]` Fixed a bug with dirty indicator that caused a messed up layout. ([#241](https://github.com/infor-design/enterprise/issues/241))
- `[Lookup]` Fixed it so that select will work correctly when filtering. ([#248](https://github.com/infor-design/enterprise/issues/248))
- `[Header]` Fixed missing `More` tooltip on the header. ([#345](https://github.com/infor-design/enterprise/issues/345))
- `[Validation]` Added fixes to prevent `error` and `valid` events from going off more than once. ([#237](https://github.com/infor-design/enterprise/issues/237))
- `[Validation]` Added fixes to make multiple messages work better. There is now a `getMessages()` function that will return all erros on a field as an array. The older `getMessage()` will still return a string. ([#237](https://github.com/infor-design/enterprise/issues/237))
- `[Validation]` Fixed un-needed event handlers when using fields on a tab. ([#332](https://github.com/infor-design/enterprise/issues/332))

### v4.9.0 Chore & Maintenance

- `[Blockgrid]` Added full test coverage ([#234](https://github.com/infor-design/enterprise/issues/234))
- `[CAP]` Fixed some examples that would not close ([#283](https://github.com/infor-design/enterprise/issues/283))
- `[Datepicker]` Added full test coverage ([#243](https://github.com/infor-design/enterprise/issues/243))
- `[Datagrid]` Fixed an example so that it shows how to clear a dropdown filter. ([#254](https://github.com/infor-design/enterprise/issues/254))
- `[Docs]` Added TEAMS.MD for collecting info on the teams using ids. If you are not in the list let us know or make a pull request. ([#350](https://github.com/infor-design/enterprise/issues/350))
- `[Listview]` Fixed some links in the sample app that caused some examples to fail. ([#273](https://github.com/infor-design/enterprise/issues/273))
- `[Tabs]` Added more test coverage ([#239](https://github.com/infor-design/enterprise/issues/239))
- `[Toast]` Added full test coverage ([#232](https://github.com/infor-design/enterprise/issues/232))
- `[Testing]` Added visual regression tests, and more importantly a system for doing them via CI. ([#255](https://github.com/infor-design/enterprise/issues/255))

(34 Issues Solved this release, Backlog Enterprise 158, Backlog Ng 41, 458 Functional Tests, 297 e2e Test)

## v4.8.0

- [Npm Package](https://www.npmjs.com/package/ids-enterprise)
- [IDS Enterprise Angular Change Log](https://github.com/infor-design/enterprise-ng/blob/master/docs/CHANGELOG.md)

### v4.8.0 Features

- `[Datagrid]` Added an example of Nested Datagrids with ([basic nested grid support.](https://bit.ly/2lGKM4a)) ([#SOHO-3474](https://jira.infor.com/browse/SOHO-3474))
- `[Datagrid]` Added support for async validation. ([#SOHO-7943](https://jira.infor.com/browse/SOHO-7943))
- `[Export]` Extracted excel export code so it can be run outside the datagrid. ([#SOHO-7246](https://jira.infor.com/browse/SOHO-7246))

### v4.8.0 Fixes

- `[Searchfield / Toolbar Searchfield]` Merged code between them so there is just one component. This reduced code and fixed many bugs. ([#161](https://github.com/infor-design/enterprise/pull/161))
- `[Datagrid]` Fixed issues using expand row after hiding/showing columns. ([#SOHO-8103](https://jira.infor.com/browse/SOHO-8103))
- `[Datagrid]` Fixed issue that caused nested grids in expandable rows to hide after hiding/showing columns on the parent grid. ([#SOHO-8102](https://jira.infor.com/browse/SOHO-8102))
- `[Datagrid]` Added an example showing Math rounding on numeric columns ([#SOHO-5168](https://jira.infor.com/browse/SOHO-5168))
- `[Datagrid]` Date editors now maintain date format correctly. ([#SOHO-5861](https://jira.infor.com/browse/SOHO-5861))
- `[Datagrid]` Fixed alignment off sort indicator on centered columns. ([#SOHO-7444](https://jira.infor.com/browse/SOHO-7444))
- `[Datagrid]` Behavior Change - Sorting clicking now no longer refocuses last cell. ([#SOHO-7682](https://jira.infor.com/browse/SOHO-7682))
- `[Datagrid]` Fixed formatter error that showed NaN on some number cells. ([#SOHO-7839](https://jira.infor.com/browse/SOHO-7682))
- `[Datagrid]` Fixed a bug rendering last column in some situations. ([#SOHO-7987](https://jira.infor.com/browse/SOHO-7987))
- `[Datagrid]` Fixed incorrect data in context menu event. ([#SOHO-7991](https://jira.infor.com/browse/SOHO-7991))
- `[Dropdown]` Added an onKeyDown option so keys can be overriden. ([#SOHO-4815](https://jira.infor.com/browse/SOHO-4815))
- `[Slider]` Fixed step slider to work better jumping across steps. ([#SOHO-6271](https://jira.infor.com/browse/SOHO-6271))
- `[Tooltip]` Will strip tooltip markup to prevent xss. ([#SOHO-6522](https://jira.infor.com/browse/SOHO-6522))
- `[Contextual Action Panel]` Fixed alignment issue on x icon. ([#SOHO-6612](https://jira.infor.com/browse/SOHO-6612))
- `[Listview]` Fixed scrollbar size when removing items. ([#SOHO-7402](https://jira.infor.com/browse/SOHO-7402))
- `[Navigation Popup]` Fixed a bug setting initial selected value. ([#SOHO-7411](https://jira.infor.com/browse/SOHO-7411))
- `[Grid]` Added a no-margin setting for nested grids with no indentation. ([#SOHO-7495](https://jira.infor.com/browse/SOHO-7495))
- `[Grid]` Fixed positioning of checkboxes in the grid. ([#SOHO-7979](https://jira.infor.com/browse/SOHO-7979))
- `[Tabs]` Fixed bug calling add in NG applications. ([#SOHO-7511](https://jira.infor.com/browse/SOHO-7511))
- `[Listview]` Selected event now contains the dataset row. ([#SOHO-7512](https://jira.infor.com/browse/SOHO-7512))
- `[Multiselect]` Fixed incorrect showing of delselect button in certain states. ([#SOHO-7535](https://jira.infor.com/browse/SOHO-7535))
- `[Search]` Fixed bug where highlight search terms where not shown in bold. ([#SOHO-7796](https://jira.infor.com/browse/SOHO-7796))
- `[Multiselect]` Improved performance on select all. ([#SOHO-7816](https://jira.infor.com/browse/SOHO-7816))
- `[Spinbox]` Fixed problem where you could arrow up in a readonly spinbox. ([#SOHO-8025](https://jira.infor.com/browse/SOHO-8025))
- `[Dropdown]` Fixed bug selecting two items with same value. ([#SOHO-8029](https://jira.infor.com/browse/SOHO-8029))
- `[Modal]` Fixed incorrect enabling of submit on validating modals. ([#SOHO-8042](https://jira.infor.com/browse/SOHO-8042))
- `[Modal]` Fixed incorrect closing of modal on enter key. ([#SOHO-8059](https://jira.infor.com/browse/SOHO-8059))
- `[Rating]` Allow decimal values for example 4.3. ([#SOHO-8063](https://jira.infor.com/browse/SOHO-8063))
- `[Datepicker]` Prevent datepicker from scrolling to the top of the browser. ([#SOHO-8107](https://jira.infor.com/browse/SOHO-8107))
- `[Tag]` Fixed layout on Right-To-Left. ([#SOHO-8120](https://jira.infor.com/browse/SOHO-8120))
- `[Listview]` Fixed missing render event. ([#SOHO-8129](https://jira.infor.com/browse/SOHO-8129))
- `[Angular Datagrid]` Fixed maskOptions input definition. ([#SOHO-8131](https://jira.infor.com/browse/SOHO-8131))
- `[Datepicker]` Fixed several bugs on the UmAlQura Calendar. ([#SOHO-8147](https://jira.infor.com/browse/SOHO-8147))
- `[Datagrid]` Fixed bug on expanding and collapsing multiple expandable rows. ([#SOHO-8154](https://jira.infor.com/browse/SOHO-8154))
- `[Pager]` Fixed focus state clicking page numbers. ([#SOHO-4528](https://jira.infor.com/browse/SOHO-4528))
- `[SearchField]` Fixed bug initializing search field with text. ([#SOHO-4820](https://jira.infor.com/browse/SOHO-4820))
- `[ColorPicker]` Fixed bug with incorrect cursor on readonly color picker. ([#SOHO-8030](https://jira.infor.com/browse/SOHO-8030))
- `[Pie]` Fixed ui glitch on mobile when pressing slices. ([#SOHO-8141](https://jira.infor.com/browse/SOHO-8141))

### v4.8.0 Chore & Maintenance

- `[Npm Package]` Added back sass files in correct folder structure. ([#SOHO-7583](https://jira.infor.com/browse/SOHO-7583))
- `[Menu Button]` Added button functional and e2e tests. ([#SOHO-7600](https://jira.infor.com/browse/SOHO-7600))
- `[Textarea]` Added Textarea functional and e2e tests. ([#SOHO-7929](https://jira.infor.com/browse/SOHO-7929))
- `[ListFilter]` Added ListFilter functional and e2e tests. ([#SOHO-7975](https://jira.infor.com/browse/SOHO-7975))
- `[Colorpicker]` Added Colorpicker functional and e2e tests. ([#SOHO-8078](https://jira.infor.com/browse/SOHO-8078))
- `[Site / Docs]` Fixed a few broken links ([#SOHO-7993](https://jira.infor.com/browse/SOHO-7993))

(62 Jira Issues Solved this release, Backlog Dev 186, Design 110, Unresolved 349, Test Count 380 Functional, 178 e2e )

## v4.7.0

- [Full Jira Release Notes](https://bit.ly/2HyT3zF)
- [Npm Package](https://www.npmjs.com/package/ids-enterprise)
- [IDS Enterprise Angular Change Log](https://github.com/infor-design/enterprise-ng/blob/master/docs/CHANGELOG.md)

### v4.7.0 Features

- `[Github]` The project was migrated to be open source on github with a new workflow and testing suite.
- `[Tag]` Added a Tag angular component. ([#SOHO-8005](https://jira.infor.com/browse/SOHO-8006))
- `[Validate]` Exposed validate and removeMessage methods. ([#SOHO-8003](https://jira.infor.com/browse/SOHO-8003))
- `[General]` Upgrade to Angular 6 ([#SOHO-7927](https://jira.infor.com/browse/SOHO-7927))
- `[General]` Introduced nightly versions in npm ([#SOHO-7804](https://jira.infor.com/browse/SOHO-7804))
- `[Multiselect]` A tooltip now shows if more content is selected than fits in the input. ([#SOHO-7799](https://jira.infor.com/browse/SOHO-7799))
- `[Datepicker]` Added an option to restrict moving to months that are not available to select from. ([#SOHO-7384](https://jira.infor.com/browse/SOHO-7384))
- `[Validation]` Added and icon alert([#SOHO-7225](https://jira.infor.com/browse/SOHO-7225)
- `[General]` Code is now available on ([public npm](https://www.npmjs.com/package/ids-enterprise)) ([#SOHO-7083](https://jira.infor.com/browse/SOHO-7083))

### v4.7.0 Fixes

- `[Lookup]` Fixed existing example that shows using an autocomplete on a lookup. ([#SOHO-8070](https://jira.infor.com/browse/SOHO-8070))
- `[Lookup]` Fixed existing example that shows creating a customized dialog on the lookup ([#SOHO-8069](https://jira.infor.com/browse/SOHO-8069))
- `[Lookup]` Fixed existing example that incorrectly showed a checkbox column. ([#SOHO-8068](https://jira.infor.com/browse/SOHO-8068))
- `[Line Chart]` Fixed an error when provoking the tooltip. ([#/SOHO-8051](https://jira.infor.com/browse/SOHO-8051))
- `[Module Tabs]` Fixed a bug toggling the menu on mobile. ([#/SOHO-8043](https://jira.infor.com/browse/SOHO-8043))
- `[Autocomplete]` Fixed a bug that made enter key not work to select. ([#SOHO-8036](https://jira.infor.com/browse/SOHO-8036))
- `[Tabs]` Removed an errant scrollbar that appeared sometimes on IE ([#SOHO-8034](https://jira.infor.com/browse/SOHO-8034))
- `[Datagrid]` The drill down click event now currently shows the right row information in the event data. ([#SOHO-8023](https://jira.infor.com/browse/SOHO-8023))
- `[Datagrid]` Fixed a broken nested data example. ([#SOHO-8019](https://jira.infor.com/browse/SOHO-8019))
- `[Datagrid]` Fixed a broken paging example. ([#SOHO-8013](https://jira.infor.com/browse/SOHO-8013))
- `[Datagrid]` Hyperlinks now can be clicked when in a datagrid expandable row. ([#SOHO-8009](https://jira.infor.com/browse/SOHO-8009))
- `[Popupmenu]` Removed extra padding on icon menus ([#SOHO-8006](https://jira.infor.com/browse/SOHO-8006))
- `[Spinbox]` Range limits now work correctly ([#SOHO-7999](https://jira.infor.com/browse/SOHO-7999))
- `[Dropdown]` Fixed not working filtering on nosearch option. ([#SOHO-7998](https://jira.infor.com/browse/SOHO-7998))
- `[Hierarchy]` Children layout and in general layouts where improved. ([#SOHO-7992](https://jira.infor.com/browse/SOHO-7992))
- `[Buttons]` Fixed layout issues on mobile. ([#SOHO-7982](https://jira.infor.com/browse/SOHO-7982))
- `[Datagrid]` Fixed format initialization issue ([#SOHO-7982](https://jira.infor.com/browse/SOHO-7982))
- `[Lookup]` Fixed a problem that caused the lookup to only work once. ([#SOHO-7971](https://jira.infor.com/browse/SOHO-7971))
- `[Treemap]` Fix a bug using `fixture.detectChanges()`. ([#SOHO-7969](https://jira.infor.com/browse/SOHO-7969))
- `[Textarea]` Fixed a bug that made it possible for the count to go to a negative value. ([#SOHO-7952](https://jira.infor.com/browse/SOHO-7952))
- `[Tabs]` Fixed a bug that made extra events fire. ([#SOHO-7948](https://jira.infor.com/browse/SOHO-7948))
- `[Toolbar]` Fixed a with showing icons and text in the overflowmenu. ([#SOHO-7942](https://jira.infor.com/browse/SOHO-7942))
- `[DatePicker]` Fixed an error when restricting dates. ([#SOHO-7922](https://jira.infor.com/browse/SOHO-7922))
- `[TimePicker]` Fixed sort order of times in arabic locales. ([#SOHO-7920](https://jira.infor.com/browse/SOHO-7920))
- `[Multiselect]` Fixed initialization of selected items. ([#SOHO-7916](https://jira.infor.com/browse/SOHO-7916))
- `[Line Chart]` Solved a problem clicking lines to select. ([#SOHO-7912](https://jira.infor.com/browse/SOHO-7912))
- `[Hierarchy]` Improved RTL version ([#SOHO-7888](https://jira.infor.com/browse/SOHO-7888))
- `[Datagrid]` Row click event now shows correct data when using Groups ([#SOHO-7861](https://jira.infor.com/browse/SOHO-7861))
- `[Modal]` Fixed cut of border on checkboxe focus states. ([#SOHO-7856](https://jira.infor.com/browse/SOHO-7856))
- `[Colorpicker]` Fixed cropped labels when longer ([#SOHO-7817](https://jira.infor.com/browse/SOHO-7817))
- `[Label]` Fixed cut off Thai characters ([#SOHO-7814](https://jira.infor.com/browse/SOHO-7814))
- `[Colorpicker]` Fixed styling issue on margins ([#SOHO-7776](https://jira.infor.com/browse/SOHO-7776))
- `[Hierarchy]` Fixed several layout issues and changed the paging example to show the back button on the left. ([#SOHO-7622](https://jira.infor.com/browse/SOHO-7622))
- `[Bar Chart]` Fixed RTL layout issues ([#SOHO-5196](https://jira.infor.com/browse/SOHO-5196))
- `[Lookup]` Made delimiter an option / changable ([#SOHO-4695](https://jira.infor.com/browse/SOHO-4695))

### v4.7.0 Chore & Maintenance

- `[Timepicker]` Added functional and e2e tests ([#SOHO-7809](https://jira.infor.com/browse/SOHO-7809))
- `[General]` Restructured the project to clean up and separate the demo app from code. ([#SOHO-7803](https://jira.infor.com/browse/SOHO-7803))

(56 Jira Issues Solved this release, Backlog Dev 218, Design 101, Unresolved 391, Test Count 232 Functional, 117 e2e )

## v4.6.0

- [Full Jira Release Notes](https://bit.ly/2jodbem)
- [Npm Package](http://npm.infor.com)
- [IDS Enterprise Angular Change Log](https://github.com/infor-design/enterprise-ng/blob/master/docs/CHANGELOG.md)

### v4.6.0 Key New Features

- `[Treemap]` New Component Added
- `[Website]` Launch of new docs site <https://design.infor.com/code/ids-enterprise/latest>
- `[Security]` Ids Now passes CSP (Content Security Policy) Compliance for info see <docs/SECURITY.md>.
- `[Toolbar]` New ["toolbar"](http://usalvlhlpool1.infor.com/4.6.0/components/toolbar-flex/list)
    - Based on css so it is much faster.
    - Expect a future breaking change from flex-toolbar to this toolbar when all features are implemented.
    - As of now collapsible search is not supported yet.

### v4.6.0 Behavior Changes

- `[App Menu]` Now automatically closes when items are clicked on mobile devices.

### v4.6.0 Improvements

- `[Angular]` Validation now allows dynamic functions.
- `[Editor]` Added a clear method.
- `[Locale]` Map iw locale to Hebrew.
- `[Locale]` Now defaults locals with no country. For example en maps to en-US es and es-ES.
- `[Color Picker]` Added option to clear the color.
- `[Angular]` Allow Formatters, Editors to work with Soho. without the migration script.
- `[Added a new labels example <http://usalvlhlpool1.infor.com/4.6.0/components/form/example-labels.html>
- `[Angular]` Added new Chart Wrappers (Line, Bar, Column ect ).
- `[Datagrid]` Added file up load editor.
- `[Editor]` Its possible to put a link on an image now.

### v4.6.0 Code Updates / Breaking Changes

- `[Templates]` The internal template engine changed for better XSS security as a result one feature is no longer supported. If you have a delimiter syntax to embed html like `{{& name}}`, change this to be `{{{name}}}`.
- `[jQuery]` Updated from 3.1.1 to 3.3.1.

### v4.6.0 Bug Fixes

- `[Angular]` Added fixes so that the `soho.migrate` script is no longer needed.
- `[Angular Datagrid]` Added filterWhenTyping option.
- `[Angular Popup]` Expose close, isOpen and keepOpen.
- `[Angular Linechart]` Added "xAxis" and "yAxis" options.
- `[Angular Treemap]` Added new wrapper.
- `[Angular Rating]` Added a rating wrapper.
- `[Angular Circle Page]` Added new wrapper.
- `[Checkbox]` Fixed issue when you click the top left of the page, would toggle the last checkbox.
- `[Composite Form]` Fixed broken swipe.
- `[Colorpicker]` Fixed cases where change did not fire.
- `[Colorpicker]` Added short field option.
- `[Completion Chart]` Added more colors.
- `[Datagrid]` Fixed some misaligned icons on short row height.
- `[Datagrid]` Fixed issue that blank dropdown filter items would not show.
- `[Datagrid]` Added click arguments for more information on editor clicks and callback data.
- `[Datagrid]` Fixed wrong data on events on second page with expandable row.
- `[Datagrid]` Fixed focus / filter bugs.
- `[Datagrid]` Fixed bug with filter dropdowns on IOS.
- `[Datagrid]` Fixed column alignment when scrolling and RTL.
- `[Datagrid]` Fixed NaN error when using the colspan example.
- `[Datagrid]` Made totals work correctly when filtering.
- `[Datagrid]` Fixed issue with focus when multiple grids on a page.
- `[Datagrid]` Removed extra rows from the grid export when using expandable rows.
- `[Datagrid]` Fixed performance of select all on paging client side.
- `[Datagrid]` Fixed text alignment on header when some columns are not filterable.
- `[Datagrid]` Fixed wrong cursor on non actionable rows.
- `[Hierarchy]` Fixed layout issues.
- `[Mask]` Fixed issue when not using decimals in the pattern option.
- `[Modal]` Allow editor and dropdown to properly block the submit button.
- `[Menu Button]` Fixed beforeOpen so it also runs on submenus.
- `[Message]` Fixed XSS vulnerability.
- `[Pager]` Added fixes for RTL.
- `[List Detail]` Improved amount of space the header takes
- `[Multiselect]` Fixed problems when using the tab key well manipulating the multiselect.
- `[Multiselect]` Fixed bug with select all not working correctly.
- `[Multiselect]` Fixed bug with required validation rule.
- `[Spinbox]` Fixed issue on short field versions.
- `[Textarea]` Fixed issue with counter when in angular and on a modal.
- `[Toast]` Fixed XSS vulnerability.
- `[Tree]` Fixed checkbox click issue.
- `[Lookup]` Fixed issue in the example when running on Edge.
- `[Validation]` Fixed broken form submit validation.
- `[Vertical Tabs]` Fix cut off header.

(98 Jira Issues Solved this release, Backlog Dev 388, Design 105, Unresolved 595, Test Coverage 6.66%)

## v4.5.0

### v4.5.0 Key New Features

- `[Font]` Experimental new font added from IDS as explained.
- `[Datagrid]` Added support for pasting from excel.
- `[Datagrid]` Added option to specify which column stretches.

### v4.5.0 Behavior Changes

- `[Search Field]` `ESC` incorrectly cleared the field and was inconsistent. The proper key is `ctrl + backspace` (PC )/ `alt + delete` (mac) to clear all field contents. `ESC` no longer does anything.

### v4.5.0 Improvements

- `[Datagrid]` Added support for a two line title on the header.
- `[Dropdown]` Added onKeyPress override for custom key strokes.
- `[Contextual Action Panel]` Added an option to add a right side close button.
- `[Datepicker]` Added support to select ranges.
- `[Maintenence]` Added more unit tests.
- `[Maintenence]` Removed jsHint in favor of Eslint.

### v4.5.0 Code Updates / Breaking Changes

- `[Swaplist]` changed custom events `beforeswap and swapupdate` data (SOHO-7407). From `Array: list-items-moved` to `Object: from: container-info, to: container-info and items: list-items-moved`. It now uses data in a more reliable way

### v4.5.0 Bug Fixes

- `[Angular]` Added new wrappers for Radar, Bullet, Line, Pie, Sparkline.
- `[Angular Dropdown]` Fixed missing data from select event.
- `[Colorpicker]` Added better translation support.
- `[Compound Field]` Fixed layout with some field types.
- `[Datepicker]` Fixed issues with validation in certain locales.
- `[Datepicker]` Not able to validate on MMMM.
- `[Datagrid]` Fixed bug that filter did not work when it started out hidden.
- `[Datagrid]` Fixed issue with context menu not opening repeatedly.
- `[Datagrid]` Fixed bug in indeterminate paging with smaller page sizes.
- `[Datagrid]` Fixed error when editing some numbers.
- `[Datagrid]` Added support for single line markup.
- `[Datagrid]` Fixed exportable option, which was not working for both csv and xls export.
- `[Datagrid]` Fixed column sizing logic to work better with alerts and alerts plus text.
- `[Datagrid]` Fixed bug when reordering rows with expandable rows.
- `[Datagrid]` Added events for opening and closing the filter row.
- `[Datagrid]` Fixed bugs on multiselect + tree grid.
- `[Datagrid]` Fixed problems with missing data on click events when paging.
- `[Datagrid]` Fixed problems editing with paging.
- `[Datagrid]` Fixed Column alignment calling updateDataset.
- `[Datagrid]` Now passes sourceArgs for the filter row.
- `[Dropdown]` Fixed cursor on disabled items.
- `[Editor]` Added paste support for links.
- `[Editor]` Fixed bug that prevented some shortcut keys from working.
- `[Editor]` Fixed link pointers in readonly mode.
- `[Expandable Area]` Fixed bug when not working on second page.
- `[General]` Some ES6 imports missing.
- `[Personalization]` Added support for cache bust.
- `[Locale]` Fixed some months missing in some cultures.
- `[Listview]` Removed redundant resize events.
- `[Line]` Fixed problems updating data.
- `[Mask]` Fixed bug on alpha masks that ignored the last character.
- `[Modal]` Allow enter key to be stopped for forms.
- `[Modal]` Allow filter row to work if a grid is on a modal.
- `[Fileupload]` Fixed bug when running in Contextual Action Panel.
- `[Searchfield]` Fixed wrong width.
- `[Step Process]` Improved layout and responsive.
- `[Step Process]` Improved wrapping of step items.
- `[Targeted Achievement]` Fixed icon alignment.
- `[Timepicker]` Fixed error calling removePunctuation.
- `[Text Area]` Adding missing classes for use in responsive-forms.
- `[Toast]` Fixed missing animation.
- `[Tree]` Fixed a bug where if the callback is not async the node wont open.
- `[Track Dirty]` Fixed error when used on a file upload.
- `[Track Dirty]` Did not work to reset dirty on editor and Multiselect.
- `[Validation]` Fixed more extra events firing.

(67 Jira Issues Solved this release, Backlog Dev 378, Design 105, Unresolved 585, Test Coverage 6% )<|MERGE_RESOLUTION|>--- conflicted
+++ resolved
@@ -8,11 +8,8 @@
 
 ### v4.19.0 Fixes
 
-<<<<<<< HEAD
 - `[Datagrid]` Fixed charts in columns not resizing correctly to short row height. ([#1930](https://github.com/infor-design/enterprise/issues/1930))
-=======
 - `[Datagrid]` Fixed an issue for xss where console.log was not sanitizing and make grid to not render. ([#1941](https://github.com/infor-design/enterprise/issues/1941))
->>>>>>> bbeaf63c
 
 ### v4.19.0 Chores & Maintenance
 
