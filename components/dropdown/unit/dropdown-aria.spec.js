<<<<<<< HEAD
import axe from 'axe-core'; //eslint-disable-line
=======
import axe from 'axe-core';
>>>>>>> 7e9fd015
import { Dropdown } from '../dropdown';

const axeOptions = {
  rules: [
    {
      id: 'aria-allowed-attr',
      enabled: false
    },
    {
      id: 'aria-required-children',
      enabled: false
    },
    {
      id: 'aria-valid-attr-value',
      enabled: false
    }
  ]
};

const dropdownHTML = require('../example-index.html');
const svg = require('../../icons/svg.html');

let dropdownEl;
let svgEl;
let rowEl;
let dropdownObj;

describe('Dropdown ARIA', () => {
  beforeEach((done) => {
    dropdownEl = null;
    svgEl = null;
    rowEl = null;
    dropdownObj = null;
    document.body.insertAdjacentHTML('afterbegin', dropdownHTML);
    document.body.insertAdjacentHTML('afterbegin', svg);
    dropdownEl = document.body.querySelector('.dropdown');
    rowEl = document.body.querySelector('.row');
    svgEl = document.body.querySelector('.svg-icons');
    dropdownEl.classList.add('no-init');
    dropdownObj = new Dropdown(dropdownEl);
    axe.configure(axeOptions);
    done();
  });

  afterEach(() => {
    dropdownObj.destroy();
    dropdownEl.remove();
    rowEl.remove();
    svgEl.remove();
    if (document.querySelector('.dropdown-list')) {
      document.querySelector('.dropdown-list').remove();
    }
  });

  it('Should set ARIA labels', (done) => {
    expect(document.querySelector('[aria-expanded="false"]')).toBeTruthy();
    expect(document.querySelector('[aria-autocomplete="list"]')).toBeTruthy();
    expect(document.querySelector('[aria-controls="dropdown-list"]')).toBeTruthy();
    done();
  });

<<<<<<< HEAD
  it('Should be accessible on init (Section 508)', (done) => {
    axe.run(document.body, axeOptions, (err, { violations }) => {
=======
  it('Should be accessible on init with no WCAG 2AA violations', (done) => {
    axe.run(document.body, (err, { violations }) => {
>>>>>>> 7e9fd015
      expect(err).toBeFalsy();
      expect(violations.length).toEqual(0);
      done();
    });
  });

  it('Should be accessible on open with no WCAG 2AA violations', (done) => {
    axe.run(document.body, (err, { violations }) => {
      dropdownObj.open();
      expect(err).toBeFalsy();
      expect(violations.length).toEqual(0);
      done();
    });
  });
});<|MERGE_RESOLUTION|>--- conflicted
+++ resolved
@@ -1,8 +1,4 @@
-<<<<<<< HEAD
-import axe from 'axe-core'; //eslint-disable-line
-=======
 import axe from 'axe-core';
->>>>>>> 7e9fd015
 import { Dropdown } from '../dropdown';
 
 const axeOptions = {
@@ -64,13 +60,8 @@
     done();
   });
 
-<<<<<<< HEAD
-  it('Should be accessible on init (Section 508)', (done) => {
-    axe.run(document.body, axeOptions, (err, { violations }) => {
-=======
   it('Should be accessible on init with no WCAG 2AA violations', (done) => {
     axe.run(document.body, (err, { violations }) => {
->>>>>>> 7e9fd015
       expect(err).toBeFalsy();
       expect(violations.length).toEqual(0);
       done();
