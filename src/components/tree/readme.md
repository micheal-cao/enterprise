--- conflicted
+++ resolved
@@ -31,13 +31,10 @@
     slug: example-sortable
   - name: Update Node
     slug: example-update-node
-<<<<<<< HEAD
+  - name: Disable Tree
+    slug: example-disable
   - name: Enable Tree
     slug: example-enable
-=======
-  - name: Disable Tree
-    slug: example-disable
->>>>>>> 19b2f9fe
 ---
 
 ## Testability
