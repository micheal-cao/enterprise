--- conflicted
+++ resolved
@@ -108,8 +108,7 @@
       value = 0;
     }
 
-<<<<<<< HEAD
-    this[coordinate] = parseInt(value, 10);
+    this[coordinate] = Math.round(value);
   }
 };
 
@@ -137,33 +136,6 @@
     if (!this.element.hasClass('placeable')) {
       this.element.addClass('placeable');
     }
-=======
-        this[coordinate] = Math.round(value);
-      }
-    };
-
-    // Place Behavior Constructor
-    // This is the actual "thing" that is tied to a Placeable Element.
-    function Place(element) {
-      this.settings = $.extend({}, settings);
-      this.element = $(element);
-      this.init();
-    }
-
-    Place.prototype = {
-      init: function() {
-        //Do other init (change/normalize settings, load externals, etc)
-        return this
-          .build()
-          .handleEvents();
-      },
-
-      // Add markup to the control
-      build: function() {
-        if (!this.element.hasClass('placeable')) {
-          this.element.addClass('placeable');
-        }
->>>>>>> 6a376028
 
     // Setup a hash of original styles that will retain width/height whenever
     // the placement for this element is recalculated.
