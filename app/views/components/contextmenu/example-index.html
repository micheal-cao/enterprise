--- conflicted
+++ resolved
@@ -1,12 +1,6 @@
 <div class="row">
   <div class="twelve columns">
 
-<<<<<<< HEAD
-    <ul id="action-popupmenu" data-init="false" class="popupmenu">
-      <li><a id="cut" href="#">Cut</a></li>
-      <li><a id="copy" href="#">Copy</a></li>
-      <li><a id="paste" href="#">Paste</a></li>
-=======
     <div class="field">
       <label for="input-menu">Label</label>
       <input type="text" data-options="{trigger:'rightClick'}" data-popupmenu="action-popupmenu" value="Right Click Me" id="input-menu"/>
@@ -18,10 +12,9 @@
     </div>
 
     <ul id="action-popupmenu" class="popupmenu">
-      <li><a href="#">Cut</a></li>
-      <li><a href="#">Copy</a></li>
-      <li><a href="#">Paste</a></li>
->>>>>>> 154edafa
+      <li><a href="#" id="cut">Cut</a></li>
+      <li><a href="#" id="copy">Copy</a></li>
+      <li><a href="#" id="paste">Paste</a></li>
       <li>
         <a id="paste-special" href="#">Paste Special</a>
         <ul class="popupmenu">
@@ -39,17 +32,11 @@
         </ul>
       </li>
       <li class="separator"></li>
-<<<<<<< HEAD
-      <li><a id="name-project" href="#">Name and project range</a></li>
-      <li class="is-disabled"><a id="insert-comment" href="#" disabled>Insert comment</a></li>
-      <li class="is-disabled"><a id="insert-note" href="#" disabled>Insert note</a></li>
+      <li><a href="#" id="name-project">Name and project range</a></li>
+      <li class="is-disabled"><a href="#" id="insert-comment" disabled="true">Insert comment</a></li>
+      <li class="is-disabled"><a href="#" id="insert-note" disabled="true">Insert note</a></li>
       <li><a href="#" id="clear-notes">Clear notes</a></li>
-=======
-      <li><a href="#">Name and project range</a></li>
-      <li class="is-disabled"><a href="#" disabled="true">Insert comment</a></li>
-      <li class="is-disabled"><a href="#" disabled="true">Insert note</a></li>
-      <li><a href="#">Clear notes</a></li>
->>>>>>> 154edafa
+
       <li class="separator single-selectable-section"></li>
       <li class="heading">Additional Options</li>
       <li class="is-selectable is-checked"><a href="#" id="conditional-format">Conditional formatting</a></li>
