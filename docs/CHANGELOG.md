--- conflicted
+++ resolved
@@ -6,12 +6,9 @@
 
 ### v4.18.0 Features
 
-<<<<<<< HEAD
+- `[Datagrid]` Added support so if there are multiple inputs within an editor they work with the keyboard tab key. ([#355](https://github.com/infor-design/enterprise-ng/issues/355))
 - `[Editor]` Added a JS setting and CSS styles to support usage of a Flex Toolbar ([#1120](https://github.com/infor-design/enterprise/issues/1120))
 - `[Header]` Added a JS setting and CSS styles to support usage of a Flex Toolbar ([#1120](https://github.com/infor-design/enterprise/issues/1120))
-=======
-- `[Datagrid]` Added support so if there are multiple inputs within an editor they work with the keyboard tab key. ([#355](https://github.com/infor-design/enterprise-ng/issues/355))
->>>>>>> 4be88ae9
 - `[Mask]` Added a setting for passing a locale string, allowing Number masks to be localized.  This enables usage of the `groupSize` property, among others, from locale data in the Mask. ([#440](https://github.com/infor-design/enterprise/issues/440))
 - `[Masthead]` Added CSS styles to support usage of a Flex Toolbar ([#1120](https://github.com/infor-design/enterprise/issues/1120))
 
