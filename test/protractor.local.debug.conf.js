/* eslint-disable */
const basePath = __dirname;
const { SpecReporter } = require('jasmine-spec-reporter');
const protractorImageComparison = require('protractor-image-comparison');
const specs = require('./helpers/detect-custom-spec-list')('e2e', process.env.PROTRACTOR_SPECS);

exports.config = {
  params: {
    theme:  process.env.ENTERPRISE_THEME || 'light'
  },
  allScriptsTimeout: 120000,
  logLevel: 'DEBUG',
  specs: specs,
  SELENIUM_PROMISE_MANAGER: false,
  capabilities: {
<<<<<<< HEAD
    browserName: 'chrome' || 'firefox'
=======
    browserName: 'chrome' || 'firefox',
    shardTestFiles: false
>>>>>>> 43c60091
  },
  directConnect: true,
  baseUrl: 'http://localhost:4000',
  framework: 'jasmine2',
  jasmineNodeOpts: {
    showColors: true,
    defaultTimeoutInterval: 120000,
    print: () => {}
  },
  onPrepare: () => {
    global.requireHelper = (filename) => require(`${basePath}/helpers/${filename}.js`);
    browser.ignoreSynchronization = true;
    browser.protractorImageComparison = new protractorImageComparison({
      baselineFolder: `${basePath}/baseline`,
      screenshotPath: `${basePath}/.tmp/`,
      autoSaveBaseline: false,
      ignoreAntialiasing: true,
      debug: false
    });

    jasmine.getEnv().addReporter(new SpecReporter({
      spec: { displayStacktrace: false }
    }));

    return browser.getProcessedConfig().then((cap) => {
      browser.browserName = cap.capabilities.browserName.toLowerCase();
      if (browser.browserName === 'chrome') {
        return browser.driver.manage().window().setSize(1200, 800);
      }
    });
  }
};<|MERGE_RESOLUTION|>--- conflicted
+++ resolved
@@ -13,12 +13,7 @@
   specs: specs,
   SELENIUM_PROMISE_MANAGER: false,
   capabilities: {
-<<<<<<< HEAD
     browserName: 'chrome' || 'firefox'
-=======
-    browserName: 'chrome' || 'firefox',
-    shardTestFiles: false
->>>>>>> 43c60091
   },
   directConnect: true,
   baseUrl: 'http://localhost:4000',
