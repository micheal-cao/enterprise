/* eslint-disable */
import * as debug from '../utils/debug';
import { utils } from '../utils/utils';
import { stringUtils as str } from '../utils/string';
import { Tmpl } from '../tmpl/tmpl';
import { ListFilter } from '../listfilter/listfilter';
import { Locale } from '../locale/locale';

// jQuery Components
import '../utils/animations';
import '../initialize/initialize.jquery';
import '../pager/pager.jquery';
import '../popupmenu/popupmenu.jquery';
import '../searchfield/searchfield.jquery';

const COMPONENT_NAME = 'listview';

const LISTVIEW_DEFAULTS = {
  dataset: [],
  template: null,
  description: null,
  paging: false,
  pagesize: 10,
  searchable: false,
  selectable: 'single',
  selectOnFocus: true,
  showCheckboxes: true,
  hoverable: true,
  emptyMessage: null,
  source: null,
  disableItemDeactivation: false
};


/**
* The About Dialog Component is displays information regarding the application.
*
* @class ListView
* @param {array} dataset  Array of data to feed the template
* @param {string} content  Html Template String
* @param {string} description  Audible Label (or use parent title)
* @param {boolean} paging  If true, activates paging
* @param {number} pagesize  If paging is activated, sets the number of listview items available per page
* @param {boolean} searchable  If true, associates itself with a Searchfield/Autocomplete and allows itself to be filtered
* @param {String|Boolean} selectable   selection mode, can be false, 'single' or 'multiple' or 'mixed'
* @param {boolean} selectOnFocus   If true the first item in the list will be selected as it is focused.
* @param {boolean} showCheckboxes   If false will not show checkboxes used with multiple selection mode only
* @param {boolean} hoverable   If true the list element will show a hover action to indicate its actionable.
* @param {Function|String} source  If source is a string then it serves as the url for an ajax call that returns the dataset. If its a function it is a call back for getting the data asyncronously.
* @param {boolean} disableItemDeactivation  If true when an item is activated the user should not be able to deactivate it by clicking on the activated item. They can only select another row.
*
*/
function ListView(element, settings) {
  this.settings = utils.mergeSettings(element, settings, LISTVIEW_DEFAULTS);
  this.element = $(element);
  debug.logTimeStart(COMPONENT_NAME);
  this.init();
  debug.logTimeEnd(COMPONENT_NAME);
}


ListView.prototype = {

  /**
  * Initialize this component.
  * @private
  */
  init: function() {
    this.setup();
    this.refresh();
    this.selectedItems = [];
    this.lastSelectedItem = 0; // Rember index to use shift key
    this.isSelectedAll = false; // Rember if all selected or not
    this.sortInit('listview', 'click.listview', 'data-sortlist');
    this.handleEvents();
    this.handleResize();
  },

  /**
  * Do initial dom and settings setup.
  * @private
  */
  setup: function() {
    var self = this,
      card = this.element.closest('.card, .widget'),
      selectable = this.element.attr('data-selectable'),
      selectOnFocus = this.element.attr('data-select-onfocus');

    if (selectable && selectable.length) {
      this.settings.selectable = selectable;
    }

    if (selectOnFocus && selectOnFocus.length) {
      this.settings.selectOnFocus = JSON.parse(selectOnFocus);
    }

    self.actionButton = card.find('.btn-actions');

    if (self.actionButton.length > 0) {
      // Action Buttons may already be invoked via initialize.js.
      if (!(self.actionButton.data('popupmenu'))) {
        self.actionButton.popupmenu();
      }
    }

    this.element.attr({'tabindex': '-1', 'x-ms-format-detection': 'none'});

    // Configure Paging
    if (this.element.is('.paginated') || this.settings.paging === true) {
      this.element.pager({
        componentAPI: this,
        pagesize: this.settings.pagesize,
        source: this.settings.source
      });

      this.pager = this.element.data('pager');
    }

    var cardWidgetContent =  this.element.parent('.card-content, .widget-content');
    if (cardWidgetContent[0]) {
      cardWidgetContent[0].style.overflow = 'hidden';
    }

     // Add Aria Roles
    this.element.attr({ 'role' : 'listbox',
      'aria-label' : this.settings.description || card.find('.card-title, .widget-title').text()
    });

    // Associate with an existing searchfield, if applicable
    if (this.settings.searchable) {
      this.searchfield = this.element.parent().find('.searchfield, .autocomplete');

      if (!this.searchfield.length) {
        // TODO: Create Searchfield somehow
      }

      this.listfilter = new ListFilter({
        filterMode: 'contains'
      });
    }

    if (this.settings.emptyMessage) {
      //Object { title: "No Data Available", info: "", icon: "icon-empty-no-data" }
      self.emptyMessageContainer = $('<div>').emptymessage(this.settings.emptyMessage);
    }


    if (this.settings.dataset) {
      // Search the global variable space for a dataset variable name, if provided.
      if (typeof this.settings.dataset === 'string') {
        var dataset = window[this.settings.dataset];
        if (dataset && dataset.length) {
          this.settings.dataset = dataset;
        }
      }
    }
  },

  /**
  * Calculate the totals for totalling examples. This is done by template {{totals}}.
  *
  * @private
  */
  getTotals: function(dataset) {
    var totals = { count: dataset.length },
      property;

    if (!dataset[0]) {
      return;
    }

    for (property in dataset[0]) {
      totals[property] = 0;
    }

    for (var i = 0; i < dataset.length; i++) {
      for (property in dataset[i]) {
        totals[property] += parseFloat(dataset[i][property]);
      }
    }
    return totals;
  },

  /**
  * Render the template against the dataset.
  *
  * @param {array} dataset  The dataset to use
  * @param {object} pagerInfo  Pager instructions
  */
  render: function(dataset, pagerInfo) {
    var self = this,
      totals = {};

    // Render "mustache" Template
    if (typeof Tmpl === 'object' && dataset && this.settings.template) {

      // create a copy of an inlined template
      if (this.settings.template instanceof $) {
        this.settings.template = '' + this.settings.template.html();
      } else if (typeof this.settings.template === 'string') {
        // If a string doesn't contain HTML elments,
        // assume it's an element ID string and attempt to select with jQuery
        if (!str.containsHTML(this.settings.template)) {
          this.settings.template = $('#' + this.settings.template).html();
        }
      }

      if (this.settings.template.indexOf('{{#totals}}') > -1) {
        totals = this.getTotals(dataset);
      }

      var compiledTmpl = Tmpl.compile(this.settings.template),
        renderedTmpl = compiledTmpl.render({dataset: dataset, totals: totals});

      if (dataset.length > 0) {
        this.element.html(renderedTmpl);
      } else {
        if (self.emptyMessageContainer) {
          this.element.empty().append(this.emptyMessageContainer);
        } else if (dataset.length === 0) {
          this.element.html(renderedTmpl || '<ul></ul>');
        }
      }
    }

    // Render Pager
    if (this.settings.paging) {
      this.renderPager(pagerInfo);
    }

    // Add Aria
    $('ul', this.element).attr({'role': 'presentation'});

    // Add Checkboxes
    var first = this.element.find('li, tbody > tr').first(),
      items = this.element.find('li, tr'),
      isMultiselect = (this.settings.selectable === 'multiple' || this.settings.selectable === 'mixed');

    //Set Initial Tab Index
    first.attr('tabindex', 0);

    //Let the link be focus'd
    if (!this.settings.selectable && first.find('a').length === 1) {
      first.removeAttr('tabindex');
    }

    items.each(function (i) {
      var item = $(this);

      item.attr('role', 'option');

      if (isMultiselect) {
        // Add Selection Checkboxes
        self.element.addClass('is-muliselect');

        // Create a Toolbar for the "Selected Items" area
        var selectedToolbar = self.element.prevAll('.toolbar');
        if (selectedToolbar.length && selectedToolbar.data('toolbar')) {
          selectedToolbar.data('toolbar').toggleMoreMenu();
        }

        if (self.settings.showCheckboxes) {
          //For mixed selection mode primarily append a checkbox object
          item.prepend('<label class="listview-selection-checkbox l-vertical-center inline inline-checkbox"><input tabindex="-1" type="checkbox" class="checkbox"><span class="label-text">&nbsp;</span></label>');
          //TODO: item.find('.checkbox').attr('tabindex', '-1');
        }
      }

      // Add Aria
      item.attr({'aria-posinset': i+1, 'aria-setsize': items.length});

      // Add Aria disabled
      if (item.hasClass('is-disabled')) {
        item.attr('aria-disabled','true');
      }
    });

    // TODO: Invoke the "element" here after we write an updated method.
    this.element.children().initialize();
    this.element.trigger('rendered', [dataset]);

    //Handle refresh
    this.element.off('updated').on('updated', function () {
      self.refresh();
    });
  },

  /**
  * Add and update the pager (if used)
  * @private
  */
  renderPager: function(updatedPagerInfo) {
    if (!this.pager) {
      return;
    }

    this.pager.updatePagingInfo(updatedPagerInfo);
    this.pager.setActivePage(1, true);
  },

  /**
  * Get the Data Source. Can be an array, Object or Url and render the list.
  */
  refresh: function () {
    this.loadData();

    if (this.list) {
      this.render(this.list.data);
    }
  },

  /**
  * Load Data from an external API
  * @param {object} ds  The dataset to use or will use settings.dataset.
  * @param {object} pagerInfo  The pager settings to use (see pager api)
  */
  loadData: function (ds, pagerInfo) {
    var ajaxDs = false, self = this;

    ds = ds || this.settings.dataset;
    pagerInfo = pagerInfo || {};

    if (!ds) {
      return;
    }

    function done(response, pagingInfo) {
      ds = response;
      self.render(ds, pagingInfo);
    }

    var s = this.settings.source;

    if (typeof ds === 'string' && (ds.indexOf('http') === 0 || ds.indexOf('/') === 0)) {
      s = ds;
      ajaxDs = true;
    }

    // If paging is not active, and a source is present, attempt to retrieve information from the datasource
    // TODO: Potentially abstract this datasource concept out for use elsewhere
    if ((s) || ajaxDs) {
      switch (typeof s) {
        case 'function':
          return s(pagerInfo, done);
        case 'string':
          if (s.indexOf('http') === 0 || s.indexOf('/') === 0) {
            $.ajax({
              url: s,
              async: false,
              dataType: 'json',
              success: function(response) {
                ds = self.settings.dataset = response;
                return self.render(ds, pagerInfo);
              }
            });
          }
          return;
        default:
          ds = this.settings.dataset = s;
          return this.render(s, pagerInfo);
      }
    }

    // Otherwise, simply render with the existing dataset
    this.render(ds, pagerInfo);
  },

  /**
  * Toggle all items from selected to deselected, useful for multi/mixed selection
  */
  toggleAll: function() {
    this[this.isSelectedAll ?
      'deselectItemsBetweenIndexes' :
      'selectItemsBetweenIndexes']([0, $('li, tbody tr', this.element).length-1]);
    this.isSelectedAll = !this.isSelectedAll;
  },

  /**
  * Select Items between a set of indexes. Used for shift selection.
  * @private
  */
  selectItemsBetweenIndexes: function(indexes) {
    this.clearSelection();
    indexes.sort(function(a, b) { return a-b; });
    for (var i = indexes[0]; i <= indexes[1]; i++) {
      var item = $('li, tbody tr', this.element).eq(i);

      if (!item.is('.is-disabled, .is-selected')) {
        this.select(item);
      }
    }
  },

  /**
  * De-Select Items between a set of indexes. Used for shift selection.
  * @private
  */
  deselectItemsBetweenIndexes: function(indexes) {
    indexes.sort(function(a, b) { return a-b; });
    for (var i = indexes[0]; i <= indexes[1]; i++) {
      var item = $('li, tbody tr', this.element).eq(i);
      if(!item.is('.is-disabled') && item.is('.is-selected')) {
        this.select(item);
      }
    }
  },

  /**
  * Clear all currently selected list items.
  * @private
  */
  clearSelection: function() {
    if (window.getSelection) {
      window.getSelection().removeAllRanges();
    } else if (document.selection) {
      document.selection.empty();
    }
  },

  /**
  * Handle page/form resize
  * @private
  */
  handleResize: function () {
    var items = $('li .listview-heading, tr .listview-heading', this.element),
      item1 = items.eq(1),
      item1W = item1.width();

    if (item1.length && item1W) {
      items[0].style.width = item1W + 'px';
    }

    if (this.element.data('pager')) {
      this.element.data('pager').renderBar();
    }
  },

  /**
  * For instances of Listview that are paired with a Searchfield
  * NOTE: Search functionality is called from "js/listfilter.js"
  *
  * @private
  */
  handleSearch: function(e, searchfield) {
    var list = this.element.find('li, tbody > tr'),
        term = searchfield.val(),
        results;

    this.resetSearch();

    if (term && term.length) {
      results = this.listfilter.filter(list, term);
    }

    if (!results || !results.length && !term) {
      return;
    }

    list.not(results).addClass('hidden');
    list.filter(results).each(function(i) {
      var li = $(this);
      li.attr('tabindex', i === 0 ? '0' : '-1');
      li.highlight(term);
    });

    this.renderPager();
  },

  /**
  * Reset the current search parameters and highlight.
  */
  resetSearch: function() {
    var list = this.element.find('li, tbody > tr');

    list.removeClass('hidden').each(function() {
      $(this).unhighlight();
    });
  },

  /**
  * Focus the provided list item with the keyboard
  * @param {jQuery} item  The list item (as jQuery) to focus
  */
  focus: function (item) {
    if (item.is(':hidden') || item.is('.is-disabled')) {
      return;
    }

    item.siblings().removeAttr('tabindex');
    item.attr('tabindex', 0).focus();

    if (!this.settings.selectable && item.find('a').length === 1) {
      item.find('a').focus();
      item.removeAttr('tabindex');
    }

    if (this.settings.selectOnFocus &&
      this.settings.selectable !== 'multiple' &&
      this.settings.selectable !== 'mixed') {
      this.select(item);
    }
  },

  /**
  * Remove the given list item.
  * @param {jQuery|Number} li  Either the actually jQuery list element or a zero based index
  */
  remove: function (li) {
    if (typeof li === 'number') {
      li = $(this.element.children()[0]).children().eq(li);
    }
    // Un-select selected item
    // and donot trigger selected event, sinnce we removeing
    if (li.is('.is-selected')) {
      this.select(li, true);
    }
    li.remove();
  },

  /**
  * Remove all list items.
  */
  clear: function () {
    var root = $(this.element.children()[0]);
    root.empty();
  },

  /**
  * Remove all selected items entirely from the list..
  */
  removeAllSelected: function () {
    var self = this;
    $.each(this.selectedItems, function(index, selected) {
      self.remove(selected);
    });
  },

  /**
  * Deselect all selected items.
  */
  clearAllSelected: function () {
    var self = this;
    $.each(this.selectedItems, function(index, selected) {
      // Un-select selected item
      self.select(selected);
    });
  },

  /**
  * Initialize the sorted list
  * @private
  */
  sortInit: function(control, onEvent, attr){
    if(!attr || $.trim(attr) === '') {
      return;
    }
    $('['+ attr +']').each(function() {
      var elment = $(this),
        options = $.fn.parseOptions(elment, attr);

      elment.on(onEvent, function(e) {
        $(options.list).data(control).setSortColumn(options);
        e.preventDefault();
      });
    });
  },

  /**
  * Sort the list with the given options.
  * @private
  */
  setSortColumn: function(options) {
    var sort,
    field = options.orderBy || this.list.sort.field,
    reverse = options.order;

    if (!this.list.data && !field) {
      return;
    }

    reverse = reverse ?
      (reverse === 'desc') :
      (this.list.sort && this.list.sort[field] && this.list.sort[field].reverse) ? false : true;

    //reload data
    if (options.reloadApi || options.reloadApiNoSort) {
      this.loadData();
    }

    //reload data but no sort change
    if (options.reloadApiNoSort) {
      field = this.list.sort.field;
      reverse = this.list.sort[field].reverse;
    }

    sort = this.sortFunction(field, reverse);
    this.list.data.sort(sort);
    this.render(this.list.data);

    this.list.sort = {field: field};
    this.list.sort[field] = {reverse: reverse};

    this.element.trigger('sorted', [this.element, this.list.sort]);
  },

  /**
  * Overridable function to conduct sorting
  * @param {string} field  The field in the dataset to sort on.
  * @param {string} reverse  If true sort descending.
  * @param {Function} primer  A sorting primer function.
  *
  */
  sortFunction: function(field, reverse, primer) {
    var key;
    if (!primer) {
      primer = function(a) {
        a = (a === undefined || a === null ? '' : a);
        if (typeof a === 'string') {
          a = a.toUpperCase();

          if (!isNaN(parseFloat(a))) {
            a = parseFloat(a);
          }
        }
        return a;
      };
    }
    key = primer ? function(x) { return primer(x[field]); } : function(x) { return x[field]; };
    reverse = !reverse ? 1 : -1;
    return function (a, b) {
       return a = key(a), b = key(b), reverse * ((a > b) - (b > a));
    };
  },

  /**
  * Deselect the given list item.
  * @param {jQuery|Number} li  Either the actually jQuery list element or a zero based index
  */
  deselect: function (li) {
    if (typeof li === 'number') {
      li = $(this.element.children()[0]).children().eq(li);
    }
    if (li.is('.is-selected')) {
      this.select(li);
    }
  },

  /**
  * Deprivated - use deselect
  * @deprecated
  */
  unselect: function (li) {
    this.deselect(li);
  },

  /**
  * Select the given list item.
  * @param {jQuery|Number} li Either the actually jQuery list element or a zero based index
  * @param {boolean} noTrigger Do not trigger the selected event.
  */
  select: function (li, noTrigger) {
    var self = this,
      isChecked = false,
      isMixed = self.settings.selectable === 'mixed';

    self.selectedItems = [];
    if (typeof li === 'number') {
      li = $(this.element.children()[0]).children().eq(li);
    }

    isChecked = li.hasClass('is-selected');

    //focus
    if (!li.is('[tabindex="0"]')) {
      li.siblings().removeAttr('tabindex');
      li.attr('tabindex', 0);
    }

    if (this.settings.selectable === false || this.settings.selectable === 'false') {
      return;
    }

    //Select
    if (this.settings.selectable !== 'multiple' && this.settings.selectable !== 'mixed') {
      li.parent().children().removeAttr('aria-selected');
      li.parent().find('.is-selected').removeClass('is-selected');
      self.selectedItems[0] = $(this);
    }

    if (isChecked) {
      self.selectedItems = [];
      li.removeClass('is-selected hide-selected-color');
    } else {
      if (this.settings.selectable) {
        li.addClass('is-selected' + (isMixed ? ' hide-selected-color' : ''));
        self.lastSelectedItem = li.index();// Rember index to use shift key
      }
    }

    li.parent().find('.is-selected').each(function (i) {
      self.selectedItems[i] = $(this);
    });

    li.attr('aria-selected', !isChecked);
    li.find('.listview-selection-checkbox input').prop('checked', !isChecked);

    if (!noTrigger) {
      var triggerStr = isChecked ? 'unselected' : 'selected';
      this.element.triggerHandler(triggerStr, {selectedItems: this.selectedItems, elem: li});

      if (triggerStr === 'unselected') {
        this.element.triggerHandler('deselected', {selectedItems: this.selectedItems, elem: li});
      }
    }

    var toolbar, toolbarControl,
      parent = this.element.closest('.card, .widget');

    if (!parent.length) {
      parent = this.element.parent();
    }
    toolbar = parent.find('.listview-toolbar, .contextual-toolbar');

    toolbarControl = toolbar.data('toolbar');

    if (self.selectedItems.length > 0) {
      if (toolbarControl) {
        toolbarControl.toggleMoreMenu();
      }
      // Order of operations: set up event, change display prop, animate, toggle menu.
      // Menu toggle takes place after the animation starts
      toolbar.one('animateopencomplete', function() {
        self.element.addClass('is-toolbar-open');
        toolbar.trigger('recalculate-buttons').removeClass('is-hidden');
      });
      if (toolbar[0]) {
        toolbar[0].style.display = 'block';
      }
      // toolbar.animateOpen({distance: 52});
      toolbar.animateOpen({distance: 40});

      var title = toolbar.find('.title, .selection-count');
      if (!title || !title.length) {
        title = $('<div class="title selection-count"></div>');
        toolbar.prepend(title);
      }
      title.text(self.selectedItems.length + ' ' + Locale.translate('Selected'));

    } else {
      toolbar.addClass('is-hidden').one('animateclosedcomplete', function(e) {
        e.stopPropagation();
        this.style.display = 'none';
      }).animateClosed();

    }
  },

  /**
  * Toggle acivation state on the list item
  * @param {jQuery} li The jQuery list element.
  */
  toggleItemActivation: function(li) {
    var isActivated = li.hasClass('is-activated');

    if (isActivated) {
      if (!this.settings.disableItemDeactivation) {
        this.deactivateItem(li);
      }
      return;
    }

    this.activateItem(li);
  },

  /**
  * Set item to activated, unactivate others and fire an event.
  * @param {jQuery|number} li The jQuery list element or the index.
  */
  activateItem: function(li) {
    var idx = (typeof li === 'number' ? li : li.index()),
      active = this.element.find('li.is-activated'),
      elemCanActivate = true;

    if (typeof li === 'number') {
      li = this.element.find('ul').children().eq(li);
    }
    this.deactivateItem(active);

    elemCanActivate = this.element.triggerHandler('beforeactivate', [{index: idx, elem: li, data: this.settings.dataset[idx]}]);

    if (elemCanActivate === false) {
      return false;
    }
    li.addClass('is-activated');

    this.element.triggerHandler('itemactivated', [{index: idx, elem: li, data: this.settings.dataset[idx]}]);
  },

  /**
  * Return an object containing info about the currently activated item.
  * @returns {object} An object containing the active row's index, dom element and data.
  */
  activatedItem: function() {
    var active = this.element.find('li.is-activated'),
      idx = active.index();

    return {index: idx, elem: active, data: this.settings.dataset[idx]};
  },

  /**
  * Set item to deactivated, uand fire an event.
  * @param {jQuery|Number} li The jQuery list element. The li element or the index. If null the currently activated one will be deactivated.
  */
  deactivateItem: function(li) {

    if (typeof li === 'number') {
      li = this.element.find('ul').children().eq(li);
    }

    if (li === undefined) {
      li = this.element.find('li.is-activated');
    }

    li.removeClass('is-activated');
    var idx = li.index();

    if (idx < 0) {
      return;
    }

    this.element.triggerHandler('itemdeactivated', [{index: idx, elem: li, data: this.settings.dataset[idx]}]);
  },

  /**
  * Refresh the list with any optioned options that might have been set.
  */
  updated: function(settings) {
    if (settings) {
      this.settings = utils.mergeSettings(this.element, settings, this.settings);
    }

    this.refresh();
    return this;
  },

  /**
  * Detatch all bound events.
  */
  teardown: function() {
    $('body').off('resize.listview');
    this.element.off('focus.listview click.listview touchend.listview keydown.listview change.selectable-listview afterpaging.listview').empty();
    return this;
  },

  /**
  * Detatch all events and tear down data object
  */
  destroy: function() {
    this.teardown();
    this.element.removeData(COMPONENT_NAME);
  },

  /**
   *  This component fires the following events.
   *
   * @fires ListBox#events
   * @param {object} selected  Fires when a item is selected
   * @param {object} unselected  Fires when a item is deselected (deprecated)
   * @param {object} deselected  Fires when a item is deselected
   * @param {object} rendered  Fires after the listbox is fully rendered
   *
   */
  handleEvents: function () {
    var self = this,
      isSelect = false,
      isFocused = false,
      isMultiple = self.settings.selectable === 'multiple' || self.settings.selectable === 'mixed';

    this.element.on('focus.listview', 'li, tbody tr', function () {
      var item = $(this);

      // First element if disabled
      if (item.is(':first-child') && item.hasClass('is-disabled')) {
        var e = $.Event('keydown.listview');

        e.keyCode= 40; // move down
        isSelect = true;
        item.trigger(e);
      }

      if ((!isSelect) &&
          (!item.hasClass('is-disabled')) &&
          (self.settings.selectOnFocus) &&
          (self.settings.selectable !== 'multiple')&&
          (self.settings.selectable !== 'mixed')) {

        self.select(item);
        isSelect = true;
        isFocused = true;
      }
    });

    // Key Board
    this.element.on('keydown.listview', 'li, tr, a', function (e) {
      var elem = $(this),
        item = elem.is('a') ? elem.closest('li') : $(this),
        list = item.is('a') ? item.closest('ul') : item.parent(),
        key = e.keyCode || e.charCode || 0,
        metaKey = e.metaKey;

      if (item.index() === 0 && e.keyCode === 38) {
        return;
      }

      if ((key === 40 || key === 38) && !metaKey) {// move down or up
        var newItem = e.keyCode === 40 ? item.nextAll(':not(.is-disabled):visible:first') : item.prevAll(':not(.is-disabled):visible:first');

<<<<<<< HEAD
        if (newItem.length && ($(e.target).is(item) || e.shiftKey || elem.is('a'))) {
          self.focus(newItem);
        }
        e.preventDefault();
        e.stopPropagation();  //prevent container from scrolling
      }
=======
          trigger.parent().on('click.listview', function (e) {
            if (trigger.hasClass('go-back')) {
              trigger.removeClass('go-back');
              pattern.removeClass('show-detail');
            }
            e.stopPropagation();
            e.stopImmediatePropagation();
            e.preventDefault();
            return false;
          });

          this.element
          .off('click.listview', 'li, tr, input[checkbox]')
          .on('click.listview', 'li, tr, input[checkbox]', function (e) {
            var item = $(this),
              isCheckbox = $(e.target).closest('.listview-selection-checkbox').length > 0,
              isMixed = self.settings.selectable === 'mixed',
              target = $(e.target);

            // ignore clicking favorites element or a hyperlink
            if (target.hasClass('icon-favorite') || target.hasClass('hyperlink')) {
              return;
            }

            if (!isFocused && !item.hasClass('is-disabled') && (!isMixed || isCheckbox)) {
              isSelect = true;

              if (isMultiple && e.shiftKey) {
                self.selectItemsBetweenIndexes([self.lastSelectedItem, item.index()]);
                e.preventDefault();
              } else {
                self.select(item);
              }
              item.focus();
            }
>>>>>>> 1e59b11d

      if (key === 35 || (key === 40 && metaKey)) { //end
        var last = list.children().last();
        self.focus(last);
        e.stopPropagation();
        return false;
      }

      if (key === 36 || (key === 38 && metaKey)) {  //home
        var first = list.children().first();
        self.focus(first);
        e.stopPropagation();
        return false;
      }

      if (key === 32) { // Space to toggle selection
        if ($(e.target).is(item)) {
          if (isMultiple && e.shiftKey) {
            self.selectItemsBetweenIndexes([self.lastSelectedItem, item.index()]);
          } else {
            self.select(item);
          }
          e.preventDefault();
        }
      }

      // If multiSelect is enabled, press Control+A to toggle select all items
      if (isMultiple && ((e.ctrlKey || e.metaKey) && key === 65)) {
        self.toggleAll();
        self.focus(item);
        e.preventDefault();
      }

    });

    // Selection View Click/Touch
    if (this.settings.selectable) {

      this.element.addClass('is-selectable');

      var trigger = $('.list-detail-back-button, .list-detail-button').find('.app-header'),
        pattern = $(this.element).closest('.list-detail, .builder');

      trigger.parent().on('click.listview', function (e) {
        if (trigger.hasClass('go-back')) {
          trigger.removeClass('go-back');
          pattern.removeClass('show-detail');
        }
        e.stopPropagation();
        e.stopImmediatePropagation();
        e.preventDefault();
        return false;
      });

      this.element
      .off('click.listview', 'li, tr, input[checkbox]')
      .on('click.listview', 'li, tr, input[checkbox]', function (e) {
        var item = $(this),
          isCheckbox = $(e.target).closest('.listview-selection-checkbox').length > 0,
          isMixed = self.settings.selectable === 'mixed',
          target = $(e.target);

        // ignore clicking favorites element
        if (target.hasClass('icon-favorite')) {
          return;
        }

        if (!isFocused && !item.hasClass('is-disabled') && (!isMixed || isCheckbox)) {
          isSelect = true;

          if (isMultiple && e.shiftKey) {
            self.selectItemsBetweenIndexes([self.lastSelectedItem, item.index()]);
            e.preventDefault();
          } else {
            self.select(item);
          }
          item.focus();
        }

        if (!item.hasClass('is-disabled') && isMixed && !isCheckbox) {
          item.focus();
          self.toggleItemActivation(item);
        }

        if (pattern.length > 0 && $(window).outerWidth() < 767 && !item.hasClass('is-disabled')) {
          pattern.toggleClass('show-detail');
          trigger.toggleClass('go-back');
        }

        isFocused = false;

        e.preventDefault();
        e.stopPropagation();

        self.element.trigger('click', [{elem: item, data: self.settings.dataset[item.attr('aria-posinset')-1], index: item.index(), originalEvent: e}]);
        return false;
      });

      this.element
      .off('dblclick.listview', 'li, tr')
      .on('dblclick.listview', 'li, tr', function (e) {
        var item = $(this);

        e.preventDefault();
        e.stopPropagation();
        self.element.trigger('dblclick', [{elem: $(this), data: self.settings.dataset[item.attr('aria-posinset')-1], index: item.index(), originalEvent: e}]);
        return false;
      });

      this.element
      .off('contextmenu.listview', 'li, tr')
      .on('contextmenu.listview', 'li, tr', function (e) {
        var item = $(this);

        e.preventDefault();
        e.stopPropagation();
        self.element.trigger('contextmenu', [{elem: $(this), data: self.settings.dataset[item.attr('aria-posinset')-1], index: item.index(), originalEvent: e}]);
        return false;
      });
    }

    if (!this.settings.hoverable || this.settings.hoverable === 'false') {
      this.element.removeClass('is-selectable');
      this.element.addClass('disable-hover');
    }

    if (!this.settings.selectable || this.settings.selectable === 'false') {
      this.element.removeClass('is-selectable');
      this.element.addClass('disable-hover');
    }

    if (this.settings.selectable === 'multiple' || this.settings.selectable === 'mixed') {
      this.element.on('change.selectable-listview', '.listview-checkbox input', function (e) {
       $(this).parent().trigger('click');
       e.stopPropagation();
      });
    }

    // For use with Searchfield
    if (this.settings.searchable) {
      this.searchfield.on('contents-checked.searchable-listview', function(e) {
        self.handleSearch(e, $(this));
      });
    }

    //If used with a Pager Control, listen for the end of the page and scroll the Listview to the top
    if (this.element.data('pager')) {
      this.element.on('afterpaging.listview', function() {
        self.element.scrollTop(0);
      });
    }

    $('body').on('resize.listview', function() {
      self.handleResize();
    });

    //Animate open and Closed from the header
    self.element.prev('.listview-header').on('click', function () {
      var icon = $(this).find('.plus-minus');
      if (icon.hasClass('active')) {
        icon.removeClass('active');
        self.element.animateClosed();
      } else {
        icon.addClass('active');
        self.element.animateOpen();
      }
    });
  }
};

export { ListView, COMPONENT_NAME };<|MERGE_RESOLUTION|>--- conflicted
+++ resolved
@@ -915,50 +915,12 @@
       if ((key === 40 || key === 38) && !metaKey) {// move down or up
         var newItem = e.keyCode === 40 ? item.nextAll(':not(.is-disabled):visible:first') : item.prevAll(':not(.is-disabled):visible:first');
 
-<<<<<<< HEAD
         if (newItem.length && ($(e.target).is(item) || e.shiftKey || elem.is('a'))) {
           self.focus(newItem);
         }
         e.preventDefault();
         e.stopPropagation();  //prevent container from scrolling
       }
-=======
-          trigger.parent().on('click.listview', function (e) {
-            if (trigger.hasClass('go-back')) {
-              trigger.removeClass('go-back');
-              pattern.removeClass('show-detail');
-            }
-            e.stopPropagation();
-            e.stopImmediatePropagation();
-            e.preventDefault();
-            return false;
-          });
-
-          this.element
-          .off('click.listview', 'li, tr, input[checkbox]')
-          .on('click.listview', 'li, tr, input[checkbox]', function (e) {
-            var item = $(this),
-              isCheckbox = $(e.target).closest('.listview-selection-checkbox').length > 0,
-              isMixed = self.settings.selectable === 'mixed',
-              target = $(e.target);
-
-            // ignore clicking favorites element or a hyperlink
-            if (target.hasClass('icon-favorite') || target.hasClass('hyperlink')) {
-              return;
-            }
-
-            if (!isFocused && !item.hasClass('is-disabled') && (!isMixed || isCheckbox)) {
-              isSelect = true;
-
-              if (isMultiple && e.shiftKey) {
-                self.selectItemsBetweenIndexes([self.lastSelectedItem, item.index()]);
-                e.preventDefault();
-              } else {
-                self.select(item);
-              }
-              item.focus();
-            }
->>>>>>> 1e59b11d
 
       if (key === 35 || (key === 40 && metaKey)) { //end
         var last = list.children().last();
@@ -1021,8 +983,8 @@
           isMixed = self.settings.selectable === 'mixed',
           target = $(e.target);
 
-        // ignore clicking favorites element
-        if (target.hasClass('icon-favorite')) {
+        // ignore clicking favorites element or a hyperlink
+        if (target.hasClass('icon-favorite') || target.hasClass('hyperlink')) {
           return;
         }
 
