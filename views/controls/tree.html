<div class="row">
  <div class="twelve columns">
    <h1>Tree</h1>
    <span class="label">Hierarchical Data</span>
    <hr>
  </div>
</div>

<div class="row">
  <div class="twelve columns">

    <ul role="tree" aria-label="Asset Types" class="tree">
      <li>
          <a href="#" class="hyperlink">Home</a>
      </li>
      <li><a href="#" class="hyperlink">About Us</a></li>
      <li>
<<<<<<< HEAD
        <a href="#">Company</a>
        <ul class="is-open">
          <li><a href="#">Leadership</a></li>
          <li><a href="#">History</a></li>
          <li><a href="#">Careers</a></li>
          <li><a href="#">Careers</a></li>
          <li><a href="#">Careers</a></li>
        </ul>
=======
        <div class="link-wrapper">
          <a href="#" class="hyperlink">Company</a>
          <ul class="is-open level-1">
            <li>
              <div class="link-wrapper">
                <a href="#" class="hyperlink">Leadership</a>
                <ul class="is-open">
                  <li class="icon-excel">
                    <a href="#" class="hyperlink">Leadership</a>
                  </li>
                  <li class="icon-word"><a href="#" class="hyperlink">History</a></li>
                  <li class="icon-pdf"><a href="#" class="hyperlink">Careers</a></li>
                </ul>
                <div class="side-line"></div>
              </div>
            </li>
            <li><a href="#" class="hyperlink">History</a></li>
            <li><a href="#" class="hyperlink">Careers</a></li>
          </ul>
          <div class="side-line"></div>
        </div>
>>>>>>> 684db984
      </li>

      <li>
        <div class="link-wrapper">
          <a href="#" class="hyperlink">Category</a>
          <ul class="level-1">
            <li>
              <a href="#" class="hyperlink">Men</a>
            </li>
            <li>
              <a href="#" class="hyperlink">Women</a>
            </li>
          </ul>
          <div class="side-line"></div>
        </div>
      </li>

      <li class="icon-page" draggable="false">
        <a href="#" class="hyperlink">Blog</a>
      </li>

      <li draggable="true">
        <a href="#" class="hyperlink">Contact</a>
      </li>
    </ul>

  </div>
</div>

<|MERGE_RESOLUTION|>--- conflicted
+++ resolved
@@ -15,16 +15,6 @@
       </li>
       <li><a href="#" class="hyperlink">About Us</a></li>
       <li>
-<<<<<<< HEAD
-        <a href="#">Company</a>
-        <ul class="is-open">
-          <li><a href="#">Leadership</a></li>
-          <li><a href="#">History</a></li>
-          <li><a href="#">Careers</a></li>
-          <li><a href="#">Careers</a></li>
-          <li><a href="#">Careers</a></li>
-        </ul>
-=======
         <div class="link-wrapper">
           <a href="#" class="hyperlink">Company</a>
           <ul class="is-open level-1">
@@ -35,8 +25,12 @@
                   <li class="icon-excel">
                     <a href="#" class="hyperlink">Leadership</a>
                   </li>
-                  <li class="icon-word"><a href="#" class="hyperlink">History</a></li>
-                  <li class="icon-pdf"><a href="#" class="hyperlink">Careers</a></li>
+                  <li class="icon-word">
+                    <a href="#" class="hyperlink">History</a>
+                  </li>
+                  <li class="icon-pdf">
+                    <a href="#" class="hyperlink">Careers</a>
+                  </li>
                 </ul>
                 <div class="side-line"></div>
               </div>
@@ -46,9 +40,7 @@
           </ul>
           <div class="side-line"></div>
         </div>
->>>>>>> 684db984
       </li>
-
       <li>
         <div class="link-wrapper">
           <a href="#" class="hyperlink">Category</a>
