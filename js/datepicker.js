/**
* Datepicker Control (TODO link to docs)
*/

/* start-amd-strip-block */
(function(factory) {
  if (typeof define === 'function' && define.amd) {
    // AMD. Register as an anonymous module
    define(['jquery'], factory);
  } else if (typeof exports === 'object') {
    // Node/CommonJS
    module.exports = factory(require('jquery'));
  } else {
    // Browser globals
    factory(jQuery);
  }
}(function($) {
/* end-amd-strip-block */

  $.fn.datepicker = function(options) {
    'use strict';

    // Settings and Options
    var pluginName = 'datepicker',
        defaults = {
          showTime: false,
          timeFormat: undefined, // The time format
          minuteInterval: undefined, // Integer from 1 to 60. Multiples of this value are displayed as options in the minutes dropdown.
          mode: undefined, // options: 'standard', 'range',
          roundToInterval: undefined, // If a non-matching minutes value is entered, rounds the minutes value to the nearest interval when the field is blurred.
          timepickerMarkup: '<label class="label"><input class="timepicker" name="calendar-timepicker" type="text"></label>',
          dateFormat: 'locale', //or can be a specific format like 'yyyy-MM-dd' iso8601 format
          placeholder: false,
          /*  disable:
          **    dates: 'M/d/yyyy' or
          **      ['M/d/yyyy'] or
          **      ['M/d/yyyy', new Date('M/d/yyyy')] or
          **      ['M/d/yyyy', new Date('M/d/yyyy'), new Date(yyyy,(M-0),d)]
          **    minDate: 'M/d/yyyy'
          **    maxDate: 'M/d/yyyy'
          **    dayOfWeek: [2] or [0,6] - {0-sun, 1-mon, 2-tue, 3-wed, 4-thu, 5-fri, 6-sat}
          **    isEnable: false or true
          **/
          disable: {
            'dates'     : [],
            'minDate'   : '',
            'maxDate'   : '',
            'dayOfWeek' : [],
            'isEnable' : false
          }
        },
        settings = $.extend({}, defaults, options);

    // Plugin Constructor
    function DatePicker(element) {
      this.element = $(element);
      this.settings = settings;
      this.init();
    }

    // Plugin Methods
    DatePicker.prototype = {

      init: function() {
        this.build();
        this.handleEvents();
      },

      //Add any markup
      build: function() {

        // Add "is-disabled" css class to closest ".field" if element is disabled
        if (this.element.is(':disabled')) {
          this.element.closest('.field').addClass('is-disabled');
        }

        //Append a Button
        this.trigger = $.createIconElement('calendar').insertAfter(this.element);

        this.addAria();
      },

      addAria: function () {
        this.label = $('label[for="'+ this.element.attr('id') + '"]');
        this.label.append('<span class="audible">' + Locale.translate('PressDown') + '</span>');
      },

      //Attach Events used by the Control
      handleEvents: function () {
        var self = this;

        this.trigger.on('click.datepicker', function () {
          if (self.isOpen()) {
            self.closeCalendar();
          } else {
            self.openCalendar();
          }
        });

        self.mask();
        this.handleKeys(this.element);
      },

      // Handle Keyboard Stuff
      handleKeys: function (elem) {
        var self = this;

        elem.off('keydown.datepicker').on('keydown.datepicker', function (e) {
          var handled = false,
            key = e.keyCode || e.charCode || 0,
            focused = $(':focus'),
            focusedlabel = focused.attr('aria-label');

          if (focusedlabel) {
            var focusedDate = new Date(focusedlabel);
            self.currentDate = new Date(focusedDate.getTime());
          }
          else if (focused.hasClass('alternate')) {
              var year = parseInt(self.header.find('.year').text()),
              month = parseInt(self.header.find('.month').attr('data-month')),
              day = parseInt(focused.text());

            if (focused.hasClass('prev-month')) {
              if(month === 0) {
                month = 11;
                year--;
              }
              else {
                month--;
              }
            }
            else if (focused.hasClass('next-month')) {
              if(month === 11) {
                month = 0;
                year++;
              }
              else {
                month++;
              }
            }
            self.currentDate = new Date(year, month, day);
          }

         //Arrow Down or Alt first opens the dialog
          if (key === 40 && !self.isOpen()) {
            handled = true;
            self.openCalendar();

            setTimeout(function() {
              self.setFocusAfterOpen();
            }, 200);
          }

          //Arrow Down: select same day of the week in the next week
          if (key === 40 && self.isOpen()) {
              handled = true;
              self.currentDate.setDate(self.currentDate.getDate() + 7);
              self.insertDate(self.currentDate);
          }

          //Arrow Up: select same day of the week in the previous week
          if (key === 38 && self.isOpen()) {
            handled = true;
            self.currentDate.setDate(self.currentDate.getDate() - 7);
            self.insertDate(self.currentDate);
          }

          //Arrow Left
          if (key === 37 && self.isOpen()) {
            handled = true;
            self.currentDate.setDate(self.currentDate.getDate() - 1);
            self.insertDate(self.currentDate);
          }

          //Arrow Right
          if (key === 39 && self.isOpen()) {
            handled = true;
            self.currentDate.setDate(self.currentDate.getDate() + 1);
            self.insertDate(self.currentDate);
          }

          //Page Up Selects Same Day Next Month
          if (key === 33 && !e.altKey && self.isOpen()) {
            handled = true;
            self.currentDate.setMonth(self.currentDate.getMonth() + 1);
            self.insertDate(self.currentDate);
          }

          //Page Down Selects Same Day Prev Month
          if (key === 34 && !e.altKey && self.isOpen()) {
            handled = true;
            self.currentDate.setMonth(self.currentDate.getMonth() - 1);
            self.insertDate(self.currentDate);
          }

          //Alt + Page Up Selects Same Day Next Year
          if (key === 33 && e.altKey && self.isOpen()) {
            handled = true;
            self.currentDate.setFullYear(self.currentDate.getFullYear() + 1);
            self.insertDate(self.currentDate);
          }

          //Alt + Page Down Selects Same Day Prev Year
          if (key === 34 && e.altKey && self.isOpen()) {
            handled = true;
            self.currentDate.setFullYear(self.currentDate.getFullYear() - 1);
            self.insertDate(self.currentDate);
          }

          //Home Moves to End of the month
          if (key === 35 && self.isOpen()) {
            handled = true;
            var lastDay =  new Date(self.currentDate.getFullYear(), self.currentDate.getMonth()+1, 0);
            self.currentDate = lastDay;
            self.insertDate(self.currentDate);
          }

          //End Moves to Start of the month
          if (key === 36 && self.isOpen()) {
            var firstDay =  new Date(self.currentDate.getFullYear(), self.currentDate.getMonth(), 1);
            self.currentDate = firstDay;
            self.insertDate(self.currentDate);
          }

          // 't' selects today
          if (key === 84) {
            handled = true;
            self.currentDate = new Date();

            if (self.isOpen()) {
              self.insertDate(self.currentDate, true);
            } else {
              self.element.val(Locale.formatDate(self.currentDate, {pattern: self.pattern})).trigger('change');
            }
          }

          // Space or Enter closes Date Picker, selecting the Date
          if (key === 32 && self.isOpen() || key === 13 && self.isOpen()) {
            self.closeCalendar();
            self.element.focus();
            handled = true;
          }

          // Tab closes Date Picker and goes to next field
          if (key === 9 && self.isOpen()) {
            if (!self.settings.showTime) {
              self.element.focus();
              self.closeCalendar();
            }
          }

          // Esc closes Date Picker and goes back to field
          if (key === 27 && self.isOpen()) {
            self.closeCalendar();
            self.element.focus();
          }

          if (handled) {
            e.stopPropagation();
            e.preventDefault();
            return false;
          }

        });
      },

      setFormat: function () {
        var localeDateFormat = ((typeof Locale === 'object' && Locale.calendar().dateFormat) ? Locale.calendar().dateFormat : null),
          localeTimeFormat = ((typeof Locale === 'object' && Locale.calendar().timeFormat) ? Locale.calendar().timeFormat : null);

        if (this.settings.dateFormat === 'locale') {
          this.pattern = localeDateFormat.short + (this.settings.showTime ? ' ' + localeTimeFormat: '');
        } else {
          this.pattern = this.settings.dateFormat + (this.settings.showTime ? ' ' + this.settings.timeFormat : '');
        }

        this.show24Hours = (this.pattern.match('HH') || []).length > 0;
      },

      // Add masking with the mask function
      mask: function () {
        this.setFormat();

        var validation = 'date availableDate',
          events = {'date': 'blur', 'availableDate': 'blur'},
          customValidation = this.element.attr('data-validate'),
          customEvents = this.element.attr('data-validation-events'),
          mask = this.pattern.toLowerCase()
                   .replace(/yyyy/g,'####')
                   .replace(/mmm/g,'***')
                   .replace(/mm/g,'##')
                   .replace(/dd/g,'##')
                   .replace(/hh/g,'##')
                   .replace(/[mdh]/g,'##')
                   .replace(/[a]/g,'am');

        //TO DO - Time seperator
        // '##/##/#### ##:## am' -or- ##/##/#### ##:##' -or- ##/##/####'
        mask = (this.settings.showTime ? (this.show24Hours ? mask.substr(0, 16) : mask) : mask);

        if (customValidation === 'required' && !customEvents) {
          validation = customValidation + ' ' + validation;
          $.extend(events, {'required': 'change blur'});
        }
        else if (!!customValidation && !!customEvents) {
          // Remove default validation, if found "no-default-validation" string in "data-validate" attribute
          if (customValidation.indexOf('no-default-validation') > -1) {
            validation = customValidation.replace(/no-default-validation/g, '');
            events = $.fn.parseOptions(this.element, 'data-validation-events');
          }
          // Keep default validation along custom validation
          else {
            validation = customValidation + ' ' + validation;
            $.extend(events, $.fn.parseOptions(this.element, 'data-validation-events'));
          }
        }

        this.element
          .attr({
            'data-mask': mask,
            'data-validate': validation,
            'data-validation-events': JSON.stringify(events),
            'data-mask-mode': 'date'
          }).mask().validate();

        if (this.settings.placeholder && (!this.element.attr('placeholder') ||  this.element.attr('placeholder') === 'M / D / YYYY')) {
          this.element.attr('placeholder', this.pattern);
        }
      },

      // Return whether or not the calendar div is open.
      isOpen: function () {
        return (this.popup && this.popup.is(':visible') &&
          !this.popup.hasClass('is-hidden'));
      },

      open: function() {
        return this.openCalendar();
      },

      // Open the calendar in a popup
      openCalendar: function () {
        var self = this;

        if (this.element.is(':disabled') || this.element.attr('readonly')) {
          return;
        }

        $('#validation-tooltip').addClass('is-hidden');

        if (this.popup && this.popup.is(':visible')) {
          self.closeCalendar();
        }

        this.element.addClass('is-active');
        this.element.trigger('listopened');

        // Calendar Html in Popups
        this.table = $('<table class="calendar-table" aria-label="'+ Locale.translate('Calendar') +'" role="application"></table>');
        this.header = $('<div class="calendar-header"><span class="month">november</span><span class="year"> 2015</span><button type="button" class="btn-icon prev" tabindex="-1">' + $.createIcon('caret-left') + '<span>'+ Locale.translate('PreviousMonth') +'</span></button><button type="button" class="btn-icon next" tabindex="-1">' + $.createIcon('caret-right') + '<span>'+ Locale.translate('NextMonth') +'</span></button></div>');
        this.dayNames = $('<thead><tr><th>SU</th> <th>MO</th> <th>TU</th> <th>WE</th> <th>TH</th> <th>FR</th> <th>SA</th> </tr> </thead>').appendTo(this.table);
        this.days = $('<tbody> <tr> <td class="alternate">26</td> <td class="alternate">27</td> <td class="alternate">28</td> <td class="alternate">29</td> <td class="alternate" >30</td> <td class="alternate">31</td> <td>1</td> </tr> <tr> <td>2</td> <td>3</td> <td>4</td> <td>5</td> <td>6</td> <td>7</td> <td>8</td> </tr> <tr> <td>9</td> <td>10</td> <td>11</td> <td>12</td> <td>13</td> <td>14</td> <td>15</td> </tr> <tr> <td>16</td> <td>17</td> <td>18</td> <td>19</td> <td class="is-today">20</td> <td>21</td> <td>22</td> </tr> <tr> <td>23</td> <td>24</td> <td>25</td> <td>26</td> <td>27</td> <td>28</td> <td class="alternate">1</td> </tr> <tr> <td class="alternate">2</td> <td class="alternate">3</td> <td class="alternate">4</td> <td class="alternate">5</td> <td class="alternate">6</td> <td class="alternate">7</td> <td class="alternate">8</td> </tr> </tbody>').appendTo(this.table);
        this.timepickerInput = $(this.settings.timepickerMarkup);
        this.footer = $('<div class="popup-footer"> <button type="button" class="cancel btn-tertiary" tabindex="-1">'+ Locale.translate('Clear') +'</button> <button type="button" tabindex="-1" class="is-today btn-tertiary">'+Locale.translate('Today')+'</button> </div>');

        // Timepicker options
        if (this.settings.showTime) {
          var timeOptions = {};

          if (this.settings.timeFormat !== undefined) {
            timeOptions.timeFormat = this.settings.timeFormat;
          }
          if (this.settings.minuteInterval !== undefined) {
            timeOptions.minuteInterval = this.settings.minuteInterval;
          }
          if (this.settings.mode !== undefined) {
            timeOptions.mode = this.settings.mode;
          }
          if (this.settings.roundToInterval !== undefined) {
            timeOptions.roundToInterval = this.settings.roundToInterval;
          }
          $('.timepicker', this.timepickerInput).attr('data-options', JSON.stringify(timeOptions));
        }

        this.calendar = $('<div class="calendar'+ (this.settings.showTime ? ' is-timepicker' : '') +'"></div')
          .append(
            this.header,
            this.table,
            (this.settings.showTime ? this.timepickerInput : ''),
            this.footer
          );

        var leftOffset = Locale.isRTL() ? -163 : 160;
        if (this.element.closest('.datagrid-filter-wrapper').length) {
          leftOffset = Locale.isRTL() ? -179 : 176;
        }

        this.trigger.popover({content: this.calendar, popover: true, trigger: 'immediate',
<<<<<<< HEAD
            placement: 'offset', offset: {top: 23, left: leftOffset},
=======
            placement: 'bottom', offset: {top: 23, left: Locale.isRTL() ? -163 : 162},
>>>>>>> 3c6b3714
            tooltipElement: '#calendar-popup'})
            .on('hide.datepicker', function () {
              self.closeCalendar();
            }).on('open.datepicker', function () {
              self.days.find('.is-selected').attr('tabindex', 0).focus();
            });

        // ICONS: Right to Left Direction
        setTimeout(function() {
          if (Locale.isRTL()) {
            Locale.flipIconsHorizontally();
          }
        }, 0);

        this.handleKeys($('#calendar-popup'));
        $('.calendar-footer a', this.calendar).button();

        // Show Month
        var currentVal = Locale.parseDate(this.element.val(), this.pattern);

        this.currentDate = currentVal || new Date();
        this.currentMonth = this.currentDate.getMonth();
        this.currentYear = this.currentDate.getFullYear();
        this.currentDay = this.currentDate.getDate();

        // Set timepicker
        if (this.settings.showTime) {

          // Wait for timepicker
          setTimeout(function() {
            var timepickerInput = $('.timepicker', this.calendar);

            self.timepickerControl = timepickerInput.data('timepicker');
            self.time = self.getTimeString(currentVal, self.show24Hours);
            self.timepickerInput.css({'margin': '10px 0 25px'}).find('.timepicker').val(self.time);
            self.timepickerControl.toggleTimePopup();

            // Wait for timepicker popup
            setTimeout(function() {
              var timepickerPopup = $('#timepicker-popup').css({'border': 0, 'box-shadow': 'none', 'width': ''}),
                position = timepickerInput.offset();

              position.top -= timepickerPopup.parent().is('body') ? 0 : timepickerPopup.height()/2 - 2;
              position.left -= ((timepickerPopup.width() - timepickerInput.width())/2) - 30;

              timepickerPopup.css(position);

              self.timepickerInput.css({'visibility': 'hidden'});

              $('.arrow, .modal-buttonset', timepickerPopup).hide();
              $('.time-parts', timepickerPopup).css({'padding': 0});

              if (self.isOpen()) {
                var timepickerInputs = timepickerPopup.find('input.dropdown');

                // Keydown Events
                timepickerInputs.on('keydown.datepicker', function(e) {
                  var key = e.keyCode || e.charCode || 0;

                  // Press Esc on timpicker -or- Tab-out from AM/PM field on timpicker go back to selected date
                  if (key === 27 || (key === 9 && this === timepickerInputs.last().get(0))) {
                    self.calendar.find('.is-selected').focus();
                    return false;
                  }

                  // Do nothing when pressing Spacebar
                  if (key === 32) {
                    return false;
                  }
                });
                // Change the order were bound for execute (run this first {0})
                self.changeEventOrder(timepickerInputs, 'keydown.timepicker', 0);

                // On change time
                self.timepickerControl.element.on('change.datepicker', function() {
                  var t, fields;

                  self.timepickerControl.settings.roundToInterval = self.settings.roundToInterval;
                  self.timepickerControl.roundMinutes();
                  t = self.timepickerControl.getTimeFromField();
                  fields = {
                    '#timepicker-hours': t.hours,
                    '#timepicker-period': t.period
                  };
                  if (self.getBoolean(self.settings.roundToInterval)) {
                    fields['#timepicker-minutes'] = t.minutes;
                  }
                  $.each(fields, function(key, val) {
                    $(key, timepickerPopup).val(val).triggerHandler('updated');
                  });
                });
                self.timepickerControl.element.trigger('change.datepicker');
              }

            }, 1);
          }, 1);
        }


        // Fix: for small view port, where not enough space to show calendar
        // bring the calendar in center (i.e. inside modal)
        setTimeout(function() {
          // self.getClosestParent({elem}, {position: 'fixed'|'relative'|'absolute'})
          var fixedParent = self.getClosestParent(self.element.closest('.field'), 'fixed'),
            absoluteParent = self.getClosestParent(self.element.closest('.field'), 'absolute'),
            triggerRect = self.trigger[0].getBoundingClientRect(),
            offset = self.getAbsoluteOffset(self.popup[0], $('body')[0]),
            popupCss = {
              'top': parseInt(self.popup.css('top'), 10),
              'left': parseInt(self.popup.css('left'), 10)
            },
            arrow = self.popup.find('.arrow'),
            arrowRect = arrow[0].getBoundingClientRect(),
            extra = 50 + arrowRect.height,
            pagescroll = $('.page-container.scrollable').scrollTop(),
            top, left, method;

          if ((absoluteParent[0] && !absoluteParent.is('.page-container')) ||
            fixedParent[0] || popupCss.top < 0 || popupCss.left < 0) {

            arrow.show(); //default
            if (popupCss.top < 0 || popupCss.left < 0) {
              if (popupCss.top < 0) {
                top = 5;
                self.popup.css({'top': top +'px'});
              }
              if (popupCss.left < 0) {
                left = triggerRect.left - self.popup.outerWidth() - 20;
                self.popup.css({'left': left +'px'});
              }
            }
            else {
              if (offset.top < 0 ||
                  (offset.top + self.popup.outerHeight() > window.innerHeight)) {
                top = offset.top - self.popup.outerHeight() + pagescroll - (extra*2);
                if ((popupCss.top < 0 || offset.top > 0) && top > 0) {
                  method = 'show';
                } else {
                  top = (window.innerHeight - self.popup.outerHeight())/2;
                  method = 'hide';
                }
                if (absoluteParent[0] && self.popup.is('.bottom')) {
                  self.popup.removeClass('bottom').addClass('top');
                }
                self.popup.css({'top': top +'px'});
                arrow[method]();
              }
              if (offset.left < 0 ||
                  (offset.left + self.popup.outerWidth() > window.innerWidth)) {
                if (popupCss.left < 0 || (offset.left > 0 && (offset.left - self.popup.outerWidth()) > extra)) {
                  left = offset.left + self.popup.outerWidth() + extra;
                  method = 'show';
                } else {
                  left = (window.innerWidth - self.popup.outerWidth())/2;
                  method = 'hide';
                }
                if (absoluteParent[0] && self.popup.is('.left, .right')) {
                  if (self.popup.is('.left')) {
                    self.popup.removeClass('left').addClass('right');
                  } else {
                    self.popup.removeClass('right').addClass('left');
                  }
                }
                self.popup.css({'left': left +'px'});
                arrow[method]();
              }
            }
          }

        }, 1);


        this.todayDate = new Date();
        this.todayMonth = this.todayDate.getMonth();
        this.todayYear = this.todayDate.getFullYear();
        this.todayDay = this.todayDate.getDate();

        this.showMonth(this.currentMonth, this.currentYear);
        this.popup = $('#calendar-popup');
        this.popup.attr('role', 'dialog');
        this.originalDate = this.element.val();

        // Calendar Day Events
        this.days.off('click.datepicker').on('click.datepicker', 'td', function () {
          var td = $(this);
          if (td.hasClass('is-disabled')) {
            td.attr('tabindex', 0).focus();
          }
          else {
            self.days.find('.is-selected').removeClass('is-selected').removeAttr('aria-selected');

            var cell = $(this),
              year = parseInt(self.header.find('.year').text()),
              month = parseInt(self.header.find('.month').attr('data-month')),
              day = parseInt(cell.addClass('is-selected').attr('aria-selected', 'true').text());

            if (cell.hasClass('prev-month')) {
              if(month === 0) {
                month = 11;
                year--;
              }
              else {
                month--;
              }
            }
            else if (cell.hasClass('next-month')) {
              if(month === 11) {
                month = 0;
                year++;
              }
              else {
                month++;
              }
            }

            self.currentDate = new Date(year, month, day);
            self.insertDate(self.currentDate);
            self.closeCalendar();
            self.element.focus();
          }
        });

        // Calendar Footer Events
        this.footer.off('click.datepicker').on('click.datepicker', 'button', function (e) {
          var btn = $(this);

          if (btn.hasClass('cancel')) {
            self.element.val('');
            self.currentDate = null;
            self.closeCalendar();
          }

          if (btn.hasClass('is-today')) {
            self.insertDate(new Date(), true);
            self.closeCalendar();
          }
          self.element.focus();
          e.preventDefault();
        });

        // Change Month Events
        this.header.off('click.datepicker').on('click.datepicker', 'button', function () {
          self.showMonth(self.currentMonth + ($(this).hasClass('next') ? 1 : -1), self.currentYear);
        });

        setTimeout(function() {
          self.setFocusAfterOpen();
        }, 200);

      },

      // Alias for _closeCalendar()_ that works with the global "closeChildren" method
      close: function() {
        return this.closeCalendar();
      },

      // Close the calendar in a popup
      closeCalendar: function () {
        // Close timepicker
        if (this.settings.showTime && this.timepickerControl && this.timepickerControl.isOpen()) {
          this.timepickerControl.closeTimePopup();
        }

        if (this.popup && this.popup.length) {
          this.popup.hide().remove();
        }

        this.element.removeClass('is-active');
        this.element.trigger('listclosed');
      },

      // Get the closest parent by position type
      // elem: jQuery element
      // position: 'fixed'|'relative'|'absolute'
      getClosestParent: function(elem, position) {
        var closestParent = elem.parents().filter(function() {
          return $(this).css('position') === position;
        }).slice(0,1); // grab only the "first"
        return closestParent;
      },

      // Finds the offset of el from relativeEl
      // http://stackoverflow.com/questions/442404/retrieve-the-position-x-y-of-an-html-element
      getAbsoluteOffset: function(el, relativeEl) {
        var x = 0, y = 0;

        while(el && el !== relativeEl && !isNaN(el.offsetLeft) && !isNaN(el.offsetTop)) {
          x += el.offsetLeft - el.scrollLeft + el.clientLeft;
          y += el.offsetTop - el.scrollTop + el.clientTop;
          el = el.offsetParent;
        }
        return { top: y, left: x };
      },

      // Check date in obj, return: true|false
      checkDates: function (year, month, date) {
        var d, i, l,
          self = this,
          d2 = new Date(year, month, date),
          min = (new Date(this.settings.disable.minDate)).setHours(0,0,0,0),
          max = (new Date(this.settings.disable.maxDate)).setHours(0,0,0,0);

        //dayOfWeek
        if(this.settings.disable.dayOfWeek.indexOf(d2.getDay()) !== -1) {
          return true;
        }

        d2 = d2.setHours(0,0,0,0);

        //min and max
        if((d2 <= min) || (d2 >= max)) {
          return true;
        }

        //dates
        if (this.settings.disable.dates.length && typeof this.settings.disable.dates === 'string') {
          this.settings.disable.dates = [this.settings.disable.dates];
        }

        for (i=0, l=this.settings.disable.dates.length; i<l; i++) {
          d = new Date(self.settings.disable.dates[i]);
          if(d2 === d.setHours(0,0,0,0)) {
            return true;
          }
        }

        return false;
      },

      // Set disable Date
      setDisable: function (elem, year, month, date) {
        var checkDates = this.checkDates(year, month, date);
        elem.removeClass('is-disabled').removeAttr('aria-disabled');

        if ((checkDates && !this.settings.disable.isEnable) || (!checkDates && this.settings.disable.isEnable)) {
          elem
            .addClass('is-disabled').attr('aria-disabled','true')
            .removeClass('is-selected').removeAttr('aria-selected');
        }
      },

      // Set focus after opening the calendar
      setFocusAfterOpen: function () {
        if (!this.calendar) {
          return;
        }
        this.calendar.find('.is-selected').attr('tabindex', 0).focus();
      },

      // Update the calendar to show the month (month is zero based)
      showMonth: function (month, year) {
        var self = this;

        var elementDate = this.currentDate.getDate() ?
          this.currentDate : (new Date()).setHours(0,0,0,0);

        if (year.toString().length < 4) {
          year = new Date().getFullYear();
        }

        if (month === 12) {
          year ++;
          this.currentMonth = month = 0;
          this.currentYear = year;
          this.header.find('.year').text(' ' + year);
        }

        if (month < 0) {
          year --;
          this.currentMonth = month = 11;
          this.currentYear = year;
          this.header.find('.year').text(' ' + year);
        }

        var days = Locale.calendar().days.narrow || Locale.calendar().days.narrow || Locale.calendar().days.abbreviated,
          monthName = Locale.calendar().months.wide[month];

        this.currentMonth = month;
        this.currentYear = year;

        // Set the Days of the week
        this.dayNames.find('th').each(function (i) {
          $(this).text(days[i]);
        });

        //Localize Month Name
        this.header.find('.month').attr('data-month', month).text(monthName);
        this.header.find('.year').text(' ' + year);

        //Adjust days of the week
        //lead days
        var leadDays = (new Date(year, month, 1)).getDay();
        var lastMonthDays = (new Date(year, month+0, 0)).getDate(),
          thisMonthDays = (new Date(year, month+1, 0)).getDate(),
          dayCnt = 1, nextMonthDayCnt = 1, exYear, exMonth, exDay;

        this.days.find('td').each(function (i) {
          var th = $(this).removeClass('alternate prev-month next-month is-selected is-today');
          th.removeAttr('aria-selected');

          if (i < leadDays) {
            exDay = lastMonthDays - leadDays + 1 + i;
            exMonth = (month === 0) ? 11 : month - 1;
            exYear = (month === 0) ? year - 1 : year;

            self.setDisable(th, exYear, exMonth, exDay);
            th.addClass('alternate prev-month').html('<span aria-hidden="true">' + exDay + '</span>');
          }

          if (i >= leadDays && dayCnt <= thisMonthDays) {
            th.html('<span aria-hidden="true">' + dayCnt + '</span>');
            var tHours = elementDate.getHours(),
              tMinutes = elementDate.getMinutes();

            if ((new Date(year, month, dayCnt)).setHours(tHours, tMinutes, 0,0) === elementDate.setHours(tHours, tMinutes, 0,0)) {
              th.addClass('is-selected').attr('aria-selected', 'true');
            }

            if (dayCnt === self.todayDay && self.currentMonth === self.todayMonth &&
              self.currentYear === self.todayYear) {
              th.addClass('is-today');
            }

            th.attr('aria-label', Locale.formatDate(new Date(self.currentYear, self.currentMonth, dayCnt), {date: 'full'}));

            self.setDisable(th, year, month, dayCnt);

            th.attr('role', 'link');
            dayCnt++;
            return;
          }

          if (dayCnt >= thisMonthDays + 1) {
            exDay = nextMonthDayCnt;
            exMonth = (month === 11) ? 0 : month + 1;
            exYear = (month === 11) ? year + 1 : year;

            self.setDisable(th, exYear, exMonth, exDay);
            th.addClass('alternate next-month').html('<span aria-hidden="true">' + nextMonthDayCnt + '</span>');
            nextMonthDayCnt++;
          }

        });

        //Hide 6th Row if all disabled
        var row = this.days.find('tr').eq(5);
        if (row.find('td.alternate').length === 7) {
          row.hide();
        } else {
          row.show();
        }
      },

      // Put the date in the field and select on the calendar
      insertDate: function (date, isReset) {
        var input = this.element;

        // Make sure Calendar is showing that month
        if (this.currentMonth !== date.getMonth() || this.currentYear !== date.getFullYear()) {
          this.showMonth(date.getMonth(), date.getFullYear());
        }

        if (!this.isOpen()) {
          return;
        }

        // Show the Date in the UI
        var dateTd = this.days.find('td:not(.alternate)').filter(function() {
          return $(this).text().toLowerCase() === date.getDate().toString();
        });

        if (dateTd.hasClass('is-disabled')) {
          dateTd.attr({'tabindex': 0}).focus();
        } else {
          if (this.settings.showTime) {
            if (isReset) {
              this.time = this.getTimeString(date, this.show24Hours);
              this.timepickerInput.find('.timepicker').val(this.time).trigger('change');

              if (this.settings.roundToInterval) {
                $('#timepicker-minutes').val('');
                date = this.setTime(date);
              }
            }
            else {
              date = this.setTime(date);
            }
          }

          input.val(Locale.formatDate(date, {pattern: this.pattern})).trigger('change');
          this.days.find('.is-selected').removeClass('is-selected').removeAttr('aria-selected').removeAttr('tabindex');
          dateTd.addClass('is-selected').attr({'aria-selected': true, 'tabindex': 0}).focus();
        }
      },

      // Convert a string to boolean
      getBoolean: function(val) {
        var num = +val;
        return !isNaN(num) ? !!num : !!String(val).toLowerCase().replace(!!0, '');
      },

      // Helper Function
      setValue: function(date) {
        this.currentDate = date;
        this.element.val(Locale.formatDate(date, {pattern: this.pattern}));
      },

      // Set time
      setTime: function(date) {
        var hours = $('#timepicker-hours').val(),
          minutes = $('#timepicker-minutes').val(),
          period = $('#timepicker-period');

        var timepicker = $('.timepicker.is-active');
        if (!minutes && timepicker.length) {
          var d = new Date(date);
          var time = timepicker.val().match(/(\d+)(?::(\d\d))?\s*(p?)/);
          d.setHours( parseInt(time[1]) + (time[3] ? 12 : 0) );
          d.setMinutes( parseInt(time[2]) || 0 );
          minutes = d.getMinutes();
        }

        hours = (period.length && period.val() === 'PM' && hours < 12) ? (parseInt(hours, 10) + 12) : hours;
        hours = (period.length && period.val() === 'AM' && parseInt(hours, 10) === 12) ? 0 : hours;

        date.setHours(hours, minutes, 0);
        return date;
      },

      // Get Time String
      getTimeString: function (date, isHours24) {
        var twodigit = function (number) {
            return (number < 10 ? '0' : '') + number;
          },
          d = (date || new Date()),
          h = d.getHours(),
          h12 = (h % 12 || 12) + ':' + twodigit(d.getMinutes()) + ' ' + (h < 12 ? 'AM' : 'PM'),
          h24 = h + ':' + twodigit(d.getMinutes());

        return isHours24 ? h24 : h12;
      },

      // Change the order for execution jquery events were bound
      // http://stackoverflow.com/questions/2360655/jquery-event-handlers-always-execute-in-order-they-were-bound-any-way-around-t
      changeEventOrder: function (elements, names, newIndex) {
        // Allow for multiple events.
        $.each(names.split(' '), function (idx, name) {
          elements.each(function () {
            var handlers = $._data(this, 'events')[name.split('.')[0]];
            // console.log(handlers);
            // Validate requested position.
            newIndex = Math.min(newIndex, handlers.length - 1);
            handlers.splice(newIndex, 0, handlers.pop());
          });
        });
      }

    };

    // Initialize the plugin (Once)
    return this.each(function() {
      var instance = $.data(this, pluginName);
      if (instance) {
        instance.settings = $.extend({}, defaults, options);
      } else {
        instance = $.data(this, pluginName, new DatePicker(this, settings));
      }
    });
  };

/* start-amd-strip-block */
}));
/* end-amd-strip-block */<|MERGE_RESOLUTION|>--- conflicted
+++ resolved
@@ -396,11 +396,7 @@
         }
 
         this.trigger.popover({content: this.calendar, popover: true, trigger: 'immediate',
-<<<<<<< HEAD
-            placement: 'offset', offset: {top: 23, left: leftOffset},
-=======
             placement: 'bottom', offset: {top: 23, left: Locale.isRTL() ? -163 : 162},
->>>>>>> 3c6b3714
             tooltipElement: '#calendar-popup'})
             .on('hide.datepicker', function () {
               self.closeCalendar();
