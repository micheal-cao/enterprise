module.exports = function(grunt) {
  grunt.initConfig({

    pkg: grunt.file.readJSON('package.json'),

    sass: {
      dist: {
        files: {
          'public/stylesheets/grey-theme.css' : 'sass/grey-theme.scss',
          'public/stylesheets/dark-theme.css' : 'sass/dark-theme.scss',
          'public/stylesheets/508-theme.css' : 'sass/508-theme.scss',
          'public/stylesheets/demo.css' : 'sass/demo.scss',
          'public/stylesheets/site.css' : 'sass/site.scss'
        }
      }
    },

    watch: {
      source: {
        files: ['sass/**/*.scss', 'views/**.html', 'views/controls/**.html', 'js/*.js', 'js/cultures/*.*'],
        tasks: ['sass', 'concat', 'uglify', 'copy'],
        options: {
          livereload: true
        }
      }
    },

    jshint: {
      files: ['gruntfile.js', 'app.js', 'js/*.js'],
      options: {
        jshintrc: '.jshintrc',
      }
    },

    concat: {
      options: {
        separator: '',
        banner: '/*!\n Soho XI Controls v<%= pkg.version %> \n Date: <%= grunt.template.today("dd/mm/yyyy h:MM:ss TT") %> \n Revision: ' + process.env.SVN_REVISION + ' \n */ \n ',
        footer: '//# sourceURL=<%= pkg.name %>.js'
      },
      basic: {
        files: {
<<<<<<< HEAD
          'dist/js/<%= pkg.name %>.js': ['js/autocomplete.js', 'js/button.js', 'js/cardlist.js', 'js/colorpicker.js', 'js/datepicker.js', 'js/datagrid.js', 'js/dropdown.js', 'js/draggable.js', 'js/editor.js', 'js/form.js', 'js/initialize.js', 'js/locale.js', 'js/pager.js', 'js/popupmenu.js', 'js/mask.js', 'js/multiselect.js', 'js/message.js', 'js/modal.js', 'js/rating.js', 'js/spinbox.js', 'js/tabs.js', 'js/textarea.js', 'js/timepicker.js', 'js/tmpl.js', 'js/tooltip.js','js/tree.js', 'js/slider.js', 'js/validation.js']
=======
          'dist/js/<%= pkg.name %>.js': ['js/autocomplete.js', 'js/busy-indicator.js', 'js/button.js', 'js/cardstack.js', 'js/colorpicker.js', 'js/datepicker.js', 'js/editor.js', 'js/datagrid.js', 'js/dropdown.js', 'js/draggable.js', 'js/form.js', 'js/locale.js', 'js/pager.js', 'js/popupmenu.js', 'js/mask.js', 'js/multiselect.js', 'js/message.js', 'js/modal.js', 'js/rating.js', 'js/spinbox.js', 'js/tabs.js', 'js/textarea.js', 'js/timepicker.js', 'js/tmpl.js', 'js/tooltip.js','js/tree.js', 'js/slider.js', 'js/validation.js'],
          'dist/js/initialize.js': ['js/initialize.js']
>>>>>>> a8eb37d9
        }
      }
    },

    uglify: {
      dist: {
        options: {
          banner: '/*!\n Soho XI Controls v<%= pkg.version %> \n Date: <%= grunt.template.today("dd-mm-yyyy MM:hh:ss") %> \n Revision: ' + process.env.SVN_REVISION + ' \n */ \n ',
          sourceMap: true,
          sourceMapName: 'dist/js/sohoxi.map',
          separator: ';'
        },
        files: {
          'dist/js/sohoxi.min.js': ['dist/js/sohoxi.js']
        }
      }
    },

    copy: {
      main: {
        files: [
          {expand: true, flatten: true, src: ['dist/js/sohoxi.js'], dest: 'public/js/', filter: 'isFile'},
          {expand: true, flatten: true, src: ['public/stylesheets/*-theme.css'], dest: 'dist/css/', filter: 'isFile'},
          {expand: true, flatten: true, src: ['js/demo/demo.js'], dest: 'public/js/', filter: 'isFile'},
          {expand: true, flatten: true, src: ['js/demo/syntax.js'], dest: 'public/js/', filter: 'isFile'},
          {expand: true, flatten: true, src: ['js/vendor/jquery-1*.min.js'], dest: 'public/js/', filter: 'isFile'},
          {expand: true, flatten: true, src: ['js/vendor/jquery-1*min.map'], dest: 'public/js/', filter: 'isFile'},
          {expand: true, flatten: true, src: ['js/cultures/*.*'], dest: 'public/js/cultures/', filter: 'isFile'}
        ]
      }
    }
  });

  // load all grunt tasks from 'node_modules' matching the `grunt-*` pattern
  require('load-grunt-tasks')(grunt);
  grunt.registerTask('default', ['jshint', 'sass', 'concat', 'uglify', 'copy:main']);
};<|MERGE_RESOLUTION|>--- conflicted
+++ resolved
@@ -40,12 +40,7 @@
       },
       basic: {
         files: {
-<<<<<<< HEAD
-          'dist/js/<%= pkg.name %>.js': ['js/autocomplete.js', 'js/button.js', 'js/cardlist.js', 'js/colorpicker.js', 'js/datepicker.js', 'js/datagrid.js', 'js/dropdown.js', 'js/draggable.js', 'js/editor.js', 'js/form.js', 'js/initialize.js', 'js/locale.js', 'js/pager.js', 'js/popupmenu.js', 'js/mask.js', 'js/multiselect.js', 'js/message.js', 'js/modal.js', 'js/rating.js', 'js/spinbox.js', 'js/tabs.js', 'js/textarea.js', 'js/timepicker.js', 'js/tmpl.js', 'js/tooltip.js','js/tree.js', 'js/slider.js', 'js/validation.js']
-=======
-          'dist/js/<%= pkg.name %>.js': ['js/autocomplete.js', 'js/busy-indicator.js', 'js/button.js', 'js/cardstack.js', 'js/colorpicker.js', 'js/datepicker.js', 'js/editor.js', 'js/datagrid.js', 'js/dropdown.js', 'js/draggable.js', 'js/form.js', 'js/locale.js', 'js/pager.js', 'js/popupmenu.js', 'js/mask.js', 'js/multiselect.js', 'js/message.js', 'js/modal.js', 'js/rating.js', 'js/spinbox.js', 'js/tabs.js', 'js/textarea.js', 'js/timepicker.js', 'js/tmpl.js', 'js/tooltip.js','js/tree.js', 'js/slider.js', 'js/validation.js'],
-          'dist/js/initialize.js': ['js/initialize.js']
->>>>>>> a8eb37d9
+          'dist/js/<%= pkg.name %>.js': ['js/autocomplete.js', 'js/busy-indicator.js', 'js/button.js', 'js/cardlist.js', 'js/colorpicker.js', 'js/datepicker.js', 'js/datagrid.js', 'js/dropdown.js', 'js/draggable.js', 'js/editor.js', 'js/form.js', 'js/initialize.js', 'js/locale.js', 'js/pager.js', 'js/popupmenu.js', 'js/mask.js', 'js/multiselect.js', 'js/message.js', 'js/modal.js', 'js/rating.js', 'js/spinbox.js', 'js/tabs.js', 'js/textarea.js', 'js/timepicker.js', 'js/tmpl.js', 'js/tooltip.js','js/tree.js', 'js/slider.js', 'js/validation.js']
         }
       }
     },
