--- conflicted
+++ resolved
@@ -506,15 +506,10 @@
           // FIX: In Contextual Action Panel control not sure why but need to add error,
           // otherwise "icon-confirm" get misaligned,
           // so for this fix adding and then removing error here
-<<<<<<< HEAD
-          self.addMessage(field, rule.message, rule.type, rule.inline, showResultTooltip, false, rule.icon);// eslint-disable-line
-          self.removeMessage(field, rule.type);
-          dfrd.resolve();
-=======
+
           self.addMessage(field, rule.message, rule.type, rule.inline, showResultTooltip, false, true, rule.icon);// eslint-disable-line
           self.removeMessage(field, rule.type, true);
-          dfd.resolve();
->>>>>>> e0950642
+          dfrd.resolve();
 
           self.addPositive(field);
         }
