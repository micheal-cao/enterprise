/**
* Datagrid Control
*/

window.Formatters = {
  Text: function(row, cell, value) {
    return ((value === null || value === undefined || value === '') ? '' : value.toString());
  },

  Readonly: function(row, cell, value) {
    return '<span class="is-readonly">' + ((value === null || value === undefined) ? '' : value) + '</span>';
  },

  Date: function(row, cell, value, col) {
    var formatted = ((value === null || value === undefined) ? '' : value);

    if (!value) {
       return '';
    }

    if (typeof Locale !== undefined) {
       formatted = Locale.formatDate(value, (typeof col.dateFormat === 'string' ? {pattern: col.dateFormat}: col.dateFormat));
    }

    if (typeof value === 'string') {
      var value2 = Locale.parseDate(value, (typeof col.dateFormat === 'string' ? {pattern: col.dateFormat}: col.dateFormat));
      if (value2) {
        formatted = Locale.formatDate(value2, (typeof col.dateFormat === 'string' ? {pattern: col.dateFormat}: col.dateFormat));
      }
    }

    if (!col.editor) {
      return formatted;
    }
    return '<span class="trigger">' + formatted + '</span><svg role="presentation" aria-hidden="true" focusable="false" class="icon icon-calendar"><use xlink:href="#icon-calendar"/></svg>';
  },

  Decimal:  function(row, cell, value, col) {
    var formatted;

    formatted = value;

    if (typeof Locale !== undefined) {
       formatted = Locale.formatNumber(value, (col.numberFormat ? col.numberFormat : null));
    }

    formatted = ((formatted === null || formatted === undefined) ? '' : formatted);
    return formatted;
  },

  Integer:  function(row, cell, value, col) {
    var formatted;

    formatted = value;

    if (typeof Locale !== undefined) {
      formatted = Locale.formatNumber(value, (col.numberFormat ? col.numberFormat : {style: 'integer'}));
    }

    formatted = ((formatted === null || formatted === undefined) ? '' : formatted);
    return formatted;
  },

  Hyperlink: function(row, cell, value, col) {
    return '<a href="' + (col.href ? col.href : '#') +'" tabindex="-1" role="presentation" class="hyperlink">' + value + '</a>';
  },

  Template: function(row, cell, value, col, item) {
    var tmpl = col.template,
      renderedTmpl = '';

    if (Tmpl && item && tmpl) {
      var compiledTmpl = Tmpl.compile('{{#dataset}}'+tmpl+'{{/dataset}}');
      renderedTmpl = compiledTmpl.render({dataset: item});
    }

    return renderedTmpl;
  },

  Drilldown: function () {
    var text = Locale.translate('Drilldown');

    if (text === undefined) {
      text = '';
    }

    return '<button class="btn-icon small datagrid-drilldown">' +
         '<svg class="icon" focusable="false" aria-hidden="true" role="presentation">'+
         '<use xlink:href="#icon-drilldown"/></svg><span>'+ text +'</span>'+
         '</button>';
  },

  Checkbox: function (row, cell, value, col) {
    var isChecked;

    // Use isChecked function if exists
    if (col.isChecked) {
      isChecked = col.isChecked(value);
    } else {
      //treat 1, true or '1' as checked
      isChecked = (value == undefined ? false : value == true); // jshint ignore:line
    }

    return '<div class="datagrid-checkbox-wrapper"><span role="checkbox" aria-label="'+ col.name +'" class="datagrid-checkbox ' +
     (isChecked ? 'is-checked' : '') +'" aria-checked="'+isChecked+'"></span></div>';
  },

  SelectionCheckbox: function (row, cell, value, col) {
    var isChecked = (value==undefined ? false : value == true); // jshint ignore:line
    return '<div class="datagrid-checkbox-wrapper"><span role="checkbox" aria-label="'+ col.name +'" class="datagrid-checkbox datagrid-selection-checkbox' +
     (isChecked ? 'is-checked' : '') +'" aria-checked="'+isChecked+'"></span></div>';
  },

  Actions: function (row, cell, value, col) {
    //Render an Action Formatter
    return '<button class="btn-actions" aria-haspopup="true" aria-expanded="false" aria-owns="popupmenu-1">' +
          '<span class="audible">'+ col.title +'</span>' +
          '<svg class="icon" focusable="false" aria-hidden="true" role="presentation">' +
          '<use xlink:href="#icon-more"></svg></button>';
  },

  // Multi Line TextArea
  Textarea: function (row, cell, value) {
    var formatted = ((value === null || value === undefined) ? '' : value);
    return '<span class="datagrid-textarea">'+ formatted + '</span>';
  },

  // Expand / Collapse Button
  Expander: function (row, cell, value) {
    var button = '<button class="btn-icon datagrid-expand-btn" tabindex="-1">'+
      '<span class="icon plus-minus"></span>' +
      '<span class="audible">' + Locale.translate('ExpandCollapse') + '</span>' +
      '</button>' + ( value ? '<span> ' + value + '</span>' : '');

    return button;
  },

  // Badge / Tags and Visual Indictors
  ClassRange: function (row, cell, value, col) {
    var ranges = col.ranges,
      classes = '', text='';

    for (var i = 0; i < ranges.length; i++) {
      if (value >= ranges[i].min && value <= ranges[i].max) {
        classes = ranges[i].classes;
        text = (ranges[i].text ? ranges[i].text : classes.split(' ')[0]);
      }

      if (value === ranges[i].value) {
        classes = ranges[i].classes;
        text = (ranges[i].text ? ranges[i].text : value);
      }
    }

    return {'classes': classes, 'text': text};
  },

  // Badge (Visual Indictors)
  Badge: function (row, cell, value, col) {
    var ranges = Formatters.ClassRange(row, cell, value, col);

    return '<span class="' + ranges.classes +'">' + value +' <span class="audible">'+ ranges.text+ '</span></span>';
  },

  // Tags (low priority)
  Tag: function (row, cell, value, col) {
    var ranges = Formatters.ClassRange(row, cell, value, col);
    return '<span class="tag ' + ranges.classes +'">'+ value + '</span>';
  },

  Alert: function (row, cell, value, col) {
    var ranges = Formatters.ClassRange(row, cell, value, col);
    return '<svg class="icon datagrid-alert-icon icon-' + ranges.classes +'" focusable="false" aria-hidden="true" role="presentation"><use xlink:href="#icon-' + ranges.classes +'"/></svg><span class="datagrid-alert-text">' + (ranges.text === 'value' ? value : ranges.text) + '</span>';
  },

  Color: function (row, cell, value, col) {
    var ranges = Formatters.ClassRange(row, cell, value, col),
      text = ((value === null || value === undefined || value === '') ? '' : value.toString());

    return '<span class="' + ranges.classes + '">' + text + '</span>';
  },

  Button: function (row, cell, value, col) {
    var text = col.text ? col.text : ((value === null || value === undefined || value === '') ? '' : value.toString());
    return '<button type="button" class="btn ' + (col.cssClass ? col.cssClass : '') + '">' + text + '</span>';
  },

  Dropdown: function (row, cell, value, col) {
    var formattedValue = value;

    if (col.options && value) {
      for (var i = 0; i < col.options.length; i++) {
        if (col.options[i].value === value) {
          formattedValue = col.options[i].label;
        }
      }
    }

    return '<span class="trigger">' + formattedValue + '</span><svg role="presentation" aria-hidden="true" focusable="false" class="icon"><use xlink:href="#icon-dropdown"/></svg>';
  },

  // TODOs
  // Select (Drop Down)
  // Status Indicator - Error (Validation), Ok, Alert, New, Dirty (if submit)
  // Multi Select
  // Re Order - Drag Indicator
  // Sparkline
  // Lookup
  // Tree
  // Progress Indicator (n of 100%)
  // Process Indicator
  // Currency
  // Percent
  // File Upload (Simple)
  // Menu Button
  // Icon Button (Approved and SoHo Xi Standard)
  // Toggle Button (No)
  // Color Picker (Low)
};

window.Editors = {
  //Supports, Text, Numeric, Integer via mask
  Input: function(row, cell, value, container, column) {

    this.name = 'input';
    this.originalValue = value;

    this.init = function () {
      this.input = $('<input type="text"/>').appendTo(container);

      if (column.align) {
        this.input.addClass('l-'+ column.align +'-text');
      }

      if (column.mask) {
        this.input.mask({pattern: column.mask});
      }
    };

    this.val = function (value) {
      if (value) {
        this.input.val(value);
      }
      return this.input.val();
    };

    this.focus = function () {
      this.input.focus().select();
    };

    this.destroy = function () {
      this.input.remove();
    };

    this.init();
  },

  Textarea: function(row, cell, value, container) {

    this.name = 'textarea';
    this.originalValue = value;

    this.init = function () {
      this.input = $('<textarea class="textarea"></textarea>').appendTo(container);
    };

    this.val = function (value) {
      if (value) {
        //note that focus will help move text to end of input.
        this.input.focus().val(value);
      }
      return this.input.val();
    };

    this.focus = function () {
      this.input.focus();
    };

    this.destroy = function () {
      this.input.remove();
    };

    this.init();
  },

  Checkbox: function(row, cell, value, container, column, e) {

    this.name = 'checkbox';
    this.originalValue = value;

    this.init = function () {
      this.input = $('<input type="checkbox" class="checkboxn"/>').appendTo(container);
      this.input.after('<label class="checkbox-label">&nbsp;</label>');

      if (column.align) {
        this.input.addClass('l-'+ column.align +'-text');
      }
    };

    this.val = function (value) {
      var isChecked;

      if (value === undefined) {
        return this.input.prop('checked');
      }

      // Use isChecked function if exists
      if (column.isChecked) {
        isChecked = column.isChecked(value);
      } else {
        isChecked = value;
      }

      if (e.type === 'click' || (e.type === 'keydown' && e.keyCode === 32)) {
        //just toggle it
        isChecked = !isChecked;
      }

      this.input.prop('checked', isChecked);
    };

    this.focus = function () {
      this.input.trigger('focusout');
    };

    this.destroy = function () {
      this.input.next('.checkbox-label').remove();
      this.input.remove();
    };

    this.init();
  },

  Dropdown: function(row, cell, value, container, column, event) {

    this.name = 'dropdown';
    this.originalValue = value;

    this.init = function () {
      //Uses formatter
      this.input = $('<select class="dropdown"></select>').appendTo(container);
      this.select = this.input;

      if (column.options) {
        for (var i = 0; i < column.options.length; i++) {
          var html = $('<option></<option>'),
            opt = column.options[i];

          if (opt.selected || value === opt.value) {
            html.attr('selected', 'true');
          }

          html.attr('value', opt.value).attr('id', opt.id);
          html.text(opt.label);
          this.input.append(html);
        }
      }

      this.input.dropdown(column.editorOptions);
      this.input = this.input.parent().find('input');

    };

    this.val = function (value) {
      if (value) {
        this.input.val(value);
      }

      return this.input.val();
    };

    this.focus = function () {
      var self = this;

      this.select.trigger('activate');

      //Check if isClick or cell touch and just open the list
      if (event.type === 'click') {
        //Revert cell on selection
        this.select.trigger('openlist');
      } else {
         //Keyboard
         this.input.focus();
      }

      this.select.on('listclosed', function () {
        self.input.trigger('focusout');

        setTimeout(function () {
          container.parent().trigger('focus');
        }, 2);

      });

    };

    this.destroy = function () {
      //We dont need to destroy since it will when the list is closed
    };

    this.init();
  },

  Date: function(row, cell, value, container, column, event) {

    this.name = 'date';
    this.originalValue = value;

    this.init = function () {
      this.input = $('<input class="datepicker"/>').appendTo(container);
      this.input.datepicker();
    };

    this.val = function (value) {
      if (value) {
        //Note that the value should be formatted from the formatter.
        this.input.val(value);
      }

      return this.input.val();
    };

    this.focus = function () {
      var self = this;

      this.input.select().focus();

      //Check if isClick or cell touch and just open the list

      if (event.type === 'click') {
        this.input.parent().find('.icon').trigger('click');
        this.input.closest('td').addClass('is-focused');
      }

      this.input.on('listclosed', function () {
        self.input.closest('td').removeClass('is-focused');

        setTimeout(function () {
          self.input.trigger('focusout');
          container.parent().focus();
        }, 1);

      });

    };

    this.destroy = function () {
      this.input.remove();
    };

    this.init();

  }
};

$.fn.datagrid = function(options) {

  // Settings and Options
  var pluginName = 'datagrid',
      defaults = {
        cellNavigation: true,
        alternateRowShading: false, //Sets shading for readonly grids
        columns: [],
        dataset: [],
        editable: false,
        isList: false, // Makes a readonly "list"
        menuId: null,  //Id to the right click context menu
        rowHeight: 'normal', //(short, medium or normal)
        selectable: false, //false, 'single' or 'multiple'
        clickToSelect: true,
        toolbar: false, // or features fx.. {title: 'Data Grid Header Title', results: true, keyword: true, filter: true, rowHeight: true, views: true}
        //Paging Options
        paging: false,
        pagesize: 25,
        pagesizes: [10, 25, 50, 75],
        indeterminate: false, //removed ability to go to a specific page.
        source: null //callback for paging
      },
      settings = $.extend({}, defaults, options);

  // Plugin Constructor
  function Datagrid(element) {
    this.element = $(element);
    this.init();
  }

  // Actual Plugin Code
  Datagrid.prototype = {

    init: function(){
      var self = this;

      this.settings = settings;
      this.initSettings();
      this.appendToolbar();
      this.render();
      this.initFixedHeader();
      this.createResizeHandle();
      this.handlePaging();
      this.initTableWidth();
      this.handleEvents();
      this.handleKeys();

      setTimeout(function () {
        self.element.trigger('rendered', [self.element, self.headerRow, self.pagerBar]);
      }, 0);
    },

    initSettings: function () {

      if (this.settings.dataset !== 'table') {
        this.element.wrap( '<div class="datagrid-wrapper" />');
      }

      this.sortColumn = {sortField: null, sortAsc: true};
      this.gridCount = $('.datagrid').length + 1;
      this.lastSelectedRow = 0;// Rember index to use shift key

      this.contextualToolbar = this.element.closest('.datagrid-wrapper').prev('.contextual-toolbar');
      this.contextualToolbar.addClass('datagrid-contextual-toolbar');
    },

    //Initialize as a Table
    initFromTable: function () {
      if (this.settings.dataset === 'table') {
        this.element.remove();
      }
    },

    initTableWidth: function () {
      if (this.element.parents().hasClass('modal')) {
        var el = $('.modal .modal-content'),
          w = this.table.width() +
            parseInt(el.css('padding-left'), 10) +
            parseInt(el.css('padding-right'), 10) +
            parseInt(el.css('margin-left'), 10) +
            parseInt(el.css('margin-right'), 10);

        this.element.css('max-width', w);
        $('.modal').css('overflow','hidden').find('.modal-body').css('overflow-x','hidden');
      }
    },

    //Render the Header and Rows
    render: function () {
      var self = this;

      //Init from Table
      if (this.settings.dataset === 'table') {
        self.table = $(this.element).addClass('datagrid'+ (!this.settings.isList ? ' is-readonly' : ''));

        if (this.element.closest('.datagrid-wrapper').length === 0) {
          this.element.wrap('<div class="datagrid-wrapper"><div class="datagrid-container"></div></div>');
        }
        self.settings.dataset = self.htmlToDataset();
        self.container = this.element.closest('.datagrid-wrapper');
      } else {
        self.table = $('<table role="grid"></table>').addClass('datagrid'+ (this.settings.isList ? ' is-readonly' : ''));
        self.container = self.element.addClass('datagrid-container');
      }

      self.table.empty();
      self.renderHeader();
      self.renderRows();
      self.element.append(self.table);
      self.setColumnWidths();

      self.wrapper = self.element.closest('.datagrid-wrapper');
    },

    htmlToDataset: function () {
      var rows = $(this.element).find('tbody tr'),
        self = this,
        specifiedCols = (self.settings.columns.length > 0),
        dataset = [];

      //Geneate the columns if not supplier
      if (!specifiedCols) {
        var headers = $(this.element).find('thead th'),
          firstRow = self.element.find('tbody tr:first()');

        headers.each(function (i, col) {
          var colSpecs = {},
            column = $(col),
            colName = 'column'+i;

          colSpecs.id  = column.text().toLowerCase();
          colSpecs.name = column.text();
          colSpecs.field = colName;

          var link = firstRow.find('td').eq(i).find('a');
          if (link.length > 0) {
            colSpecs.formatter = Formatters.Hyperlink;
            colSpecs.href = link.attr('href');
          }

          self.settings.columns.push(colSpecs);
        });
      }

      rows.each(function () {
        var cols = $(this).find('td'),
          newRow = {};

        cols.each(function (i, col) {
          var column = $(col),
            colName = 'column'+i;

          if (self.settings.columns[i].formatter) {
            newRow[colName] = column.text();
          } else {
            newRow[colName] = column.html();
          }

          if (specifiedCols) {
            self.settings.columns[i].field = colName;
          }

        });

        dataset.push(newRow);
      });

      return dataset;
    },

    //Add a Row
    addRow: function (data, location) {
      var self = this,
        row = 0, cell = 0;

      location = (!location ? 'top' : location);

      if (location === 'top') {
        //Add to array
        this.settings.dataset.unshift(data);

        //Add to ui
        this.renderRows();

        setTimeout(function () {
          self.setActiveCell(row, cell);
        }, 10);
      }

      if (location === 'bottom') {
        //Add to array
        this.settings.dataset.push(data);

        //Add to ui
        this.renderRows();

        setTimeout(function () {
          row = self.settings.dataset.length -1;
          self.setActiveCell(row, 0);
        }, 10);
      }

      var rowNode = this.tableBody.find('tr').eq(row);
      self.element.trigger('addrow', {row: row, cell: cell, target: rowNode, value: data, oldValue: []});
    },

    initFixedHeader: function () {
      var self = this;

      if (self.element.hasClass('datagrid-contained')) {
        this.fixHeader();

        //setTimeout(function () {
        //  $('th.is-sortable:first', self.element).trigger('click');
        //}, 400);
        this.syncFixedHeader();
      }

    },

    //Fixed Header
    fixHeader: function () {
      var self = this;

      //Already Wrapped
      if (this.wrapper.prev().is('.datagrid-clone')) {
        return;
      }

      //Clone and create a table with one row and the table headers in front
      //make this not readable to screen readers
      this.clone = $('<table class="datagrid datagrid-clone" role="presentation" aria-hidden="true"></table>').append(this.headerRow.clone()).append('<tbody></tbody>');
      this.clone.insertBefore(this.element.closest('.datagrid-wrapper'));
      this.clone.wrap('<div class="datagrid-scrollable-header"></div>');

      this.fixedHeader = true;
      // this.syncFixedHeader();

      this.headerRow.addClass('audible');

      var next = this.wrapper.parent().next(),
        prev = this.wrapper.parent().prev(),
        diff = (next.length ===0 ? 0 : next.outerHeight()) + (prev.length ===0 ? 0 : prev.outerHeight()),
        outerHeight = 'calc(100% - '+diff+ 'px)';

      this.wrapper.parent('.contained').css('height', outerHeight);
      this.wrapper.find('.datagrid-container').css({'height': '100%', 'overflow': 'auto'});

      //Next if exist and the pager toolbar height
      var innerHeight = (this.settings.paging ? (next.length === 0 ? 80 : 48) : 0);
      innerHeight += (next.length === 0 ? 0 : parseInt(next.outerHeight()));

      if (this.wrapper.parent().is('.pane')) {
        innerHeight = 144;
      }

      this.wrapper.css('height', 'calc(100% - '+ (innerHeight)+ 'px)');

      this.container.on('scroll.datagrid', function () {
        self.clone.parent().scrollLeft($(this).scrollLeft());
      });

      this.handleEvents();
    },

    //Revert Fixed Header
    unFixHeader: function () {
      this.fixedHeader = false;

      if (this.wrapper.prev().is('.datagrid-scrollable-header')) {
        this.wrapper.prev().remove();
        this.headerRow.removeClass('audible');
        this.wrapper.css({'height': '', 'overflow': ''});
        this.wrapper.find('.datagrid-container').css({'height': '', 'overflow': ''});
        this.container.off('scroll.datagrid');
      }
    },

    syncFixedHeader: function () {
      if (!this.fixedHeader) {
        return;
      }

      var self = this;
      self.headerRow.find('th').each(function (index) {
        var div = self.table.closest('.datagrid-container').get(0),
          scrollbarWidth = div.offsetWidth - div.clientWidth,
          th = $(this),
          w = th.width();

        w += th.is(':last-child') ? scrollbarWidth : 0;
        self.clone.find('th').eq(index).width(w);
      });

      self.clone.width(self.table.width());
    },

    //Delete a Specific Row
    removeRow: function (row, nosync) {
      var rowNode = this.tableBody.find('tr').eq(row),
        rowData = this.settings.dataset[row];

      this.unselectRow(row, nosync);

      this.settings.dataset.splice(row, 1);
      this.renderRows();
      this.element.trigger('rowremove', {row: row, cell: null, target: rowNode, value: [], oldValue: rowData});

    },

    //Remove all selected rows
    removeSelected: function () {
      var self = this,
        selectedRows = this.selectedRows();

      for (var i = selectedRows.length-1; i >= 0; i--) {
        self.removeRow(selectedRows[i].idx, true);
      }

      this.syncSelectedUI();
    },

    //Method to Reload the data set
    //TODO: Load specific page
    loadData: function (dataset, pagerInfo) {
      var self = this;

      var oldRows = (this.selectedRows() ? this.selectedRows().slice() : []);
      this.settings.dataset = dataset;
      this.renderRows();

      //Update Paging and Clear Rows
      this.renderPager(pagerInfo);
      this.selectedRows([]);

      if (pagerInfo && pagerInfo.preserveSelected) {
        for (var i = 0; i < oldRows.length; i++) {
          self.selectRow(oldRows[i].idx, true);
        }
      }

      this.syncSelectedUI();
      // this.syncFixedHeader();
    },

    uniqueID: function (gridCount, suffix) {
      return 'datagrid-' + gridCount + suffix;
    },

    visibleColumns: function () {
      var visible = [];
      for (var j = 0; j < this.settings.columns.length; j++) {
        var column = settings.columns[j];

        if (column.hidden) {
          continue;
        }

        visible.push(column);
      }
      return visible;
    },

    getColumnGroup: function(idx) {
      var total = 0,
        colGroups = this.settings.columnGroups;

      for (var l = 0; l < colGroups.length; l++) {
        total += colGroups[l].colspan;

        if (total >= idx) {
          return this.uniqueID(this.gridCount, '-header-group-' + l);
        }
      }
    },

    //Render the Header
    renderHeader: function() {
      var self = this,
        headerRow = '<thead>';

      var colGroups = this.settings.columnGroups;

      if (colGroups) {

        var total = 0,
          uniqueID;

        headerRow += '<tr role="row" class="datagrid-header-groups">';

        for (var k = 0; k < colGroups.length; k++) {
          total += parseInt(colGroups[k].colspan);
          uniqueID = self.uniqueID(self.gridCount, '-header-group-' + k);

          headerRow += '<th colspan="' + colGroups[k].colspan + '" id="' + uniqueID + '"' + '><div class="datagrid-column-wrapper "><span class="datagrid-header-text">'+ colGroups[k].name +'</span></div></th>';
        }

        if (total < this.visibleColumns().length) {
          headerRow += '<th colspan="' + (this.visibleColumns().length - total) + '"></th>';
        }
        headerRow += '</tr><tr>';
      } else {
        headerRow += '<tr role="row">';
      }

      for (var j = 0; j < this.settings.columns.length; j++) {
        var column = settings.columns[j],
          uniqueId = self.uniqueID(self.gridCount, '-header-' + j),
          isSortable = (column.sortable === undefined ? true : column.sortable),
          isResizable = (column.resizable === undefined ? true : column.resizable),
          isSelection = column.id === 'selectionCheckbox',
          alignmentClass = (column.align === undefined ? false : ' l-'+ column.align +'-text');

        if (column.hidden) {
          continue;
        }

        headerRow += '<th scope="col" role="columnheader" class="' + (isSortable ? 'is-sortable' : '') + (isResizable ? ' is-resizable' : '') + '"' +
         ' id="' + uniqueId + '" data-column-id="'+ column.id + '" data-field="'+ column.field +'"' +
         (column.headerTooltip ? 'title="' + column.headerTooltip + '"' : '') +
         (colGroups ? ' headers="' + self.getColumnGroup(j) + '"' : '') +
         (column.width ? ' style="width:'+ (typeof column.width ==='number' ? column.width+'px': column.width) +'"' : '') + '>';
         headerRow += '<div class="' + (isSelection ? 'datagrid-checkbox-wrapper ': 'datagrid-column-wrapper ') + (alignmentClass ? alignmentClass : '') +'"><span class="datagrid-header-text">' + (settings.columns[j].name ? settings.columns[j].name : '') + '</span>';

        if (isSelection) {
          headerRow += '<span aria-checked="false" class="datagrid-checkbox" aria-label="Selection" role="checkbox"></span>';
        }
        if (isSortable) {
          headerRow += '<div class="sort-indicator"><span class="sort-asc"><svg class="icon" focusable="false" aria-hidden="true" role="presentation"><use xlink:href="#icon-dropdown"></svg></span><span class="sort-desc"><svg class="icon" focusable="false" aria-hidden="true" role="presentation"><use xlink:href="#icon-dropdown"></svg></div>';
        }

        headerRow += '</div></th>';
      }
      headerRow += '</tr></thead>';

      self.headerRow = $(headerRow);
      self.table.append(self.headerRow);
      self.table.find('th[title]').tooltip();
      self.setColumnWidths();

      //TODO: Drag Drop Columns Option
      /*self.headerNodes().drag({clone: true, containment: 'parent'}).on('dragstart', function (e, pos, clone) {
        clone.css({'position': 'absolute', top: '30px', 'background-color': '#5c5c5c', 'height': '48px'});
      });*/

    },

    //Return Value from the Object handling dotted notation
    fieldValue: function (obj, field) {
      if (!field || !obj) {
        return '';
      }

      if (field.indexOf('.') > -1) {
        return field.split('.').reduce(function(o, x) {
          return (o ? o[x] : '');
        }, obj);
      }
      return (obj[field] ? obj[field] : '');
    },

    //Render the Rows
    renderRows: function() {
      var rowHtml, tableHtml = '',
        self=this;

      var body = self.table.find('tbody');
      if (body.length === 0) {
        self.tableBody = $('<tbody></tbody>');
        self.table.append(self.tableBody);
      }

      //Save the height during render
      self.tableHeight = self.tableBody.height();
      self.tableBody.css({'height': self.tableHeight, 'display': 'block'});

      //Save prev widths - to avoid glitch during sort refresh
      var cellWidths = [];
      self.tableBody.find('tr:first td').each(function (i) {
        cellWidths[i] = $(this).outerWidth();
      });

      self.tableBody.empty();

      for (var i = 0; i < settings.dataset.length; i++) {
        var isEven = (i % 2 === 0);

        rowHtml = '<tr role="row" aria-rowindex="' + (i+1) + '" class="datagrid-row'+
                  (settings.rowHeight !== 'normal' ? ' ' + settings.rowHeight + '-rowheight"' : '') +
                  (settings.alternateRowShading && !isEven ? ' alt-shading' : '') +
                  (!settings.cellNavigation ? ' is-clickable' : '' ) +
                   '"' + '>';

        for (var j = 0; j < settings.columns.length; j++) {
          var col = settings.columns[j],
              cssClass = '',
              formatter = (col.formatter ? col.formatter : self.defaultFormatter),
              formatted = '';

          if (col.hidden) {
            continue;
          }

          if (typeof formatter ==='string') {
            formatted = window.Formatters[formatter](i, j, self.fieldValue(settings.dataset[i], settings.columns[j].field), settings.columns[j], settings.dataset[i], self).toString();
          } else {
            formatted = formatter(i, j, self.fieldValue(settings.dataset[i], settings.columns[j].field), settings.columns[j], settings.dataset[i], self).toString();
          }

          if (formatted.indexOf('<span class="is-readonly">') === 0) {
            col.readonly = true;
          }

          if (formatted.indexOf('datagrid-checkbox') > -1 ||
            formatted.indexOf('btn-actions') > -1) {
            cssClass += ' l-center-text';
          }

          if (formatted.indexOf('trigger') > -1) {
            cssClass += ' datagrid-trigger-cell';
          }

          if (col.align) {
            cssClass += ' l-'+ col.align +'-text';
          }

          // Add Column Css Classes

          //Add a readonly class if set on the column
          cssClass += (col.readonly ? ' is-readonly ' : '');

          //Run a function that helps check if editable
          if (col.isEditable && !col.readonly) {
            var canEdit = col.isEditable(i, j, self.fieldValue(settings.dataset[i], settings.columns[j].field), col, this.settings.dataset[i]);

            if (!canEdit) {
              cssClass += ' is-readonly ';
            }
          }

          cssClass += (col.cssClass ? col.cssClass : '');
          cssClass += (col.focusable ? ' is-focusable ' : '');
          var ariaReadonly = ((col.readonly || col.editor === undefined) ? 'aria-readonly="true"': '');

          rowHtml += '<td role="gridcell" ' + ariaReadonly + ' aria-colindex="' + (j+1) + '" '+
              ' aria-describedby="' + self.uniqueID(self.gridCount, '-header-' + j) + '"' +
             (cssClass ? ' class="' + cssClass + '"' : '') + 'data-idx="' + (j) + '"' +
             (col.tooltip ? ' title="' + col.tooltip + '"' : '') +
             //(cellWidths[i] ? ' style="width: '+cellWidths[i]+'px;" ' : '') +
             (self.settings.columnGroups ? 'headers = "' + self.uniqueID(self.gridCount, '-header-' + j) + ' ' + self.getColumnGroup(j) + '"' : '') +
             '><div class="datagrid-cell-wrapper">';

          if (col.contentVisible) {
            var canShow = col.contentVisible(i, j, settings.dataset[i], col);
            if (!canShow) {
              formatted = '';
            }
          }

          rowHtml += formatted + '</div></td>';
        }

        rowHtml += '</tr>';

        if (settings.rowTemplate) {
          var tmpl = settings.rowTemplate,
            item = settings.dataset[i],
            renderedTmpl = '';

          if (Tmpl && item) {
            var compiledTmpl = Tmpl.compile('{{#dataset}}'+tmpl+'{{/dataset}}');
            renderedTmpl = compiledTmpl.render({dataset: item});
          }

          rowHtml += '<tr class="datagrid-expandable-row"><td colspan="'+ this.visibleColumns().length +'">' +
            '<div class="datagrid-row-detail"><div class="datagrid-row-detail-padding">'+ renderedTmpl + '</div></div>' +
            '</td></tr>';
        }

        tableHtml += rowHtml;
      }

      self.tableBody.append(tableHtml);
      self.tableBody.css({'height': '', 'display': ''});
      self.tableBody.find('td[title]').tooltip({placement: 'left', offset: {left: -5, top: 0}});
      self.tableBody.find('.dropdown').dropdown();

      //Set Tab Index and active Cell
      setTimeout(function () {
        self.displayCounts();
        self.activeCell = {node: self.cellNode(0, 0).attr('tabindex', '0'), isFocused: false, cell: 0, row: 0};
      }, 100);
    },

    setColumnWidths: function () {
      var total = 0, self = this;

      for (var i = 0; i < settings.columns.length; i++) {
        var column = settings.columns[i],
          newWidth = 0;

        if (column.hidden) {
          continue;
        }

        if (column.width) {
          newWidth = column.width;
        } else {
          newWidth = self.headerNodes().eq(i).outerWidth();
        }

        total+= newWidth;
      }

      this.table.css('width', total);

    },

    //Returns all header nodes (not the groups)
    headerNodes: function () {
      return this.headerRow.find('tr:not(.datagrid-header-groups) th');
    },

    cloneHeaderNodes: function () {
      if (!this.clone) {
        return [];
      }

      return this.clone.find('thead').find('tr:not(.datagrid-header-groups) th');
    },

    firstRowNodes: function () {
      return this.tableBody.find('tr:first td');
    },

    //Refresh one row in the grid
    updateRow: function (idx, data) {
      var rowData = (data ? data : this.settings.dataset[idx]);

      for (var j = 0; j < this.settings.columns.length; j++) {
        var col = this.settings.columns[j];

        if (col.hidden) {
          continue;
        }

        if (col.id && ['selectionCheckbox', 'expander'].indexOf(col.id) > -1) {
          continue;
        }

        this.updateCellValue(idx, j, this.fieldValue(rowData, col.field));
      }

    },

    // Explicitly Set the Width of a column (reset: optional set "true" to reset table width)
    setColumnWidth: function(id, width, reset) {
      var self = this,
        total = 0,
        firstRows = self.firstRowNodes(),
        percent = parseFloat(width);

      if (!percent) {
        return;
      }

      if (reset) {
        self.table.css('width', self.element.width());
      }

      if (reset && self.fixedHeader) {
        self.clone.css('width', self.element.width());
      }

      if (typeof width !=='number') { //calculate percentage
        width = percent / 100 * self.element.width();
      }

      self.headerNodes().each(function () {
        var col = $(this);

        if (col.attr('data-column-id') === id) {
          col.css('width', width, firstRows);
          total += width;

        } else {
          total += col.outerWidth();
        }

      });

      var columnSettings = this.columnById(id);
      if (columnSettings[0] && columnSettings[0].width) {
        columnSettings[0].width = width;
      }

      if (self.fixedHeader) {
        self.headerNodes().each(function (i) {
          var w = $(this).outerWidth();
          self.cloneHeaderNodes().eq(i).css('width', w);
        });
      }

      self.table.css('width', total);

      if (self.fixedHeader) {
        self.clone.css('width', total);
      }

    },

    // Get child offset
    getChildOffset: function(obj) {
      var childPos = obj.offset(),
        parentPos = obj.parent().offset();
      return {
        top: childPos.top - parentPos.top,
        left: childPos.left - parentPos.left
      };
    },

    //Generate Resize Handles
    createResizeHandle: function() {
      var self = this;

      this.resizeHandle = $('<div class="resize-handle" aria-hidden="true"></div>');
      if (this.settings.columnGroups) {
        this.resizeHandle.css('height', '80px');
      }

      this.table.before(this.resizeHandle);

      this.resizeHandle.drag({axis: 'x', containment: 'parent'}).on('drag.datagrid', function (e, ui) {
        if (!self.currentHeader) {
          return;
        }

        var id = self.currentHeader.attr('data-column-id'),
          offset = (self.element.parent().css('position')!=='static') ?
            self.getChildOffset(self.currentHeader) :
            self.currentHeader.offset();

        self.dragging = true;
        self.setColumnWidth(id, ui.left - offset.left - 6 + self.element.scrollLeft());
        self.syncFixedHeader();
      })
      .on('dragend.datagrid', function () {
        self.dragging = false;
      });
    },

    //Show Summary and any other count info
    displayCounts: function(totals) {
      var self = this,
        count = self.tableBody.find('tr:visible').length;

      //Consitutues Client Side Paging
      if (self.settings.paging && self.settings.source === null) {
        count = self.settings.dataset.length;
      }

      if (totals && totals !== -1) {
        count = totals;
      }

      if (self.toolbar) {
        var countText = '(' + count + ' ' + Locale.translate('Results') + ')';

        if (self.settings.toolbar.selectCount) {
          //TODO: This on the Contextual Toolbar
          //countText += '<span class="datagrid-selected-count">  | '+ self._selectedRows.length + ' ' + Locale.translate('Selected') + ')</span>';
        }

        self.toolbar.find('.datagrid-result-count').html(countText);

        self.toolbar.attr('aria-label',  self.toolbar.find('.title').text());
        self.toolbar.find('.datagrid-row-count').text(count);
      }

      if (self.contextualToolbar) {
        self.contextualToolbar.find('.selection-count').text(self._selectedRows.length + ' ' + Locale.translate('Selected'));
      }
    },

    //Trigger event on parent and compose the args
    triggerRowEvent: function (eventName, e, stopPropagation) {
      var self = this,
          cell = $(e.target).closest('td').index(),
          row = $(e.target).closest('tr').index(),
          item = self.settings.dataset[row];

      if ($(e.target).is('a')) {
        stopPropagation = false;
      }

      if (stopPropagation) {
        e.stopPropagation();
        e.preventDefault();
      }

      self.element.trigger(eventName, [{row: row, cell: cell, item: item, originalEvent: e}]);
      return false;
    },

    //Returns a cell node
    cellNode: function (row, cell) {
      var rowNode = this.tableBody.find('tr[role="row"]').eq(row);
      if (row instanceof jQuery) {
        rowNode = row;
      }
      return rowNode.find('td[role="gridcell"]').eq(cell);
    },

    // Attach All relevant events
    handleEvents: function() {
      var self = this,
        isMultiple = this.settings.selectable === 'multiple';

      //Handle Sorting
      this.element.add(this.clone).off('touchcancel.datagrid touchend.datagrid').on('touchcancel.datagrid touchend.datagrid', 'th.is-sortable', function (e) {
        e.stopPropagation();
        e.preventDefault();
        $(this).trigger('click.datagrid');
      }).off('click.datagrid').on('click.datagrid', 'th.is-sortable', function () {
        self.setSortColumn($(this).attr('data-column-id'));
      });

      //Handle Clicking Buttons and links in formatters
      this.table.off('mouseup.datagrid touchstart.datagrid').on('mouseup.datagrid touchstart.datagrid', 'td', function (e) {
        e.stopPropagation();
        e.preventDefault();
        var elem = $(this).closest('td'),
          btn = $(this).find('button'),
          cell = elem.index(),
          rowNode = $(this).closest('tr'),
          row = rowNode.attr('aria-rowindex')-1,
          col = self.columnSettings(cell),
          item = self.settings.dataset[row];

<<<<<<< HEAD
        if (col.click && e.button === 0) {
=======
        function handleClick() {
          if (e.type === 'mouseup' && e.button !== 0) {
            return;
          }

          // TODO: if (e.type === 'touchstart') {} ?

>>>>>>> a19c9879
          col.click(e, [{row: row, cell: cell, item: item, originalEvent: e}]);
        }

        if (col.click && typeof col.click === 'function') {
          handleClick();
        }

        if (col.menuId) {
          btn.popupmenu({menuId: col.menuId, trigger: 'immediate'});
        }

        if (btn.is('.datagrid-expand-btn')) {
          self.expandRow(rowNode.index()+1);
        }

        return false;
      });

      var body = this.table.find('tbody');
      body.off('touchcancel.datagrid touchend.datagrid').on('touchcancel.datagrid touchend.datagrid', 'td', function (e) {
        e.stopPropagation();
        e.preventDefault();
        $(this).trigger('click');
      }).off('click.datagrid').on('click.datagrid', 'td', function (e) {
        var target = $(e.target);

        if (target.closest('.datagrid-row-detail').length === 1) {
          return;
        }

        self.triggerRowEvent('click', e, true);
        self.setActiveCell(target.closest('td'));

        //Dont Expand rows or make cell editable when clicking expand button
        if (target.is('.datagrid-expand-btn') || (target.is('.datagrid-cell-wrapper') && target.find('.datagrid-expand-btn').length)) {
          return;
        }

        var canSelect = self.settings.clickToSelect ? true : $(target).is('.datagrid-selection-checkbox') || $(target).find('.datagrid-selection-checkbox').length ===1;

        if (canSelect && isMultiple && e.shiftKey) {
          self.selectRowsBetweenIndexes([self.lastSelectedRow, target.closest('tr').index()]);
          e.preventDefault();
        } else if (canSelect) {
          self.toggleRowSelection(target.closest('tr'));
        }

        self.makeCellEditable(self.activeCell.row, self.activeCell.cell, e);
      });

      body.off('dblclick.datagrid').on('dblclick.datagrid', 'tr', function (e) {
        self.triggerRowEvent('dblclick', e, true);
      });

      //Handle Context Menu Option
      body.off('contextmenu.datagrid').on('contextmenu.datagrid', 'tr', function (e) {
        self.triggerRowEvent('contextmenu', e, (self.settings.menuId ? true : false));

        if (self.settings.menuId) {
          e.preventDefault();
          $(e.currentTarget).popupmenu({menuId: self.settings.menuId, eventObj: e, trigger: 'immediate'});
          return false;
        }
      });

      // Move the drag handle to the end or start of the column
      this.headerRow.add((this.clone ? this.clone.find('thead') : [])).off('mousemove.datagrid touchstart.datagrid touchmove.datagrid').on('mousemove.datagrid touchstart.datagrid touchmove.datagrid', 'th', function (e) {
        if (self.dragging) {
          return;
        }

        self.currentHeader = $(e.target).closest('th');

        if (!self.currentHeader.hasClass('is-resizable')) {
          return;
        }

        var isClone = self.currentHeader.closest('.datagrid-clone').length,
          leftEdge = parseInt(self.currentHeader.position().left),
          rightEdge = leftEdge + self.currentHeader.outerWidth(),
          alignToLeft = (e.pageX - leftEdge > rightEdge - e.pageX),
          leftPos = 0;

        //TODO: Test Touch support - may need handles on each column
        leftPos = (alignToLeft ? (rightEdge - 6): (leftEdge - 6));

        if (self.currentHeader.index() === 0 && !alignToLeft) {
          leftPos = '-999';
        }

        if (!alignToLeft) {
           self.currentHeader = self.currentHeader.prev();
        }

        if (!self.currentHeader.hasClass('is-resizable')) {
          return;
        }

        self.resizeHandle.css('left', leftPos + 'px');
        self.resizeHandle.css('top', (isClone ? '-40px' : 'auto'));

      });

      // Handle Clicking Header Checkbox
      this
        .headerRow.offTouchClick().onTouchClick('datagrid', 'th .datagrid-checkbox')
        .off('click.datagrid')
        .on('click.datagrid', 'th .datagrid-checkbox', function () {
          var checkbox = $(this);

          if (!checkbox.hasClass('is-checked')) {
            checkbox.addClass('is-checked').attr('aria-checked', 'true');
            self.selectAllRows();
          } else {
            checkbox.removeClass('is-checked').attr('aria-checked', 'true');
            self.selectedRows([]);
          }
        });

      // Implement Editing Commit Functionality
      body.off('focusout.datagrid').on('focusout.datagrid', 'td input, td textarea', function () {
        var elem = $(this);

        setTimeout(function () {
          var focus = $(':focus');

          //some targets we ignore and do not clear/commit tet
          if (focus.is('.dropdown-search')) {
            return;
          }

          if (focus.closest('.calendar').length === 1) {
            return;
          }

          self.commitCellEdit(elem);

        }, elem.is('.datepicker') ? 200 : 1);

      });
    },

    appendToolbar: function () {
      var toolbar, title = '', more, self = this;

      if (!settings.toolbar) {
        return;
      }

      //Allow menu to be added manully
      if (this.element.parent().prev().is('.toolbar')) {
        toolbar = this.element.parent().prev();
      } else {
        toolbar = $('<div class="toolbar" role="toolbar"></div>');

        if (settings.toolbar.title) {
          title = $('<div class="title">' + settings.toolbar.title + '  </div>');
        }

        if (!title) {
          title = toolbar.find('.title');
        }
        toolbar.append(title);

        if (settings.toolbar.results) {
          //Actually value filled in displayResults
          title.append('<span class="datagrid-result-count"></span>');
        }

        var buttonSet = $('<div class="buttonset"></div>').appendTo(toolbar);

        if (settings.toolbar.keywordFilter) {
          buttonSet.append('<label class="audible" for="gridfilter">'+ Locale.translate('Keyword') +'</label><input class="searchfield" name="searchfield" placeholder="' + Locale.translate('Keyword') + '" id="gridfilter">');
        }

        if (settings.toolbar.dateFilter) {
          buttonSet.append('<button class="btn" type="button"><svg class="icon" focusable="false" aria-hidden="true" role="presentation"><use xlink:href="#icon-calendar"></use></svg><span>' + Locale.translate('Date') + '</span></button>');
        }

        if (settings.toolbar.actions) {
          more = $('<div class="more"></div>').insertAfter(buttonSet);
          more.append('<button class="btn-actions"><svg class="icon" focusable="false" aria-hidden="true" role="presentation"><use xlink:href="#icon-more"></use></svg><span class="audible">Grid Features</span></button>');
          toolbar.addClass('has-more-button');
        }

        var menu = $('<ul class="popupmenu has-icons"></ul>');

        if (settings.toolbar.personalize) {
          menu.append('<li><a href="#">' + Locale.translate('PersonalizeColumns') + '</a></li>');
        }

        if (settings.toolbar.advancedFilter) {
          menu.append('<li><a href="#">' + Locale.translate('AdvancedFilter') + '</a></li>');
        }

        if (settings.toolbar.views) {
          menu.append('<li><a href="#">' + Locale.translate('SaveCurrentView') + '</a></li> ' +
            '<li class="separator"></li> ' +
            '<li class="heading">' + Locale.translate('SavedViews') + '</li>' +
            '<li><a href="#">View One</a></li>');
        }

        if (settings.toolbar.rowHeight) {
          menu.append('<li class="separator"></li>' +
            '<li class="heading">' + Locale.translate('RowHeight') + '</li>' +
            '<li><a data-option="row-short">' + Locale.translate('Short') + '</a></li>' +
            '<li><a data-option="row-medium">' + Locale.translate('Medium') + '</a></li>' +
            '<li class="is-checked"><a data-option="row-normal">' + Locale.translate('Normal') + '</a></li>');
        }

        if (settings.toolbar.actions) {
          more.append(menu);
        }

        this.element.parent('.datagrid-wrapper').before(toolbar);
      }

      toolbar.find('.btn-actions').popupmenu().on('selected', function(e, args) {
        var action = args.attr('data-option');
        if (action === 'row-short' || action === 'row-medium' || action === 'row-normal') {
          self.rowHeight(action.substr(4));
        }

        args.closest('ul').find('[data-option]').parent('.is-checked').removeClass('is-checked');
        args.filter('[data-option]').parent().addClass('is-checked');
      });

      if (!toolbar.data('toolbar')) {
        toolbar.toolbar();
      }

      toolbar.find('.searchfield').on('keypress.datagrid', function (e) {
        if (e.keyCode === 13) {
          self.keywordSearch($(this).val());
        }
      });

      this.toolbar = toolbar;
    },

    //Get or Set the Row Height
    rowHeight: function(height) {
      if (height) {
        settings.rowHeight = height;
      }

      //TODO: Save in Grid Personalization
      this.table.removeClass('short-rowheight medium-rowheight normal-rowheight')
        .addClass(settings.rowHeight + '-rowheight');

      return settings.rowHeight;
    },

    //Search a Term across all columns
    keywordSearch: function(term) {
      this.tableBody.find('tr').removeClass('is-filtered').show();
      this.filterExpr = [];

      this.tableBody.find('.search-mode').each(function () {
        var cell = $(this),
          text = cell.text();
        cell.text(text.replace('<i>','').replace('</i>',''));
      });

      if (!term || term.length === 0) {
        this.displayCounts();

        if (this.pager) {
          this.pager.setActivePage(1, true);
        }

        return;
      }

      term = term.toLowerCase();
      this.filterExpr.push({column: 'all', operator: 'contains', value: term, lowercase: 'no'});

      this.highlightSearchRows(term);
      this.displayCounts();

      if (this.pager) {
        this.pager.setActivePage(1, true);
      }
    },

    highlightSearchRows: function (term) {
      // Move across all visible cells and rows, highlighting
      this.tableBody.find('tr:visible').each(function () {
        var found = false,
          row = $(this);

          row.find('td').each(function () {
            var cell =  $(this),
              cellText = cell.text().toLowerCase();

            if (cellText.indexOf(term) > -1) {
              found = true;
              cell.find('*').each(function () {
                if (this.innerHTML === this.textContent) {
                  var contents = this.textContent,
                    node = $(this),
                    exp = new RegExp('(' + term + ')', 'i');

                  node.addClass('search-mode').html(contents.replace(exp, '<i>$1</i>'));
                }
              });
            }

          });

        // Hide non matching rows
        if (!found) {
          row.addClass('is-filtered').hide();
        }
      });
    },

    //Get or Set Selected Rows
    _selectedRows: [],

    selectAllRows: function () {
      var rows = [];

      for (var i = 0; i < this.settings.dataset.length; i++) {
        rows.push(i);
      }

      this.selectedRows(rows);
      this.syncSelectedUI();
    },

    //Toggle selection on a single row
    selectRow: function (idx) {
      var checkbox = null, row;

      if (idx === undefined || idx === -1 || !this.settings.selectable) {
        return;
      }

      row = this.tableBody.find('tr[role="row"]').eq(idx);
      if (!row) {
        return;
      }

      if (!row.hasClass('is-selected')) {
        checkbox = this.cellNode(row, this.columnIdxById('selectionCheckbox'));

        //Select It
        this._selectedRows.push({idx: idx, data: this.settings.dataset[idx], elem: row});
        this.lastSelectedRow = idx;// Rember index to use shift key

        row.addClass('is-selected').attr('aria-selected', 'true');
        row.find('td').attr('aria-selected', 'true');
        checkbox.find('.datagrid-cell-wrapper .datagrid-checkbox').addClass('is-checked').attr('aria-checked', 'true');
      }
      this.syncSelectedUI();

    },

    // Select rows between indexes
    selectRowsBetweenIndexes: function(indexes) {
      indexes.sort(function(a, b) { return a-b; });
      for (var i = indexes[0]; i <= indexes[1]; i++) {
        this.selectRow(i);
      }
    },

    //Set ui elements based on selected rows
    syncSelectedUI: function () {
      var headerCheckbox = this.headerRow.find('.datagrid-checkbox');

      //Sync the header checkbox
      if (this._selectedRows.length === this.settings.dataset.length) {
        headerCheckbox.addClass('is-checked').removeClass('is-partial');
      }

      if (this._selectedRows.length === 0) {
        headerCheckbox.removeClass('is-checked').removeClass('is-partial');
      }

      if (this._selectedRows.length > 0) {
        headerCheckbox.addClass('is-checked is-partial');
      }

      //Open or Close the Contextual Toolbar.
      if (this.contextualToolbar.length !== 1) {
        return;
      }

      if (this._selectedRows.length === 0) {
        this.contextualToolbar.animateClosed();
      }

      if (this._selectedRows.length > 0) {
        this.contextualToolbar.css('display', 'block').animateOpen();
      }

    },

    toggleRowSelection: function (idx) {
      var row = (typeof idx === 'number' ? this.tableBody.find('tr[role="row"]').eq(idx) : idx),
        isSingle = this.settings.selectable === 'single',
        rowIndex = (typeof idx === 'number' ? idx : this.tableBody.find('tr[role="row"]').index(idx));

      if (this.settings.selectable === false) {
        return;
      }

      if (this.editor && row.hasClass('is-selected')) {
        return;
      }

      if (isSingle && this._selectedRows[0]) {
        this.unselectRow(this._selectedRows[0].idx);
        this._selectedRows = [];
      }

      if (row.hasClass('is-selected')) {
        this.unselectRow(rowIndex);
      } else {
        this.selectRow(rowIndex);
      }

      this.element.trigger('selected', [this._selectedRows]);
      this.displayCounts();

      return this._selectedRows;
    },

    unselectRow: function (idx, nosync) {
      var row = this.tableBody.find('tr[role="row"]').eq(idx),
        checkbox = null, selIdx;

      if (!row || idx === undefined) {
        return;
      }

      checkbox = this.cellNode(row, this.columnIdxById('selectionCheckbox'));

      selIdx = undefined;
      for (var i = 0; i < this._selectedRows.length; i++) {
        if (this._selectedRows[i].idx === idx) {
          selIdx = i;
        }
      }

      if (selIdx !== undefined) {
        this._selectedRows.splice(selIdx, 1);
      }

      row.removeClass('is-selected').removeAttr('aria-selected');
      row.find('td').removeAttr('aria-selected');

      checkbox.find('.datagrid-checkbox').removeClass('is-checked').attr('aria-checked', 'false');

      if (!nosync) {
        this.syncSelectedUI();
      }

    },

    //Set the selected rows by passing the row index or an array of row indexes
    selectedRows: function (row) {
      var idx = -1,
          isSingle = this.settings.selectable === 'single',
          isMultiple = this.settings.selectable === 'multiple';

      if (!row) {
        return this._selectedRows;
      }

      if (isSingle) {
        //Unselect
        if (this._selectedRows[0]) {
          this.unselectRow(this._selectedRows[0].idx);
        }

        //Select - may be passed array or int
        idx = ((Object.prototype.toString.call(row) === '[object Array]' ) ? row[0] : row.index());
        this.selectRow(idx);
      }

      if (isMultiple) {
        if (Object.prototype.toString.call(row) === '[object Array]' ) {
          for (var i = 0; i < row.length; i++) {
            this.selectRow(row[i]);
          }

          if (row.length === 0) {
            for (var j = 0; j < this.settings.dataset.length; j++) {
              this.unselectRow(j);
            }
            this._selectedRows = [];
          }

        } else {
          this.selectRow(row.index());
        }
      }

      this.element.trigger('selected', [this._selectedRows]);
      this.displayCounts();

      return this._selectedRows;
    },

    //Get the column object by id
    columnById: function(id) {
      return $.grep(this.settings.columns, function(e) { return e.id === id; });
    },

    //Get the column index from the col's id
    columnIdxById: function(id) {
      var cols = this.settings.columns,
        idx = -1;

      for (var i = 0; i < cols.length; i++) {
       if (cols[i].id === id) {
        idx = i;
       }
      }
      return idx;
    },

    // Current Active Cell
    activeCell: {node: null, cell: null, row: null},

    // Handle all keyboard behavior
    handleKeys: function () {
      var self = this,
        isMultiple = self.settings.selectable === 'multiple',
        checkbox = $('th .datagrid-checkbox', self.headerRow);

      // Handle header navigation
      self.table.on('keydown.datagrid', 'th', function (e) {
        var th = $(this),
          key = e.which,
          index = th.index(),
          length = $('th', this.header).length,
          triggerEl, move;

        // Enter or Space
        if (key === 13 || key === 32) {
          triggerEl = (isMultiple && index === 0) ? $('.datagrid-checkbox', th) : th;
          triggerEl.trigger('click.datagrid').focus();

          if (key === 32) { // Prevent scrolling with space
            e.preventDefault();
          }
        }

        //Press Home, End, Left and Right arrow to move to first, last, previous or next
        if (/35|36|37|39/i.test(key)) {
          index++;

          //Home, End or Ctrl/Meta + Left/Right arrow to move to the first or last
          if (/35|36/i.test(key) || ((e.ctrlKey || e.metaKey) && /37|39/i.test(key))) {
            if (Locale.isRTL()) {
              move = (key === 36 || ((e.ctrlKey || e.metaKey) && key === 37)) ? length : 1;
            } else {
              move = (key === 35 || ((e.ctrlKey || e.metaKey) && key === 39)) ? length : 1;
            }
          }

          // Left and Right arrow
          else {
            if (Locale.isRTL()) {
              move = key === 39 ? (index > 1 ? index-1 : length) : (index < length ? index+1 : 1);
            } else {
              move = key === 37 ? (index > 1 ? index-1 : length) : (index < length ? index+1 : 1);
            }
          }

          // Makeing move
          th.removeAttr('tabindex').removeClass('is-active');
          $('th:nth-child('+ move +')', this.header).attr('tabindex', '0').addClass('is-active').focus();

          e.preventDefault();
        }

        // Down arrow
        if (key === 40) {
          th.removeAttr('tabindex');
          self.setActiveCell(0, index);
        }

      });


      //Set clone's focus state
      self.table.on('focus.datagrid', 'th', function () {
        var th = $(this);

        if (self.fixedHeader) {
          self.clone.find('thead th').eq(th.index()).addClass('is-focused');
        }
      });

      self.table.on('blur.datagrid', 'th', function () {
        var th = $(this);

        if (self.fixedHeader) {
          self.clone.find('thead th').eq(th.index()).removeClass('is-focused');
        }
      });

      //Handle Editing / Keyboard
      self.table.on('keydown.datagrid', 'td, input', function (e) {
        var handled = false,
          key = e.which;

        //In edit mode tab leaves edit mode
        if (self.editor && key === 9) {
          self.commitCellEdit(self.editor.input);
          handled = true;
          var active = self.activeCell;
          self.setActiveCell(active.row, active.cell);
        }

        if (handled) {
          e.preventDefault();
          e.stopPropagation();
          return false;
        }

        // Set Shift key held
        if(e.shiftKey) {
          self.shiftHeld = true;
        }

        // If multiSelect is enabled, press Control+A to toggle select all rows
        if (isMultiple && !self.editor && ((e.ctrlKey || e.metaKey) && key === 65)) {
          if (!checkbox.hasClass('is-checked') || checkbox.hasClass('is-partial')) {
            checkbox.removeClass('is-partial').addClass('is-checked').attr('aria-checked', 'true');
            self.selectAllRows();
          } else {
            checkbox.removeClass('is-checked').attr('aria-checked', 'true');
            self.selectedRows([]);
          }
          e.preventDefault();
        }

      });

      //Handle rest of the keyboard

      self.table.on('keydown.datagrid', 'td', function (e) {
        var key = e.which, row,
          handled = false;

        //Left and Right to navigate by cell.
        if (/37|39/i.test(key) && !e.altKey && !self.editor) {
          if ((key === 37 && !Locale.isRTL()) || (key === 39 && Locale.isRTL())) {
            self.setActiveCell(self.activeCell.row, self.activeCell.cell-1);
          } else {
            self.setActiveCell(self.activeCell.row, self.activeCell.cell+1);
          }
        }

        // if (key === 37 && !e.altKey && !self.editor) {
        //   self.setActiveCell(self.activeCell.row, self.activeCell.cell-1);
        // }

        // if (key === 39 && !e.altKey && !self.editor) {
        //   self.setActiveCell(self.activeCell.row, self.activeCell.cell+1);
        // }

        //Up and Down to navigate by row.
        if (key === 38 && !e.altKey && !self.editor) {
          if (self.activeCell.row === 0) {
            self.activeCell.node.removeAttr('tabindex');
            $('th:nth-child('+ (self.activeCell.cell+1) +')', this.header).attr('tabindex', '0').focus();
          }
          self.setActiveCell(self.activeCell.row-1, self.activeCell.cell);
          handled = true;
        }

        if (key === 40 && !e.altKey && !self.editor) {
          self.setActiveCell(self.activeCell.row+1, self.activeCell.cell);
          handled = true;
        }

        //Press Control+Home or Control+End to move to the first row on the first page or the last row on the last page.
        if (key === 38 && e.altKey && !self.editor) {
          self.setActiveCell(0, self.activeCell.cell);
        }

        if (key === 40 && e.altKey && !self.editor) {
          row = self.activeCell.node.closest('tbody').find('tr:last').index();
          self.setActiveCell(row, self.activeCell.cell);
        }

        //Press Control+Spacebar to announce the current row when using a screen reader.
        if (key === 32 && e.ctrlKey && self.activeCell.node) {
          var string = '';
          row = self.activeCell.node.closest('tr');

          row.children().each(function () {
            var cell = $(this);
            //Read Header
            //string += $('#' + cell.attr('aria-describedby')).text() + ' ' + cell.text() + ' ';
            string += cell.text() + ' ';
          });

          $('body').toast({title: '', audibleOnly: true, message: string});
          handled = true;
        }

        //TODO: Press Alt+Up or Alt+Down to set focus to the first or last row on the current page.
        //Press PageUp or PageDown to open the previous or next page and set focus to the first row.
        //Press Alt+PageUp or Alt+PageDown to open the first or last page and set focus to the first row.
        if (key === 37 && e.altKey) {
          self.setActiveCell(self.activeCell.row, 0);
        }

        if (key === 39 && e.altKey) {
          row = self.activeCell.node.closest('tr');
          self.setActiveCell(self.activeCell.row, row.find('td').last().index());
        }

        //Press Home or End to move to the first or last cell on the current row.
        if (key === 36) {
          self.setActiveCell(self.activeCell.row, 0);
        }

        if (key === 35) {
          var lastCell = self.activeCell.node.closest('tr').find('td:last').index();
          self.setActiveCell(self.activeCell.row, lastCell);
        }

        // For mode 'Selectable':
        // Press Space to toggle row selection, or click to activate using a mouse.
        if (key === 32 && !self.settings.editable) {
          row = self.activeCell.node.closest('tr');

          if ($(e.target).closest('.datagrid-row-detail').length === 1) {
            return;
          }

          // Toggle datagrid-expand with Space press
          var btn = $(e.target).find('.datagrid-expand-btn');
          if (btn && btn.length) {
            btn.trigger('mouseup.datagrid');
            e.preventDefault();
            return;
          }

          if (isMultiple && e.shiftKey) {
            self.selectRowsBetweenIndexes([self.lastSelectedRow, row.index()]);
          } else {
            self.toggleRowSelection(row);
          }

        }

        //For Editable mode - press Enter or Space to edit or toggle a cell, or click to activate using a mouse.
        if (self.settings.editable && key === 32) {
          if (!self.editor) {
            self.makeCellEditable(self.activeCell.row, self.activeCell.cell, e);
          }
        }

        if (self.settings.editable && key === 13) {
          //Allow shift to add a new line
          if ($(e.target).is('textarea') && e.shiftKey) {
            return;
          }

          e.preventDefault();
          e.stopPropagation();

          if (self.editor) {
            self.commitCellEdit(self.editor.input);
            self.setActiveCell(self.activeCell.row, self.activeCell.cell);
          } else {
            self.makeCellEditable(self.activeCell.row, self.activeCell.cell, e);
          }
          return;
        }

        //A printable character navigatable
        if ([13, 32, 37, 38, 39, 9, 40].indexOf(key) === -1 && !e.ctrlKey && !e.metaKey && self.settings.editable) {
          if (!self.editor) {
            self.makeCellEditable(self.activeCell.row, self.activeCell.cell, e);
          }
        }

        if (handled) {
          e.preventDefault();
          e.stopPropagation();
          return false;
        }

      });
    },

    //Current Cell Editor thats in Use
    editor: null,

    // Invoked in three cases: 1) a row click, 2) keyboard and enter, 3) In actionable mode and tabbing
    makeCellEditable: function(row, cell, event) {

      if (!this.settings.editable) {
        return;
      }

      //Locate the Editor
      var col = this.columnSettings(cell);
      if (!col.editor) {
        if (event.keyCode === 32) {
          this.toggleRowSelection(this.activeCell.node.closest('tr'));
        }
        return;
      }
      // Put the Cell into Focus Mode
      this.setActiveCell(row, cell);

      var cellNode = this.activeCell.node.find('.datagrid-cell-wrapper'),
        cellParent = cellNode.parent('td'),
        cellValue = (cellNode.text() ? cellNode.text() : this.fieldValue(this.settings.dataset[row], col.field));

      //Check if cell is editable via hook function
      if (col.isEditable) {
        var canEdit = col.isEditable(row, cell, cellValue, col, this.settings.dataset[row]);

        if (!canEdit) {
          return false;
        }
      }

      if (cellParent.hasClass('is-editing')) {
        //Already in edit mode
        //Editor.focus
        cellNode.find('input').focus();
        return false;
      }

      //Editor.init
      cellParent.addClass('is-editing');
      cellNode.empty();
      this.editor = new col.editor(row, cell, cellValue, cellNode, col, event);
      this.editor.val(cellValue);
      this.editor.focus();
    },

    commitCellEdit: function(input) {
      var newValue, cellNode;

      if (!this.editor) {
        return;
      }

      //Editor.getValue
      newValue = this.editor.val();

      //Format Cell again
      cellNode = input.closest('td').removeClass('is-editing');

      //Editor.destroy
      this.editor.destroy();
      this.editor = null;

      //Save the Cell Edit back to the data set
      this.updateCellValue(cellNode.parent().index(), cellNode.index(), newValue);
    },

    //Returns Column Settings from a cell
    columnSettings: function (cell) {
      var cellNode = this.tableBody.find('tr').find('td').eq(cell),
        column = settings.columns[parseInt(cellNode.attr('data-idx'))];

      return column;
    },

    //Attempt to serialize the value back
    coerceValue: function (value, oldVal, col) {
      var newVal;

      if (col.serialize) {
        newVal = col.serialize(value);
        return newVal;
      }

      if (typeof oldVal === 'number') {
        newVal = parseFloat(value);
      }

      return newVal;
    },

    updateCellValue: function (row, cell, value) {
      var rowNode = this.tableBody.find('tr').eq(row),
        cellNode = rowNode.find('td').eq(cell),
        col = this.columnSettings(cell),
        formatted = '',
        formatter = (col.formatter ? col.formatter : this.defaultFormatter);

      var oldVal = (col.field ? this.settings.dataset[row][col.field] : ''),
        coercedVal = this.coerceValue(value, oldVal, col, row, cell);

      //coerced value may be coerced to empty string, null, or 0
      if (coercedVal === undefined) {
        coercedVal = value;
      }

      if (typeof formatter ==='string') {
        formatted = window.Formatters[formatter](row-1, cell, coercedVal, col, settings.dataset[row]).toString();
      } else {
        formatted = formatter(row-1, cell, coercedVal, col, settings.dataset[row]).toString();
      }

      cellNode.find('.datagrid-cell-wrapper').html(formatted);

      if (col.field && coercedVal !== oldVal) {
        if (col.field.indexOf('.') > -1 ) {
          var parts = col.field.split('.');
          if (parts.length === 2) {
            this.settings.dataset[row][parts[0]][parts[1]] = coercedVal;
          }

          if (parts.length === 3) {
            this.settings.dataset[row][parts[0]][parts[1]][parts[2]] = coercedVal;
          }

        } else {
          this.settings.dataset[row][col.field] = coercedVal;
        }
        this.element.trigger('cellchange', {row: row, cell: cell, target: cellNode, value: coercedVal, oldValue: oldVal, column: col});
      }
    },

    // Update a specific Cell
    setActiveCell: function (row, cell) {
      var self = this,
        prevCell = self.activeCell;

      //Support passing the td in
      if (row instanceof jQuery) {
        cell = row.index();
        row = row.parent().attr('aria-rowindex') -1;
      }

      if (row < 0 || cell < 0) {
        return;
      }

      //Remove previous tab index
      if (prevCell.node && prevCell.node.length ===1) {
        self.activeCell.node.removeAttr('tabindex');
      }

      //Find the cell if it exists
      self.activeCell.node = self.cellNode(row, cell).attr('tabindex', '0');

      if (self.activeCell.node && prevCell.node.length === 1) {
        self.activeCell.row = row;
        self.activeCell.cell = cell;
      } else {
        self.activeCell = prevCell;
      }

      self.activeCell.node.focus();
      if (self.activeCell.node.hasClass('is-focusable')) {
        self.activeCell.node.find('button').focus();
      }

      var headers = self.headerNodes();
      headers.removeClass('is-active');
      headers.eq(cell).addClass('is-active');

      this.activeCell.isFocused = true;
    },

    expandRow: function(row) {

      var self = this,
        expandRow = this.table.find('tr').eq(row+1),
        expandButton = this.table.find('tr').eq(row).find('.datagrid-expand-btn'),
        detail = expandRow.find('.datagrid-row-detail');

      // Get data item for this row
      var item = self.settings.dataset[row - (row + 1)/2];

      if (expandRow.hasClass('is-expanded')) {
        expandRow.removeClass('is-expanded');
        expandButton.removeClass('is-expanded')
          .find('.plus-minus').removeClass('active');

        detail.animateClosed().on('animateclosedcomplete', function () {
          expandRow.css('display', 'none');
          self.element.trigger('collapserow', [{grid: self, row: row, detail: detail, item: item}]);
        });

      } else {
        expandRow.addClass('is-expanded');
        expandButton.addClass('is-expanded')
          .find('.plus-minus').addClass('active');

        expandRow.css('display', 'table-row');

        //Optionally Contstrain the width
        expandRow.find('.constrained-width').css('max-width', this.element.outerWidth());

        detail.animateOpen();
        self.element.trigger('expandrow', [{grid: self, row: row, detail: detail, item: item}]);
      }
    },

    //Api Event to set the sort Column
    setSortColumn: function(id, ascending) {
      var sort;
      //Set Direction based on if passed in or toggling existing field
      if (ascending !== undefined) {
        this.sortColumn.sortAsc = ascending;
      } else {
        if (this.sortColumn.sortId === id) {
          this.sortColumn.sortAsc = !this.sortColumn.sortAsc;
        } else {
           this.sortColumn.sortAsc = true;
        }
        ascending = this.sortColumn.sortAsc;
      }

      this.sortColumn.sortId = id;
      this.sortColumn.sortField = (this.columnIdxById(id)[0] ? this.columnIdxById(id)[0].field : '');

      //Do Sort on Data Set
      this.setSortIndicator(id, ascending);
      sort = this.sortFunction(this.sortColumn.sortId, ascending);
      settings.dataset.sort(sort);

      var wasFocused = this.activeCell.isFocused;
      this.renderRows();
      //this.syncFixedHeader();

      // Update selected and Sync header checkbox
      this.updateSelected();
      this.syncSelectedUI();

      if (wasFocused && this.activeCell.node.length === 1) {
        this.setActiveCell(this.activeCell.row, this.activeCell.cell);
      }

      this.syncFixedHeader();
      this.element.trigger('sorted', [this.sortColumn]);
    },

    setSortIndicator: function(id, ascending) {
      //Set Visual Indicator
      this.headerRow.find('.is-sorted-asc, .is-sorted-desc').removeClass('is-sorted-asc is-sorted-desc').attr('aria-sort', 'none');
      this.headerRow.find('[data-column-id="' +id + '"]')
        .addClass(ascending ? 'is-sorted-asc' : 'is-sorted-desc')
        .attr('aria-sort', ascending ? 'ascending' : 'descending');

      if (this.fixedHeader && this.clone) {
        this.clone.find('.is-sorted-asc, .is-sorted-desc').removeClass('is-sorted-asc is-sorted-desc').attr('aria-sort', 'none');
        this.clone.find('[data-column-id="' +id + '"]')
          .addClass(ascending ? 'is-sorted-asc' : 'is-sorted-desc')
          .attr('aria-sort', ascending ? 'ascending' : 'descending');
      }
    },

    //Overridable function to conduct sorting
    sortFunction: function(id, ascending) {
      var key,
      primer = function(a) {
          a = (a === undefined || a === null ? '' : a);
          if (typeof a === 'string') {
            a = a.toUpperCase();

            if (!isNaN(parseFloat(a))) {
              a = parseFloat(a);
            }
          }
          return a;
        };

      key = function(x) { return primer(x[id]); };
      ascending = !ascending ? -1 : 1;

      return function (a, b) {
         return a = key(a), b = key(b), ascending * ((a > b) - (b > a));
      };
    },

    // Update Selection
    updateSelected: function() {
      var self = this;

      $('tr[role="row"]', self.tableBody).each(function() {
        var row = $(this),
          newIdx = row.index(),
          checkbox = self.cellNode(row, self.columnIdxById('selectionCheckbox'));

        $.each(self._selectedRows, function(index, val) {
          if (self.isEquals(val.data, self.settings.dataset[newIdx])) {
            val.idx = newIdx;
            val.elem = row;
            checkbox.find('.datagrid-cell-wrapper .datagrid-checkbox').addClass('is-checked').attr('aria-checked', 'true');
            row.addClass('is-selected').attr('aria-selected', 'true').find('td').attr('aria-selected', 'true');
            return false;
          }
        });
      });
    },

    // Determine equality for two JavaScript objects
    isEquals: function(obj1, obj2) {
      function _equals(obj1, obj2) {
        return JSON.stringify(obj1) === JSON.stringify($.extend(true, {}, obj1, obj2));
      }
      return _equals(obj1, obj2) && _equals(obj2, obj1);
    },

    //Default formatter just plain text style
    defaultFormatter: function(row, cell, value) {
      return ((value === null || value === undefined) ? '' : value);
    },

    //Handle Adding Paging
    handlePaging: function () {
      var self = this;

      if (!this.settings.paging) {
        return;
      }

      var pagerElem = this.tableBody.addClass('paginated');
      pagerElem.pager({source: this.settings.source, pagesize: this.settings.pagesize, indeterminate: this.settings.indeterminate, rowTemplate: this.settings.rowTemplate, pagesizes: this.settings.pagesizes});
      this.pager = pagerElem.data('pager');

      pagerElem.on('afterpaging', function (e, args) {
       self.displayCounts(args.total);

       if (self.filterExpr) {
        self.highlightSearchRows(self.filterExpr[0].value);
       }

       //self.syncFixedHeader();

      });

      //Get First page on Sort Action
      this.element.on('sorted', function () {
        if (self.pager) {

          if (!self.pager.pagingInfo) {
            self.pager.pagingInfo = {};
          }

          self.pager.pagingInfo.type = 'sorted';
          self.pager.pagingInfo.activePage = 1;
          self.renderPager(self.pager.pagingInfo, 'sorted');
        }
      });
    },

    renderPager: function (pagingInfo) {
      if (this.pager) {
        if (pagingInfo) {
          this.pager.activePage = pagingInfo.activePage;
        }
        this.pager.elements = this.pager.element.children();
        this.pager.renderBar();

        this.pager.renderPages((pagingInfo.type === 'sorted' ? false : true), 'initial');

        if (pagingInfo) {
          this.pager.updatePagingInfo(pagingInfo);
        }
      }
      // Update selected and Sync header checkbox
      this.updateSelected();
      this.syncSelectedUI();
    }
  };

  // Initialize the plugin (Once) or set settings
  return this.each(function() {
    var instance = $.data(this, pluginName);
    if (instance) {
      instance.settings = $.extend({}, defaults, options);
    } else {
      instance = $.data(this, pluginName, new Datagrid(this, settings));
    }
  });

};
<|MERGE_RESOLUTION|>--- conflicted
+++ resolved
@@ -1293,17 +1293,12 @@
           col = self.columnSettings(cell),
           item = self.settings.dataset[row];
 
-<<<<<<< HEAD
-        if (col.click && e.button === 0) {
-=======
         function handleClick() {
           if (e.type === 'mouseup' && e.button !== 0) {
             return;
           }
 
           // TODO: if (e.type === 'touchstart') {} ?
-
->>>>>>> a19c9879
           col.click(e, [{row: row, cell: cell, item: item, originalEvent: e}]);
         }
 
