---
title: Progress Indicator
description: This page describes Progress Indicator.
demo:
  pages:
  - name: Default Progress Indicator Example
    slug: example-index
---

## Code Example

Insert a block element such as a `<div>` in the DOM with class `progess-bar`. Set the `data-value` attribute to set the current progress. Always include a visible `<label>` and set `aria-labelledby` to point to that label.

```html
<label id="pr-label1">Percent complete</label>
<div class="progress">
    <div class="progress-bar" data-value="50" id="progress-bar1" aria-labelledby="pr-label1"></div>
</div>
```

When the markup is established, you can call the `updated` method or trigger the `updated` event to animate and notify the control.

```javascript
  $('#upd-progressbar').on('click', function () {
    $('#progress-bar1').attr('data-value', '100').trigger('updated');
  });
```

## Accessibility

<<<<<<< HEAD
-   aria-labelledby should point to the manditory text label
-   role="progressbar" indicates the role of the progress bar
-   aria-valuenow should indicate the current value
-   aria-valuemax="100" should indicate the max value (100%)

## Keyboard Shortcuts

-   No Keyboard

## Responsive Guidelines

-   Will size to parent container
=======
-   `aria-labelledby` should point to the manditory text `<label>`
-   `role="progressbar"` indicates the role of the progress bar
-   `aria-valuenow` should indicate the current value
-   `aria-maxvalue="100"` should indicate the max value (100%)
>>>>>>> 9e344831

## Upgrading from 3.X

-   Much simpler API then before.
-   Instead of calling `inforProgressIndicator`, simply place the noted structure in the DOM
-   Set the `data-value` attribute and trigger `updated` to update
-   Now required to insert the elements in the DOM<|MERGE_RESOLUTION|>--- conflicted
+++ resolved
@@ -28,11 +28,10 @@
 
 ## Accessibility
 
-<<<<<<< HEAD
--   aria-labelledby should point to the manditory text label
--   role="progressbar" indicates the role of the progress bar
--   aria-valuenow should indicate the current value
--   aria-valuemax="100" should indicate the max value (100%)
+-   `aria-labelledby` should point to the manditory text `<label>`
+-   `role="progressbar"` indicates the role of the progress bar
+-   `aria-valuenow` should indicate the current value
+-   `aria-maxvalue="100"` should indicate the max value (100%)
 
 ## Keyboard Shortcuts
 
@@ -41,12 +40,6 @@
 ## Responsive Guidelines
 
 -   Will size to parent container
-=======
--   `aria-labelledby` should point to the manditory text `<label>`
--   `role="progressbar"` indicates the role of the progress bar
--   `aria-valuenow` should indicate the current value
--   `aria-maxvalue="100"` should indicate the max value (100%)
->>>>>>> 9e344831
 
 ## Upgrading from 3.X
 
