import * as debug from '../utils/debug';
import { utils } from '../utils/utils';
import { Locale } from '../locale/locale';

// jQuery Components
import '../autocomplete/autocomplete.jquery';
import '../button/button.jquery';
import '../popupmenu/popupmenu.jquery';

// Name of this component
const COMPONENT_NAME = 'searchfield';

/**
* @namespace
* @property {function} resultsCallback Callback function for getting typahead results on search.
* @property {function} allResultsCallback Callback function for getting "all results".
* @property {boolean} showAllResults If true the show all results link is showin in the list.
* @property {boolean} showGoButton If true a go button is associated.
* @property {string} goButtonCopy The text to use on the go button.
* @property {function} goButtonAction If defined as a function, will fire this callback on
* the Go Button "click"
* @property {array} categories If defined as an array, displays a dropdown containing
* categories that can be used to filter results.
* @property {boolean} categoryMultiselect If true, creates a multiselectable categories list.
* @property {boolean} showCategoryText If true, will show any available categories that are
* selected to the left of the Dropdown field.
* @property {function} source Callback function for getting type ahead results.
* @property {string} template The html template to use for the search list
* @property {boolean} clearable Add an X to clear.
*/
const SEARCHFIELD_DEFAULTS = {
  resultsCallback: undefined,
  allResultsCallback: undefined,
  showAllResults: true,
  showGoButton: false,
  goButtonCopy: Locale.translate('Go') || 'Go',
  goButtonAction: undefined,
  categories: undefined,
  categoryMultiselect: false,
  showCategoryText: false,
  source: undefined,
  template: undefined,
  clearable: false
};

/**
 * @class Searchfield
 * @constructor
 * @param {jQuery[]|HTMLElement} element the base searchfield element
 * @param {object} [settings] incoming settings
 */
function SearchField(element, settings) {
  this.settings = utils.mergeSettings(element, settings, SEARCHFIELD_DEFAULTS);
  this.element = $(element);
  debug.logTimeStart(COMPONENT_NAME);
  this.init();
  debug.logTimeEnd(COMPONENT_NAME);
}

SearchField.prototype = {

  /**
   * Initialization Kickoff
   * @private
   * @returns {void}
   */
  init() {
    this.inlineLabel = this.element.closest('label');
    this.inlineLabelText = this.inlineLabel.find('.label-text');
    this.isInlineLabel = this.element.parent().is('.inline');
    this.build().setupEvents();
  },

  /**
   * Builds the markup for this component.
   * @private
   * @returns {this} component instance
   */
  build() {
    this.optionsParseBoolean();
    this.label = this.element.prev('label, .label');

    // Invoke Autocomplete and store references to that and the popupmenu created by autocomplete.
    // Autocomplete settings are fed the same settings as Searchfield
    if (this.settings.source || this.element.attr('data-autocomplete')) {
      this.element.autocomplete(this.settings);
    }
    this.autocomplete = this.element.data('autocomplete');

    // Prevent browser typahead
    this.element.attr('autocomplete', 'off');

    this.wrapper = this.element.parent('.searchfield-wrapper');
    if (!this.wrapper || !this.wrapper.length) {
      if (this.isInlineLabel) {
        this.wrapper = this.inlineLabel.addClass('searchfield-wrapper');
      } else {
        this.wrapper = this.element.wrap('<span class="searchfield-wrapper"></span>').parent();
      }

      // Label for toolbar-inlined searchfields needs to be inside the
      // wrapper to help with positioning.
      if (this.element.closest('.toolbar').length) {
        this.label.prependTo(this.wrapper);
      }

      const customClasses = ['context', 'alternate'];
      let c;

      for (let i = 0; i < customClasses.length; i++) {
        if (this.element.hasClass(customClasses[i])) {
          c = customClasses[i];
          this.wrapper.addClass(c);
          this.element.removeClass(c);
        }
      }
    }

    // Add Icon
    let icon = this.wrapper.find('.icon:not(.icon-dropdown)');
    const insertIconInFront = this.wrapper.hasClass('context') || this.wrapper.hasClass('has-categories');

    if (!icon || !icon.length) {
      icon = $.createIconElement('search');
    }

    // Swap icon position to in-front if we have "context/has-categories" CSS class.
    icon[insertIconInFront ? 'insertBefore' : 'insertAfter'](this.element).icon();

    // Change icon to a trigger button if we're dealing with categories
    if (this.hasCategories()) {
      this.wrapper.addClass('has-categories');

      this.categoryButton = this.wrapper.find('.btn, .searchfield-category-button');
      if (!this.categoryButton.length) {
        this.categoryButton = $('<button type="button" class="btn searchfield-category-button"></button>');
      }
      icon.appendTo(this.categoryButton);
      icon = this.categoryButton;

      this.categoryButton.insertBefore(this.element);

      if (this.settings.showCategoryText) {
        this.wrapper.addClass('show-category');
      }

      let ddIcon = icon.find('.icon-dropdown');
      if (!ddIcon.length) {
        ddIcon = $.createIconElement({ classes: 'icon-dropdown', icon: 'dropdown' }).icon();
      }
      ddIcon.appendTo(icon);

      const popupAPI = this.categoryButton.data('popupmenu');
      if (!popupAPI) {
        this.list = this.wrapper.find('ul.popupmenu');
        if (!this.list || !this.list.length) {
          this.list = $('<ul class="popupmenu"></ul>');
        }

        // Handle Single vs Multi-Selectable Lists
        const categoryListType = this.settings.categoryMultiselect ? 'is-multiselectable' : 'is-selectable';
        this.list.addClass(categoryListType);
        let removeListType = 'is-selectable';
        if (!this.settings.categoryMultiselect) {
          removeListType = 'is-multiselectable';
        }
        this.list.removeClass(removeListType);

        this.setCategories(this.settings.categories);

        this.list.insertAfter(this.element);
        this.categoryButton.popupmenu({
          menu: this.list,
          offset: {
            y: 10
          }
        });
      } else {
        this.setCategories(this.settings.categories);
      }

      this.setCategoryButtonText();
    }

    // Pull a Go Button from markup, if applicable.
    let goButton = this.wrapper.next('.go-button');
    if (!goButton.length) {
      goButton = this.wrapper.find('.go-button');
    }

    if (goButton.length) {
      this.settings.showGoButton = true;
      this.goButton = goButton;
      this.element.after(this.goButton);
    }

    // Add a "Go" Button from scratch if we enable the setting
    if (this.settings.showGoButton && (!this.goButton || !this.goButton.length)) {
      this.goButton = $(`<button class="btn-secondary go-button"><span>${this.settings.goButtonCopy}</span></button>`);
      this.goButton.attr('id', this.goButton.uniqueId('searchfield-go-button-'));
      this.wrapper.addClass('has-go-button');
      this.element.after(this.goButton);
    } else {
      this.wrapper.removeClass('has-go-button');
    }

    // Hoist the 'alternate' CSS class to the wrapper, if applicable
    const isAlternate = this.element.hasClass('alternate');
    this.wrapper[isAlternate ? 'addClass' : 'removeClass']('alternate');

    if (this.settings.clearable) {
      this.element.clearable();
    }

    this.calculateSearchfieldWidth();

    return this;
  },

  /**
   * Set boolean value if strings
   * @private
   * @returns {void}
   */
  optionsParseBoolean() {
    let i;
    let l;
    const arr = [
      'showAllResults',
      'categoryMultiselect',
      'showCategoryText',
      'clearable'
    ];
    for (i = 0, l = arr.length; i < l; i++) {
      this.settings[arr[i]] = this.parseBoolean(this.settings[arr[i]]);
    }
  },

  /**
   * Reveals whether or not categories are active on this searchfield.
   * @returns {boolean} whether or not categories are active on this searchfield.
   */
  hasCategories() {
    return this.settings.categories && $.isArray(this.settings.categories) &&
      this.settings.categories.length > 0;
  },

  /**
   * Detects the existence of a "Go" button added to the main searchfield API
   * @returns {boolean} whether or not a "Go" button is present
   */
  hasGoButton() {
    return this.settings.showGoButton && this.goButton && this.goButton.length;
  },

  /**
   * Sets up the event-listening structure for this component instance.
   * @private
   * @returns {this} component instance
   */
  setupEvents() {
    const self = this;

    self.element.on('updated.searchfield', () => {
      self.updated();
    }).on('focus.searchfield', (e) => {
      self.handleFocus(e);
    }).on('blur.searchfield', (e) => {
      self.handleBlur(e);
    }).onTouchClick('searchfield', '.searchfield')
      .on('click.searchfield', (e) => {
        self.handleClick(e);
      })
      .on('keydown.searchfield', (e) => {
        self.handleKeydown(e);
      })
      .on('beforeopen.searchfield', (e, menu) => { // propagates from Autocomplete's Popupmenu
        self.handlePopupBeforeOpen(e, menu);
      })
      .on('safe-blur.searchfield listclose.searchfield', () => {
        self.wrapper.removeClass('popup-is-open');
      });

    self.wrapper.on('mouseenter.searchfield', function () {
      $(this).addClass('is-hovered');
    }).on('mouseleave.searchfield', function () {
      $(this).removeClass('is-hovered');
    });

    if (this.hasCategories()) {
      this.categoryButton.on('selected.searchfield', (e, anchor) => {
        self.handleCategorySelected(e, anchor);
        self.element.trigger('selected', [anchor]);
      }).on('focus.searchfield', (e) => {
        self.handleCategoryFocus(e);
      }).on('blur.searchfield', (e) => {
        self.handleCategoryBlur(e);
      }).on('close.searchfield', (e) => { // Popupmenu Close
        self.handlePopupClose(e);
      });
    }

    if (self.hasGoButton()) {
      self.goButton.on('click.searchfield', e => self.handleGoButtonClick(e));
    }

    // Insert the "view more results" link on the Autocomplete control's "populated" event
    self.element.off('populated.searchfield').on('populated.searchfield', (e, items) => {
      if (items.length > 0) {
        if (self.settings.showAllResults) {
          self.addMoreLink();
        }
      } else {
        self.addNoneLink();
      }
    });

    // Override the 'click' listener created by Autocomplete (which overrides the
    // default Popupmenu method) to act differntly when the More Results link is activated.
    self.element.on('listopen.searchfield', (e, items) => {
      const list = $('#autocomplete-list');

      // Visual indicator class
      self.wrapper.addClass('popup-is-open');

      list.off('click').on('click.autocomplete', 'a', (thisE) => {
        const a = $(thisE.currentTarget);
        let ret = a.text().trim();
        const isMoreLink = a.hasClass('more-results');
        const isNoneLink = a.hasClass('no-results');

        if (!isMoreLink && !isNoneLink) {
          // Only write text into the field on a regular result pick.
          self.element.attr('aria-activedescendant', a.parent().attr('id'));
        }

        if (isMoreLink) {
          // Trigger callback if one is defined
          const callback = self.settings.allResultsCallback;
          if (callback && typeof callback === 'function') {
            callback(ret);
          }
        }

        if (a.parent().attr('data-value')) {
          for (let i = 0; i < items.length; i++) {
            if (items[i].value.toString() === a.parent().attr('data-value')) {
              ret = items[i];
            }
          }
        }

        self.element.trigger('selected', [a, ret]);
        self.element.data('popupmenu').close();
        // e.preventDefault();
        return false;
      });

      // Override the focus event created by the Autocomplete control to make the more link
      // and no-results link blank out the text inside the input.
      list.find('.more-results, .no-results').off('focus').on('focus.searchfield', function () {
        const anchor = $(this);
        list.find('li').removeClass('is-selected');
        anchor.parent('li').addClass('is-selected');
        self.element.val('');
      });

      // Setup a listener for the Clearable behavior, if applicable
      if (self.settings.clearable) {
        self.element.on('cleared.searchfield', () => {
          self.element.triggerHandler('resetfilter');
        });
      }
    });

    return this;
  },

  /**
   * If located inside a toolbar element, setup a timed event that will send a
   * signal to the parent toolbar, telling it to recalculate which buttons are visible.
   * Needs to be done after a CSS animation on the searchfield finishes.
   * @private
   * @returns {void}
   */
  recalculateParent() {
    const toolbar = this.element.closest('.toolbar');
    if (toolbar.length) {
      // TODO: Bolster this to work with CSS TransitonEnd
      setTimeout(() => {
        toolbar.triggerHandler('recalculate-buttons');
      }, 300);
    }
  },

  /**
   * Activates a toolbar-based searchfield and keeps it "open".  Instead of closing
   * it on blur, sets up an explicit, out-of-bounds click/tap that will serve to close
   * it when the user acts.
   * @private
   * @param {boolean} force ignore any attempt to return out first
   * @param {boolean} doFocus focus the searchfield element.
   * @returns {void}
   */
  setAsActive(force, doFocus) {
    if (!force && this.wrapper.hasClass('active')) {
      return;
    }

    // Activate
    this.wrapper.addClass('active');
    const toolbar = this.element.closest('.toolbar, [class$="-toolbar"]');
    if (toolbar.length) {
      toolbar.addClass('searchfield-active');
    }

    // if Toolbar Searchfield, allow that control to handle adding this class
    if (!this.isToolbarSearchfield()) {
      this.wrapper.addClass('has-focus');
    }

    if (doFocus === true) {
      this.element.focus();
    }
  },

  /**
   * Detects whether or not the Searchfield has focus.
   * @returns {boolean} whether or not the Searchfield has focus.
   */
  hasFocus() {
    const active = document.activeElement;

    if ($.contains(this.wrapper[0], active)) {
      return true;
    }

    // Don't close if a category is being selected from a category menu
    if (this.categoryButton && this.categoryButton.length) {
      const menu = this.categoryButton.data('popupmenu').menu;
      if (menu.has(active).length) {
        return true;
      }
    }

    return false;
  },

  /**
   * Focus event handler
   * @private
   * @returns {void}
   */
  handleFocus() {
    this.setAsActive();
  },

  /**
   * Blur event handler
   * @private
   * @returns {void}
   */
  handleBlur() {
    if (!this.hasFocus()) {
      this.wrapper.removeClass('has-focus active');
    }
  },

  /**
   * Click event handler
   * @private
   * @returns {void}
   */
  handleClick() {
    this.setAsActive();
  },

  /**
   * Keydown event handler
   * @private
   * @param {jQuery.Event} e jQuery `keydown`
   * @returns {void}
   */
  handleKeydown(e) {
    const key = e.which;

    if (key === 27) {
      this.clear();
    }
  },

  /**
   * Modifies the menu at $('#autocomplete-list') to propagate/remove style
   *  classes on the Searchfield element.
   * @private
   * @param {jQuery.Event} e custom jQuery `beforeopen` event from the Popupmenu Component.
   * @param {jQuery[]} menu element that represents the popupmenu that is being opened.
   * @returns {void}
   */
  handlePopupBeforeOpen(e, menu) {
    if (!menu) {
      return;
    }

    const contextClassMethod = this.wrapper.hasClass('context') ? 'addClass' : 'removeClass';
    const altClassMethod = this.wrapper.hasClass('alternate') ? 'addClass' : 'removeClass';

    menu[contextClassMethod]('context');
    menu[altClassMethod]('alternate');
  },

  /**
   * @private
   * @param {jQuery.Event} e jQuery `click` event
   * @returns {void}
   */
  handleGoButtonClick(e) {
    const action = this.settings.goButtonAction;
    if (typeof action !== 'function') {
      return undefined;
    }

    const searchfieldValue = this.element.val();
    let categorySelection;

    if (this.hasCategories()) {
      categorySelection = this.getCategoryData();
    }

    // gives access to the current searchfield value, and category data if applicable.
    return action(e, searchfieldValue, categorySelection);
  },

  /**
   * Sets the text content on the category button.  Will either display a single category
   * name, or a translated "[x] Selected." string.
   * @param {string} [textContent] Optional incoming text that will be subtituted for the
   * selected element count.
   * @returns {undefined}
   */
  setCategoryButtonText(textContent) {
    if (!this.settings.showCategoryText || !this.hasCategoryButton()) {
      return;
    }

    let text = '';
    const button = this.wrapper.find('.btn');
    let span = button.find('span');

    if (!span || !span.length) {
      span = $('<span class="category"></span>').insertAfter(button.find('.icon').first());
    }

    span.empty();

    // incoming text takes precedent
    if (typeof textContent === 'string' && textContent.length) {
      span.text(textContent.trim());
      return;
    }

    // Otherwise, grab currently selected categories and set text
    // (or clear, if no options are selected).
    const item = this.getSelectedCategories();
    if (!item.length) {
      return;
    }

    if (item.length > 1) {
      text = `${item.length} ${Locale.translate('Selected')}`;
    } else {
      text = item.text().trim();
    }

    span.text(text);
  },

  /**
   * Ensures that the size of the Searchfield Wrapper does not change whenever a category
   * is chosen from a category searchfield.
   * NOTE: this method must be run AFTER changes to DOM elements (text/size changes) have been made.
   */
  calculateSearchfieldWidth() {
    if (this.isToolbarSearchfield()) {
      // If this is a toolbar searchfield, run its internal size check that fixes the
      // trigger button and input field size.
      const tsAPI = this.element.data('toolbarsearchfield');
      if (tsAPI && typeof tsAPI.setOpenWidth === 'function') {
        tsAPI.calculateOpenWidth();
        tsAPI.setOpenWidth();
      }
      return;
    }

    let subtractWidth = 0;
    let targetWidthProp = '100%';

    if (this.hasCategories()) {
      subtractWidth += this.categoryButton.outerWidth(true);
    }
    if (this.hasGoButton()) {
      subtractWidth += this.goButton.outerWidth(true);
    }

    // NOTE: final width can only be 100% if no value is subtracted for other elements
    if (subtractWidth > 0) {
      targetWidthProp = `calc(100% - ${subtractWidth}px)`;
    }

    this.element[0].style.width = targetWidthProp;
  },

  /**
   * Detects whether or not this component is a Toolbar Searchfield
   * @returns {boolean} whether or not this component is a Toolbar Searchfield
   */
  isToolbarSearchfield() {
    return this.wrapper.is('.toolbar-searchfield-wrapper');
  },

  /**
   * Category Selection event handler
   * @private
<<<<<<< HEAD
   * @param  {object} e The event.
   * @param  {object} anchor the link object
   * @returns {undefined}
=======
   * @param {jQuery.Event} e custom jQuery `selected` event form the popupmenu
   * @param {jQuery[]} anchor representing an anchor element that was picked from the menu.
   * @returns {void}
>>>>>>> 24ddf4d0
   */
  handleCategorySelected(e, anchor) {
    // Only change the text and searchfield size if we can
    if (!this.settings.showCategoryText) {
      return;
    }

    this.setCategoryButtonText(e, anchor.text().trim());
    this.calculateSearchfieldWidth();
  },

  /**
   * Category Button Focus event handler
   * @private
   * @returns {undefined}
   */
  handleCategoryFocus() {
    // if Toolbar Searchfield, allow that control to handle adding this class
    if (this.isToolbarSearchfield()) {
      return;
    }

    this.wrapper
      .addClass('active')
      .addClass('has-focus');
  },

  /**
   * Category Button Blur event handler
   * @private
   * @returns {undefined}
   */
  handleCategoryBlur() {
    const self = this;

    // if Toolbar Searchfield, allow that control to handle adding this class
    if (this.isToolbarSearchfield()) {
      return;
    }

    setTimeout(() => {
      if (!self.hasFocus()) {
        self.wrapper.removeClass('has-focus');
      }
    }, 1);
  },

  /**
   * Gets a complete list of categories in jQuery-collection form.
   * @returns {jQuery} categories
   */
  getCategories() {
    return this.list.children('li:not(.separator)');
  },

  /**
   * Gets the currently selected list of categories in jQuery-collection form.
   * @returns {jQuery} selectedCategories
   */
  getSelectedCategories() {
    return this.getCategories().filter('.is-checked');
  },

  /**
   * Gets the currently selected categories as data.
   * @param {boolean} [onlyReturnSelected=false] - If set to true, will only return
   *  checked list items.
   * @returns {Object[]} data -
   * @returns {string} name - Category name
   * @returns {string|number} id - Category element's ID (if applicable)
   * @returns {string|number} value - Category element's value (if applicable)
   * @returns {boolean} [checked=true] - Category's selection status
   */
  getCategoryData(onlyReturnSelected) {
    const categories = this.getCategories();
    const data = [];

    categories.each(function () {
      const classList = this.classList;
      const checked = classList.contains('is-checked');

      if (onlyReturnSelected === true && checked === false) {
        return;
      }

      const category = {
        name: this.innerText,
        checked
      };

      if (this.id) {
        category.id = this.id;
      }

      const value = this.getAttribute('data-value');
      if (value !== undefined) {
        category.value = value;
      }

      data.push(category);
    });

    return data;
  },

  /**
   * Updates just the categories setting and rerenders the category list.
   * @param {Object[]} categories - Array of category object definitions.
   * @param {string} categories[].name - Category name.
   * @param {string|number} [id] - Category element's ID (if applicable).
   * @param {string|number} [value] - Category element's value (if applicable).
   * @param {boolean} [checked=true] - Category's selection status
   * @returns {undefined}
   */
  updateCategories(categories) {
    this.settings.categories = categories;
    this.setCategories(this.settings.categories);
  },

  /**
   * Creates a new set of categories on the Searchfield and rerenders it.
   * @param {Object[]} categories - Array of category object definitions.
   * @param {string} categories[].name - Category name.
   * @param {string|number} [id] - Category element's ID (if applicable).
   * @param {string|number} [value] - Category element's value (if applicable).
   * @param {boolean} [checked=true] - Category's selection status
   * @returns {undefined}
   */
  setCategories(categories) {
    this.list.empty();

    const self = this;
    const valueTypes = ['string', 'number'];
    let previouslySelected = false;

    categories.forEach((val) => {
      // if passed a string, typecast to an object.
      if (typeof val === 'string') {
        val = {
          name: val
        };
      }

      // Object types get a bit more customization.
      // Don't continue if there's no name present.
      if (!val.name) {
        return;
      }

      let id = '';
      if (typeof val.id === 'string' && val.id.length) {
        id = ` id="${val.id}"`;
      }

      let value = '';
      if (valueTypes.indexOf(typeof val.value) > -1) {
        value = ` data-value="${val.value}"`;
      }

      let selected = '';
      if (val.checked === true && previouslySelected !== true) {
        selected = ' class="is-checked"';

        if (!self.settings.categoryMultiselect) {
          previouslySelected = true;
        }
      }

      self.list.append(`<li${selected}${id}${value}><a href="#">${val.name}</a></li>`);
    });

    const api = this.categoryButton.data('popupmenu');
    if (api && typeof api.updated === 'function') {
      api.updated();
    }
  },

  /**
   * Determines whether or not a Category Trigger exists.
   * @returns {boolean} whether or not a Category Trigger exists.
   */
  hasCategoryButton() {
    return this.wrapper.find('.btn').length > 0;
  },

  /**
   * Category Button Close event handler
   * @private
   * @returns {void}
   */
  handlePopupClose() {
    return this.setAsActive(true, true);
  },

  /**
   * Clears the contents of the searchfield
   * @returns {void}
   */
  clear() {
    this.element.val('').trigger('change').focus();
  },

  /**
   * Adds a link at the bottom of a searchfield with more than (0) results that can
   *  be used to link out to a larger display of search results.
   * @private
   * @returns {void}
   */
  addMoreLink() {
    const list = $('#autocomplete-list');
    const val = this.element.val();

    if ($('.more-results', list).length > 0) {
      return;
    }

    $('<li class="separator" role="presentation"></li>').appendTo(list);
    const more = $('<li role="presentation"></li>').appendTo(list);
    this.moreLink = $('<a href="#" class="more-results" tabindex="-1" role="menuitem"></a>').html(`<span>${Locale.translate('AllResults')} "${val}"</span>`).appendTo(more);
  },

  /**
   * Adds a link at the bottom of a searchfield with no results that announces no search results.
   * @private
   * @returns {void}
   */
  addNoneLink() {
    const list = $('#autocomplete-list');
    if ($('.no-results', list).length > 0) {
      return;
    }

    const none = $('<li role="presentation"></li>').appendTo(list);

    this.noneLink = $('<a href="#" class="no-results" tabindex="-1" role="menuitem"></a>').html(`<span>${Locale.translate('NoResults')}</span>`).appendTo(none);
  },

  /**
   * Tears down and rebuilds the Searchfield. Can be called directly, but is also
   * triggered by calling the "updated.searchfield" event on the searchfield element.
   * @param {object} [settings] incoming settings
   * @returns {void}
   */
  updated(settings) {
    if (settings) {
      this.settings = utils.mergeSettings(this.element, settings, this.settings);
    }
    this.teardown().init();
  },

  /**
   * Enables the Searchfield
   * @returns {void}
   */
  enable() {
    this.element.prop('disabled', false);
  },

  /**
   * Disables the Searchfield
   * @returns {void}
   */
  disable() {
    this.element.prop('disabled', true);
  },

  /**
   * Performs the usual Boolean coercion with the exception of the strings "false"
   * (case insensitive) and "0"
   * @private
   * @param {boolean|string|number} b the value to be checked
   * @returns {boolean} whether or not the value passed coerces to true.
   */
  parseBoolean(b) {
    return !(/^(false|0)$/i).test(b) && !!b;
  },

  /**
   * Unbinds events and removes unnecessary markup.
   * @private
   * @returns {this} component instance
   */
  teardown() {
    this.element.off('updated.searchfield focus.searchfield blur.searchfield click.searchfield keydown.searchfield beforeopen.searchfield listopen.searchfield listclose.searchfield safe-blur.searchfield cleared.searchfield');

    if (this.autocomplete) {
      this.autocomplete.destroy();
    }

    if (this.wrapper.hasClass('context')) {
      this.element.addClass('context');
    }

    this.element.next('.icon').remove();
    if (this.element.parent().hasClass('searchfield-wrapper')) {
      this.element.parent().find('ul').remove();
      this.element.parent().find('.icon').remove();
    }

    return this;
  },

  /**
   * Destroys the Searchfield and removes all jQuery component instancing.
   * @param {boolean} dontDestroyToolbarSearchfield if true, will not pass through
   *  and destroy a linked instance of the Toolbar Searchfield component.
   * @returns {undefined}
   */
  destroy(dontDestroyToolbarSearchfield) {
    this.teardown();

    // Destroy the linked Toolbar Searchfield instance
    const tbsf = this.element.data('toolbarsearchfield');
    if (!dontDestroyToolbarSearchfield && tbsf && typeof tbsf.destroy === 'function') {
      tbsf.destroy(true);
    }

    $.removeData(this.element[0], COMPONENT_NAME);
  }
};

export { SearchField, COMPONENT_NAME };<|MERGE_RESOLUTION|>--- conflicted
+++ resolved
@@ -621,15 +621,8 @@
   /**
    * Category Selection event handler
    * @private
-<<<<<<< HEAD
    * @param  {object} e The event.
    * @param  {object} anchor the link object
-   * @returns {undefined}
-=======
-   * @param {jQuery.Event} e custom jQuery `selected` event form the popupmenu
-   * @param {jQuery[]} anchor representing an anchor element that was picked from the menu.
-   * @returns {void}
->>>>>>> 24ddf4d0
    */
   handleCategorySelected(e, anchor) {
     // Only change the text and searchfield size if we can
