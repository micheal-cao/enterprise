--- conflicted
+++ resolved
@@ -35,11 +35,8 @@
 - `[Datagrid]` Fixed an issue where source would not fire on sorting. ([#2390](https://github.com/infor-design/enterprise/issues/2390))
 - `[Datagrid]` Fixes the styling of non editable checkbox cells so they look disabled. ([#2340](https://github.com/infor-design/enterprise/issues/2340))
 - `[Datagrid]` Changed the dynamic column tooltip function to pass the row and more details. This changes the order of parameters but since this feature is new did not consider this a breaking change. If you are using this please take note. ([#2333](https://github.com/infor-design/enterprise/issues/2333))
-<<<<<<< HEAD
 - `[Datagrid]` Fixed a bug is the isEditable column callback in editable tree grid where some data was missing in the callback. ([#2357](https://github.com/infor-design/enterprise/issues/2357))
-=======
 - `[Editor]` Fixed a bug where tab or shift tab would break out of the editor when doing an indent/outdent. ([#2421](https://github.com/infor-design/enterprise/issues/2421))
->>>>>>> 51a45cb8
 - `[Fieldfilter]` Fixed an issue where Dropdown was not switching mode on example page. ([#2288](https://github.com/infor-design/enterprise/issues/2288))
 - `[Field Options]` Fixed an issue where input example was not working. ([#2348](https://github.com/infor-design/enterprise/issues/2348))
 - `[Fieldfilter]` Fixed an issue where Dropdown was not switching mode on example page. ([#2288](https://github.com/infor-design/enterprise/issues/2288))
