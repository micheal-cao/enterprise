/**
* Responsive Tree Control
* @name Tree
* @param {string} option1 - Has Some Option
*/
(function (factory) {
  if (typeof define === 'function' && define.amd) {
      // AMD. Register as an anonymous module depending on jQuery.
      define(['jquery'], factory);
  } else {
      // No AMD. Register plugin with global jQuery object.
      factory(jQuery);
  }
}(function ($) {

  //TODO: - Context Menus
  //      - Ajax
  //      - Building Nodes
  //      - Search
  //      - Expand / All Collapse All
  $.fn.tree = function(options) {
    var pluginName = 'tree',
      defaults = {
        option1: 'false'  //None Yet
      },
      settings = $.extend({}, defaults, options);

    // Plugin Constructor
    function Plugin(element) {
      this.element = $(element);
      this.init();
    }

    // Plugin Methods
    Plugin.prototype = {
      init: function() {
        this.setupTree();
        this.handleKeys();
        this.setupEvents();
      },
      setupTree: function() {
        var links = this.element.find('a'),
            self = this;

        links.each(function(i) {
          var a = $(this),
            parentCount = 0,
            subNode,
            li = a.parent('li');

          //set initial 'role', 'tabindex', and 'aria selected' on each link (except the first)
          a.attr({'role': 'treeitem', 'tabindex': '-1', 'aria-selected': 'false'});
          if (i === 0) {
            self.setSelectedNode(a, false);
          }

          //parentCount 'aria-level' to the node's level depth
          parentCount = a.parentsUntil(this.element, 'ul').length;
          a.attr('aria-level', parentCount + 1);

          //Set the current tree item node position relative to its aria-setsize
          var posinset = a.parent().index();
          a.attr('aria-posinset', posinset + 1);

          //adds role=group' to all subnodes
          subNode = a.next();
          //Inject Icons
          if (a.children('svg').length === 0) {
            a.prepend('<svg class="icon" focusable="false" aria-hidden="true"><use xlink:href="#icon-document"></use></svg>');
          }

          if (subNode.is('ul')) {
            subNode.attr('role', 'group').parent().addClass('folder');
            a.find('use').attr('xlink:href','#icon-folder-collapse');

            // var linkCnt = subNode.find('li').length
            //     linkHt = subNode.find('li').outerHeight();
            // console.log('linkCnt: ', linkCnt);
            // console.log('linkHt: ', linkHt);
          }

          if (li.is('[class^="icon"]')) {
            a.find('use').attr('xlink:href','#'+ li.attr('class'));
          }
        });
      },
      expandAll: function() {
        var nodes = this.element.find('ul[role=group]');
        nodes.addClass('is-open');
      },
      collapseAll: function () {
        var nodes = this.element.find('ul[role=group]');
        nodes.removeClass('is-open');
      },
      setSelectedNode: function (node, focus) {
        if (node.length === 0) {
          return;
        }
        node.attr({'tabindex': '0', 'aria-selected': 'true'}).parent().addClass('is-selected');
        this.element.find('a').not(node).attr({'tabindex': '-1', 'aria-selected': 'false'}).parent().removeClass('is-selected');
        
        // console.log('node: ', node);

        // var nodeUse = node.find('svg').find('use');
        // var nodeUse = node.find('.icon').insert('<svg class="icon" focusable="false" aria-hidden="true"><use xmlns:xlink="http://www.w3.org/1999/xlink" xlink:href="#icon-folder-expand"></use></svg>');
        // var nodeUse = node.find('.icon').replaceWith( '<svg class="icon" focusable="false" aria-hidden="true"><use xmlns:xlink="http://www.w3.org/1999/xlink" xlink:href="#icon-folder-expand"></use></svg>' );

        // console.log('nodeUse: ', nodeUse);

        if (focus) {
          node.focus();
        }
        this.element.trigger('selected', [node]);
      },
      toggleNode: function(node) {
        console.log('toggleNode');
        var next = node.next();
        if (next.is('ul[role="group"]')) {
<<<<<<< HEAD
          next.slideToggle(function() {
            node.toggleClass('expanded');
            next.toggleClass('is-open');
          });

        var linkCnt = next.find('li').length
            linkHt = next.find('li').outerHeight(),
            groupH = linkCnt * linkHt,
            group = node.nextElementSibling;

        // console.log('toggleNode next: ', next);

        // var nodeUse = node.find('.icon').replaceWith( '<svg class="icon" focusable="false" aria-hidden="true"><use xmlns:xlink="http://www.w3.org/1999/xlink" xlink:href="#icon-folder-expand"></use></svg>' );

        // if (node.find('.icon').hasClass('expanded')) {
        //   $(this).replaceWith( '<svg class="icon" focusable="false" aria-hidden="true"><use xmlns:xlink="http://www.w3.org/1999/xlink" xlink:href="#icon-folder-expand"></use></svg>' );
        // } else {
        //   $(this).replaceWith( '<svg class="icon" focusable="false" aria-hidden="true"><use xmlns:xlink="http://www.w3.org/1999/xlink" xlink:href="#icon-folder-collapse"></use></svg>' );
        // }

        var width = window.getComputedStyle(
          document.querySelector('.folder'), ':before'
        )/*.getPropertyValue('width');*/
        .style.setAttribute ("height", "500px");
        console.log('width: ', width);


          // next.closest('.folder:before').css('height', groupH);

          //TRY THE FOLLOWING TO MANIPULATE THE PSEUDO ELEMENT
          //http://stackoverflow.com/questions/4481485/changing-css-pseudo-element-styles-via-javascript
          //http://stackoverflow.com/questions/26095149/why-is-document-queryselector-not-working-on-pseudo-element
        }
      },
      toggleIcon: function(node) {
        console.log('toggleIcon');

        // var nodeUse = node.find('.icon').replaceWith( '<svg class="icon" focusable="false" aria-hidden="true"><use xmlns:xlink="http://www.w3.org/1999/xlink" xlink:href="#icon-folder-expand"></use></svg>' );

        if (node.find('.icon').hasClass('expanded')) {
          console.log('expanded!');
          $(this).replaceWith( '<svg class="icon" focusable="false" aria-hidden="true"><use xmlns:xlink="http://www.w3.org/1999/xlink" xlink:href="#icon-folder-expand"></use></svg>' );
        } else {
          console.log('collapesed!');
          $(this).replaceWith( '<svg class="icon" focusable="false" aria-hidden="true"><use xmlns:xlink="http://www.w3.org/1999/xlink" xlink:href="#icon-folder-collapse"></use></svg>' );
        }

        var width = window.getComputedStyle(
          document.querySelector('.folder'), ':before'
        )/*.getPropertyValue('width');*/
        .style.setAttribute ("height", "500px");
        console.log('width: ', width);


          // next.closest('.folder:before').css('height', groupH);

          //TRY THE FOLLOWING TO MANIPULATE THE PSEUDO ELEMENT
          //http://stackoverflow.com/questions/4481485/changing-css-pseudo-element-styles-via-javascript
          //http://stackoverflow.com/questions/26095149/why-is-document-queryselector-not-working-on-pseudo-element
=======
            next.slideToggle(function() {
              next.toggleClass('is-open');
            });
>>>>>>> 684db984
        }

        var linkCnt = next.find('> li').length
        linkHt = next.find('> li > a').outerHeight(),
        groupH = linkCnt * linkHt,
        group = node.nextElementSibling;

        console.log('next: ', next);
        console.log("next.find('> li'): ", next.find('> li'));
        console.log('linkCnt: ', linkCnt);
        console.log('linkHt: ', linkHt);
        console.log('groupH: ', groupH);
        next.closest('.folder:before').css('height', groupH);

      },
      toggleIcon: function(node) {
        console.log('toggleIcon1');
      },
      setupEvents: function  () {
        var self = this;
        self.element.on('updated', function () {
          self.setupTree();
        });
      },
      handleKeys: function () {
        console.log('handleKeys');

        //Key Behavior as per: http://access.aol.com/dhtml-style-guide-working-group/#treeview
        var self = this;
        //on click give clicked element 0 tabindex and 'aria-selected=true', resets all other links
        this.element.on('click', 'a', function (e) {
          var target = $(this);
          self.setSelectedNode(target, true);
          self.toggleNode(target);
          self.toggleIcon(target);
          e.stopPropagation();
          return false; //Prevent Click from Going to Top
        });

        //Handle Up/Down Arrow Keys and Space
        this.element.on('keydown', 'a', function (e) {
          var charCode = e.charCode || e.keyCode,
              target = $(this),
              next, prev;

          //down arrow
          if (charCode === 40) {
            next = target.parent().next().find('a:first');
            //Move Into Children
            if (target.next().is('ul') && target.next().hasClass('is-open')) {
              next = target.next().find('a:first');
            }
            //bottom of a group..
            if (next.length === 0) {
              next = target.closest('.folder').next().find('a:first');
            }
            self.setSelectedNode(next, true);
          }

          //up arrow,
          if (charCode === 38) {
            prev = target.parent().prev().find('a:first');
            //move into children at bottom
            if (prev.parent().is('.folder') && prev.parent().find('ul.is-open').length === 1) {
              prev = prev.parent().find('ul.is-open a:last');
            }
            //top of a group
            if (prev.length === 0) {
              prev = target.closest('ul').prev('a');
            }
            self.setSelectedNode(prev, true);
          }

          //space
          if (e.keyCode === 32) {
            target.trigger('click');
          }

          //right arrow
          if (charCode === 37) {
            if (target.next().hasClass('is-open')) {
              self.toggleNode(target);
            } else {
              next = target.closest('.folder').find('a:first');
              self.setSelectedNode(next, true);
            }
            e.stopPropagation();
            return false;
          }

          //left arrow
          if (charCode === 39) {
            if (target.next().hasClass('is-open')) {
              next = target.next().find('a:first');
              self.setSelectedNode(next, true);
            } else {
              self.toggleNode(target);
            }
            e.stopPropagation();
            return false;
          }

          //Home  (fn-right on mac)
          if (charCode === 36) {
            next = self.element.find('a:first:visible');
            self.setSelectedNode(next, true);
          }

          //End (fn-right on mac)
          if (charCode === 35) {
            next = self.element.find('a:last:visible');
            self.setSelectedNode(next, true);
          }

        });

        //Handle Left/Right Arrow Keys
        this.element.on('keypress', 'a', function (e) {
          var charCode = e.charCode || e.keyCode,
            target = $(this);

          if ((charCode >= 37 && charCode <= 40) || charCode === 32) {
            e.stopPropagation();
            return false;
          }

          //Printable Chars Jump to first high level node with it...
           if (e.which !== 0) {
            target.closest('li').nextAll().find('a:visible').each(function () {
              var node = $(this),
                first = node.text().substr(0,1).toLowerCase(),
                term = String.fromCharCode(e.which).toLowerCase();

              if (first === term) {
                self.setSelectedNode(node, true);
                return false;
              }
            });
          }

        });

      }
    };

    // Keep the Chaining and Init the Controls or Settings
    return this.each(function() {
      var instance = $.data(this, pluginName);
      if (instance) {
        instance.settings = $.extend({}, defaults, options);
      } else {
        instance = $.data(this, pluginName, new Plugin(this, settings));
      }
    });

  };

}));<|MERGE_RESOLUTION|>--- conflicted
+++ resolved
@@ -72,11 +72,6 @@
           if (subNode.is('ul')) {
             subNode.attr('role', 'group').parent().addClass('folder');
             a.find('use').attr('xlink:href','#icon-folder-collapse');
-
-            // var linkCnt = subNode.find('li').length
-            //     linkHt = subNode.find('li').outerHeight();
-            // console.log('linkCnt: ', linkCnt);
-            // console.log('linkHt: ', linkHt);
           }
 
           if (li.is('[class^="icon"]')) {
@@ -98,14 +93,6 @@
         }
         node.attr({'tabindex': '0', 'aria-selected': 'true'}).parent().addClass('is-selected');
         this.element.find('a').not(node).attr({'tabindex': '-1', 'aria-selected': 'false'}).parent().removeClass('is-selected');
-        
-        // console.log('node: ', node);
-
-        // var nodeUse = node.find('svg').find('use');
-        // var nodeUse = node.find('.icon').insert('<svg class="icon" focusable="false" aria-hidden="true"><use xmlns:xlink="http://www.w3.org/1999/xlink" xlink:href="#icon-folder-expand"></use></svg>');
-        // var nodeUse = node.find('.icon').replaceWith( '<svg class="icon" focusable="false" aria-hidden="true"><use xmlns:xlink="http://www.w3.org/1999/xlink" xlink:href="#icon-folder-expand"></use></svg>' );
-
-        // console.log('nodeUse: ', nodeUse);
 
         if (focus) {
           node.focus();
@@ -113,88 +100,18 @@
         this.element.trigger('selected', [node]);
       },
       toggleNode: function(node) {
-        console.log('toggleNode');
         var next = node.next();
         if (next.is('ul[role="group"]')) {
-<<<<<<< HEAD
           next.slideToggle(function() {
-            node.toggleClass('expanded');
             next.toggleClass('is-open');
           });
-
-        var linkCnt = next.find('li').length
-            linkHt = next.find('li').outerHeight(),
-            groupH = linkCnt * linkHt,
-            group = node.nextElementSibling;
-
-        // console.log('toggleNode next: ', next);
-
-        // var nodeUse = node.find('.icon').replaceWith( '<svg class="icon" focusable="false" aria-hidden="true"><use xmlns:xlink="http://www.w3.org/1999/xlink" xlink:href="#icon-folder-expand"></use></svg>' );
-
-        // if (node.find('.icon').hasClass('expanded')) {
-        //   $(this).replaceWith( '<svg class="icon" focusable="false" aria-hidden="true"><use xmlns:xlink="http://www.w3.org/1999/xlink" xlink:href="#icon-folder-expand"></use></svg>' );
-        // } else {
-        //   $(this).replaceWith( '<svg class="icon" focusable="false" aria-hidden="true"><use xmlns:xlink="http://www.w3.org/1999/xlink" xlink:href="#icon-folder-collapse"></use></svg>' );
-        // }
-
-        var width = window.getComputedStyle(
-          document.querySelector('.folder'), ':before'
-        )/*.getPropertyValue('width');*/
-        .style.setAttribute ("height", "500px");
-        console.log('width: ', width);
-
-
-          // next.closest('.folder:before').css('height', groupH);
-
-          //TRY THE FOLLOWING TO MANIPULATE THE PSEUDO ELEMENT
-          //http://stackoverflow.com/questions/4481485/changing-css-pseudo-element-styles-via-javascript
-          //http://stackoverflow.com/questions/26095149/why-is-document-queryselector-not-working-on-pseudo-element
-        }
-      },
-      toggleIcon: function(node) {
-        console.log('toggleIcon');
-
-        // var nodeUse = node.find('.icon').replaceWith( '<svg class="icon" focusable="false" aria-hidden="true"><use xmlns:xlink="http://www.w3.org/1999/xlink" xlink:href="#icon-folder-expand"></use></svg>' );
-
-        if (node.find('.icon').hasClass('expanded')) {
-          console.log('expanded!');
-          $(this).replaceWith( '<svg class="icon" focusable="false" aria-hidden="true"><use xmlns:xlink="http://www.w3.org/1999/xlink" xlink:href="#icon-folder-expand"></use></svg>' );
-        } else {
-          console.log('collapesed!');
-          $(this).replaceWith( '<svg class="icon" focusable="false" aria-hidden="true"><use xmlns:xlink="http://www.w3.org/1999/xlink" xlink:href="#icon-folder-collapse"></use></svg>' );
-        }
-
-        var width = window.getComputedStyle(
-          document.querySelector('.folder'), ':before'
-        )/*.getPropertyValue('width');*/
-        .style.setAttribute ("height", "500px");
-        console.log('width: ', width);
-
-
-          // next.closest('.folder:before').css('height', groupH);
-
-          //TRY THE FOLLOWING TO MANIPULATE THE PSEUDO ELEMENT
-          //http://stackoverflow.com/questions/4481485/changing-css-pseudo-element-styles-via-javascript
-          //http://stackoverflow.com/questions/26095149/why-is-document-queryselector-not-working-on-pseudo-element
-=======
-            next.slideToggle(function() {
-              next.toggleClass('is-open');
-            });
->>>>>>> 684db984
         }
 
         var linkCnt = next.find('> li').length
         linkHt = next.find('> li > a').outerHeight(),
         groupH = linkCnt * linkHt,
         group = node.nextElementSibling;
-
-        console.log('next: ', next);
-        console.log("next.find('> li'): ", next.find('> li'));
-        console.log('linkCnt: ', linkCnt);
-        console.log('linkHt: ', linkHt);
-        console.log('groupH: ', groupH);
         next.closest('.folder:before').css('height', groupH);
-
       },
       toggleIcon: function(node) {
         console.log('toggleIcon1');
