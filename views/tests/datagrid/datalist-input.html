--- conflicted
+++ resolved
@@ -1,69 +1,62 @@
-<div class="page-container top-padding scrollable" id="maincontent" role="main" >
-
-   <div class="row">
-      <div class="twelve columns">
-         <div id="datagrid"></div>
-      </div>
-   </div>
-
-   <div class="row">
-      <div class="twelve columns">
-         <div id="datagrid2"></div>
-      </div>
-   </div>
-
-<script>
-$('body').one('initialized', function () {
- var columns = [],
-    data = [];
-
-  data.push({
-    item : "item 1",
-    qty : 2,
-    uom : "EA",
-    cost : 50.00,
-    availability : "Non stock",
-    button : "Add to Request"
-  });
-
-  inputFormatter = function(row, cell, value, col, item) {
-    var opt = col.formatterOptions || {},
-      format = function(s) {
-        return (s || '').replace(/{(\w+)}/g, function(m, p) {
-          return item[p];
-        });
-      },
-      id = (opt.prefix || 'input') + row +'-'+ cell,
-      type = opt.type || 'text',
-      beforeTemplate = format(opt.beforeTemplate),
-      afterTemplate = format(opt.afterTemplate);
-
-    return beforeTemplate +'<label for="'+ id +'" class="audible">'+ id +'</label>'+
-        '<input type="'+ type +'" id="'+ id +'" name="'+ id +'" />'+ afterTemplate;
-  };
-
-  //Define Columns for the Grid.
-  columns.push({ id: 'item', name: 'Item', field: 'item'});
-  columns.push({ id: 'qty_uom1', name: 'Quantity/UOM1', field: 'qty', formatter: Formatters.Text, editor: Editors.Input});
-  columns.push({ id: 'qty_uom2', name: 'Quantity/UOM2', field: 'qty', formatter: inputFormatter, formatterOptions: {'prefix': 'uom', 'afterTemplate': '&nbsp; / {uom}', 'type': 'number'} });
-  columns.push({ id: 'cost', name: 'Cost', field: 'cost', formatter: Formatters.Integer });
-  columns.push({ id: 'availability', name: 'Available', field: 'availability'});
-  columns.push({ id: 'button', name: ' ', field: 'button', formatter: Formatters.Button, align: 'center' });
-
-  $('#datagrid').datagrid({
-    columns: columns,
-    dataset: data,
-    isList: true,
-<<<<<<< HEAD
-    selectable: false,
-    columnReorder: false,
-    cellNavigation: false
-=======
-    // cellNavigation: false
->>>>>>> d74c3586
-   });
-
-  });
-</script>
-
-</div>
+<div class="page-container top-padding scrollable" id="maincontent" role="main" >
+
+   <div class="row">
+      <div class="twelve columns">
+         <div id="datagrid"></div>
+      </div>
+   </div>
+
+   <div class="row">
+      <div class="twelve columns">
+         <div id="datagrid2"></div>
+      </div>
+   </div>
+
+<script>
+$('body').one('initialized', function () {
+ var columns = [],
+    data = [];
+
+  data.push({
+    item : "item 1",
+    qty : 2,
+    uom : "EA",
+    cost : 50.00,
+    availability : "Non stock",
+    button : "Add to Request"
+  });
+
+  inputFormatter = function(row, cell, value, col, item) {
+    var opt = col.formatterOptions || {},
+      format = function(s) {
+        return (s || '').replace(/{(\w+)}/g, function(m, p) {
+          return item[p];
+        });
+      },
+      id = (opt.prefix || 'input') + row +'-'+ cell,
+      type = opt.type || 'text',
+      beforeTemplate = format(opt.beforeTemplate),
+      afterTemplate = format(opt.afterTemplate);
+
+    return beforeTemplate +'<label for="'+ id +'" class="audible">'+ id +'</label>'+
+        '<input type="'+ type +'" id="'+ id +'" name="'+ id +'" />'+ afterTemplate;
+  };
+
+  //Define Columns for the Grid.
+  columns.push({ id: 'item', name: 'Item', field: 'item'});
+  columns.push({ id: 'qty_uom1', name: 'Quantity/UOM1', field: 'qty', formatter: Formatters.Text, editor: Editors.Input});
+  columns.push({ id: 'qty_uom2', name: 'Quantity/UOM2', field: 'qty', formatter: inputFormatter, formatterOptions: {'prefix': 'uom', 'afterTemplate': '&nbsp; / {uom}', 'type': 'number'} });
+  columns.push({ id: 'cost', name: 'Cost', field: 'cost', formatter: Formatters.Integer });
+  columns.push({ id: 'availability', name: 'Available', field: 'availability'});
+  columns.push({ id: 'button', name: ' ', field: 'button', formatter: Formatters.Button, align: 'center' });
+
+  $('#datagrid').datagrid({
+    columns: columns,
+    dataset: data,
+    isList: true
+   });
+
+  });
+</script>
+
+</div>