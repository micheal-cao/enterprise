# Converted Components (Alphabetized)

All the following Soho Components have been converted to ES6:

* About
* Accordion
* ApplicationMenu
* Arrange (behavior)
* Autocomplete
* Button
* Busy Indicator
* Circle Pager
* Colorpicker
<<<<<<< HEAD
* Composite Form
* Contextual Action Panel
* Datagrid
=======
* Datepicker
>>>>>>> a593a835
* Drag (behavior)
* Dropdown
* Editor
* EmptyMessage
* Expandable area
* Field Options
* File Upload
* File Upload Advanced
* Header
* Hierarchy
* Homepage
* Hyperlink
* Icons
* Listbuilder
* Listview
* Mask
* Message
* Modal
* Multiselect
* Personalize
* Place
* Popover
* Progress
* Rating
* Searchfield
* Signin
* Slider
* Spinbox
* Splitter
* Swaplist
* Tag
* Textarea
* Timepicker
* Tmpl
* Toast
* Toolbar
* ToolbarSearchfield
* Tooltip
* Tree
* (utils)
  - animations
  - Base
  - behaviors
  - breakpoints
  - debug
  - environment
  - highlight
  - lifecycle
  - renderloop
  - string
  - theme
  - utils
* Validation (lots of jQuery)
* Wizard
* Zoom

# TODO: Convert These: (Alphabetized)

The components listed below are still UMD-wrapped as ES5 jQuery components.  They need to be transitioned following the [How to migrate a Soho Xi component from ES5 to ES6](./ES5-TO-ES6.md) section of the ES6 Guide.

* Angular 1.0 Directives (?)
* Area Chart (Separate it from charts.js?)
* Bar Charts (Separate it from charts.js?)
* Charts
<<<<<<< HEAD
* Datepicker
=======
* Composite Form
* Contextual Action Panel
* Datagrid
>>>>>>> a593a835
* Dirty Tracking (Util to Convert to component)
* Form (basically all jQuery stuff)
* Lookup
* Pager
* Popdown
* Scrollaction
* Stepchart
* Step Process
* Tabs
* (utils)
  - template<|MERGE_RESOLUTION|>--- conflicted
+++ resolved
@@ -11,13 +11,10 @@
 * Busy Indicator
 * Circle Pager
 * Colorpicker
-<<<<<<< HEAD
 * Composite Form
 * Contextual Action Panel
 * Datagrid
-=======
 * Datepicker
->>>>>>> a593a835
 * Drag (behavior)
 * Dropdown
 * Editor
@@ -37,6 +34,7 @@
 * Message
 * Modal
 * Multiselect
+* Pager
 * Personalize
 * Place
 * Popover
@@ -47,11 +45,13 @@
 * Slider
 * Spinbox
 * Splitter
+* Stepchart
 * Swaplist
 * Tag
 * Textarea
 * Timepicker
 * Tmpl
+* Tabs
 * Toast
 * Toolbar
 * ToolbarSearchfield
@@ -73,30 +73,18 @@
 * Validation (lots of jQuery)
 * Wizard
 * Zoom
+* (utils)
+  - template
 
 # TODO: Convert These: (Alphabetized)
 
 The components listed below are still UMD-wrapped as ES5 jQuery components.  They need to be transitioned following the [How to migrate a Soho Xi component from ES5 to ES6](./ES5-TO-ES6.md) section of the ES6 Guide.
 
-* Angular 1.0 Directives (?)
-* Area Chart (Separate it from charts.js?)
-* Bar Charts (Separate it from charts.js?)
-* Charts
-<<<<<<< HEAD
-* Datepicker
-=======
-* Composite Form
-* Contextual Action Panel
-* Datagrid
->>>>>>> a593a835
+* Angular 1.0 Directives (TJM tested should work)
+* Charts (TJM In Progress)
 * Dirty Tracking (Util to Convert to component)
 * Form (basically all jQuery stuff)
 * Lookup
-* Pager
 * Popdown
 * Scrollaction
-* Stepchart
-* Step Process
-* Tabs
-* (utils)
-  - template+* Step Process