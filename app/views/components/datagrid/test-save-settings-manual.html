--- conflicted
+++ resolved
@@ -67,11 +67,7 @@
     columns.push({ id: 'orderDate', name: 'Order Date', field: 'orderDate', formatter: Formatters.Date, dateFormat: 'M/d/yyyy', filterType: 'date'});
 
     //Get some data via ajax
-<<<<<<< HEAD
     var url = '{{basepath}}api/compressors?pageNum=1&pageSize=100';
-=======
-    var url = '{{basepath}}api/compressors?pageNum=1&pageSize=10';
->>>>>>> fc2e4dad
 
     $.getJSON(url, function(res) {
         //Init and get the api for the grid
@@ -82,27 +78,6 @@
           paging: true,
           pagesize: 10,
           pagesizes: [5, 10, 15],
-<<<<<<< HEAD
-=======
-          source: function(req, response) {
-            console.log('source req: ' + req);
-            var url = '{{basepath}}api/compressors?pageNum='+ req.activePage +'&pageSize='+ req.pagesize;
-
-            if (req.sortId) {
-              url += '&sortId=' + req.sortId + '&sortAsc=' + req.sortAsc;
-            }
-
-            if (req.filterExpr && req.filterExpr[0]) {
-              url += '&filter=' + req.filterExpr[0].value;
-            }
-            console.log('source url: ' + url);
-            //Get Page Based on info in Req, return results into response;
-            $.getJSON(url, function(res) {
-              req.total = res.total;
-              response(res.data, req);
-            });
-          },
->>>>>>> fc2e4dad
           filterable: true,
           toolbar: {personalize: true, filterRow: true, results: true, resetLayout: true}
         }).on('settingschanged', function (e, args) {
