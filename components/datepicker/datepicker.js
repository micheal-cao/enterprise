--- conflicted
+++ resolved
@@ -254,80 +254,10 @@
           handled = true;
         }
 
-<<<<<<< HEAD
         // Esc closes Date Picker and goes back to field
         if (key === 27) {
           this.closeCalendar();
           this.element.focus();
-=======
-        var popoverOpts = {
-          content: this.calendar,
-          placementOpts: {
-            parent: placementParent,
-            parentXAlignment: placementParentXAlignment,
-            strategies: ['flip', 'nudge', 'shrink']
-          },
-          placement : 'bottom',
-          popover: true,
-          trigger: 'immediate',
-          tooltipElement: '#calendar-popup'
-        };
-
-        this.trigger.popover(popoverOpts)
-        .off('show.datepicker').on('show.datepicker', function () {
-
-          if (Soho.env.os.name === 'ios') {
-            $('head').triggerHandler('disable-zoom');
-          }
-
-          // Horizontal view on mobile
-          if (window.innerHeight < 400) {
-            self.popup.find('.arrow').hide();
-            self.popup.css('min-height', (self.popupClosestScrollable[0].scrollHeight + 2) +'px');
-            self.popupClosestScrollable.css('min-height', '375px');
-          }
-
-        })
-        .off('hide.datepicker').on('hide.datepicker', function () {
-
-          if (Soho.env.os.name === 'ios') {
-            self.trigger.one('hide', function() {
-              $('head').triggerHandler('enable-zoom');
-            });
-          }
-
-          self.popupClosestScrollable.add(self.popup).css('min-height', 'inherit');
-          self.closeCalendar();
-        });
-
-        this.handleKeys($('#calendar-popup'));
-        $('.calendar-footer a', this.calendar).button();
-
-        // Show Month
-        this.setValueFromField();
-
-        // Set timepicker
-        if (this.settings.showTime) {
-
-          //Set to 12:00
-          if (this.element.val() === '' && this.currentDate && this.currentDate.getDate()) {
-            this.currentDate.setHours(0);
-            this.currentDate.setMinutes(0);
-            this.currentDate.setSeconds(0);
-          }
-
-          timeOptions.parentElement = this.timepickerContainer;
-          this.time = self.getTimeString(this.currentDate, self.show24Hours);
-          this.timepicker = this.timepickerContainer.timepicker(timeOptions).data('timepicker');
-          this.timepickerContainer.find('dropdown').dropdown();
-
-          // Wait for timepicker to initialize
-          setTimeout(function() {
-            self.timepicker.initValues = self.timepicker.getTimeFromField(self.time);
-            self.timepicker.afterShow(self.timepickerContainer);
-            return;
-          }, 1);
->>>>>>> 1e59b11d
         }
 
         if (handled) {
@@ -801,7 +731,7 @@
     // Set timepicker
     if (this.settings.showTime) {
       // Set to 12:00
-      if (this.element.val() === '') {
+      if (this.element.val() === '' && this.currentDate && this.currentDate.getDate()) {
         this.currentDate.setHours(0);
         this.currentDate.setMinutes(0);
         this.currentDate.setSeconds(0);
@@ -890,34 +820,11 @@
           );
         }
 
-<<<<<<< HEAD
         self.insertDate(self.isIslamic ? self.currentDateIslamic : self.currentDate);
         self.closeCalendar();
         self.element.focus();
       }
     });
-=======
-      },
-
-      // Update the calendar to show the month (month is zero based)
-      showMonth: function (month, year, skipYear) {
-        var self = this;
-
-        var now = new Date();
-
-        now.setHours(0);
-        now.setMinutes(0);
-        now.setSeconds(0);
-
-        var elementDate = (this.currentDate && this.currentDate.getDate()) ?
-          this.currentDate : now;
-
-        this.setCurrentCalendar();
-
-        if (this.isIslamic) {
-          elementDate = this.currentDateIslamic;
-        }
->>>>>>> 1e59b11d
 
     // Calendar Footer Events
     this.footer.off('click.datepicker').on('click.datepicker', 'button', function (e) {
@@ -1244,9 +1151,14 @@
    */
   showMonth(month, year, skipYear) {
     const self = this;
-
-    let elementDate = this.currentDate.getDate() ?
-      this.currentDate : (new Date()).setHours(0, 0, 0, 0);
+    const now = new Date();
+
+    now.setHours(0);
+    now.setMinutes(0);
+    now.setSeconds(0);
+
+    let elementDate = (this.currentDate && this.currentDate.getDate()) ?
+      this.currentDate : now;
 
     this.setCurrentCalendar();
 
