# What's New with Enterprise

## v4.17.0

- [Npm Package](https://www.npmjs.com/package/ids-enterprise)
- [IDS Enterprise Angular Change Log](https://github.com/infor-design/enterprise-ng/blob/master/docs/CHANGELOG.md)

### v4.17.0 Features

- `[Locale]` Added support for showing timezones in the current language with a fall back for IE 11. ([#592](https://github.com/infor-design/enterprise/issues/592))

### v4.17.0 Fixes

<<<<<<< HEAD
- `[Datagrid]` Added a fix to allow the commit of a cell edit after tabbing into a cell once having clicked into a previous cell.([#1608](https://github.com/infor-design/enterprise/issues/1608))
=======
- `[Datagrid]` :Stretch column not working in Edge browser. ([#1716](https://github.com/infor-design/enterprise/issues/1716))

- `[Datagrid]` Fixed a bug where filtering Order Date with `is-not-empty` on a null value would not correctly filter out results. ([#1718](https://github.com/infor-design/enterprise/issues/1718))
>>>>>>> 31f2dcaf

### v4.17.0 Chore & Maintenance

- `[Component Name]` An explanation and description. ([#123](https://github.com/infor-design/enterprise/issues/12))

(n Issues Solved this release, Backlog Enterprise n, Backlog Ng n, n Functional Tests, n e2e Test)

## v4.16.0

- [Npm Package](https://www.npmjs.com/package/ids-enterprise)
- [IDS Enterprise Angular Change Log](https://github.com/infor-design/enterprise-ng/blob/master/docs/CHANGELOG.md)

### v4.16.0 Features

- `[Datagrid]` Added an option to freeze columns from scrolling on the left and/or right. The new option is called `frozenColumns`. See notes on what works and doesnt with frozen column in the datagrid docs frozen column section. ([#464](https://github.com/infor-design/enterprise/issues/464))
- `[Busy Indicator]` Made a fix to make it possible to use a busy indicator on a modals. ([#827](https://github.com/infor-design/enterprise/issues/827))
- `[Editor]` Added new state called "preview" a non editable mode to editor. Where it only shows the HTML with no toolbar, borders etc. ([#1413](https://github.com/infor-design/enterprise/issues/1413))
- `[Field Filter]` Added support to get and set filter type programmatically. ([#1181](https://github.com/infor-design/enterprise/issues/1181))
- `[Hierarchy]` Add print media styles to decrease ink usage and increase presentability for print format. Note that you may need to enable the setting to print background images, both Mac and PC have a setting for this. ([#456](https://github.com/infor-design/enterprise/issues/456))
- `[Hierarchy]` Added a new "stacked" layout to eventually replace the current layouts. This works better responsively and prevents horizontal scrolling. ([#1629](https://github.com/infor-design/enterprise/issues/1629))
- `[Pager]` Added a "condensed" page size selector button for use on pagers in smaller containers, such as the list side of the list/detail pattern. ([#1459](https://github.com/infor-design/enterprise/issues/1459))

### v4.16.0 Future Deprecation

- `[Hierarchy]` The following options are now deprecated and will be removed approximately 2019-05-15. `paging` and `mobileView`. ([#1629](https://github.com/infor-design/enterprise/issues/1629))
- `[Hierarchy]` Stacked layout will become the default layout in favor of the existing horizontal layout, so the horizontal layout is now considered deprecated and will be removed approximately 2019-05-15. ([#1629](https://github.com/infor-design/enterprise/issues/1629))

### v4.16.0 Fixes

- `[Application Menu]` Fixed the truncation of long text in an accordion element in the application menu by adding a tooltip to truncated elements. ([#457](https://github.com/infor-design/enterprise/issues/457))
- `[Calendar]` Disable the new event modal when no template is defined. ([#1700](https://github.com/infor-design/enterprise/issues/1700))
- `[Dropdown]` Fixed a bug where the ellipsis was not showing on long text in some browsers. ([#1550](https://github.com/infor-design/enterprise/issues/1550))
- `[Datagrid]` Fixed a bug in equals filter on multiselect filters. ([#1586](https://github.com/infor-design/enterprise/issues/1586))
- `[Datagrid]` Fixed a bug where incorrect data is shown in the events in tree grid. ([#315](https://github.com/infor-design/enterprise-ng/issues/315))
- `[Datagrid]` Fixed a bug where when using minWidth on a column and sorting the column will become misaligned. ([#1481](https://github.com/infor-design/enterprise/issues/1481))
- `[Datagrid]` Fixed a bug where when resizing the last column may become invisible. ([#1456](https://github.com/infor-design/enterprise/issues/1456))
- `[Datagrid]` Fixed a bug where a checkbox column will become checked when selecting if there is no selection checkbox. ([#1641](https://github.com/infor-design/enterprise/issues/1641))
- `[Datagrid]` Fixed a bug where the last column would sometimes not render fully for buttons with longer text. ([#1246](https://github.com/infor-design/enterprise/issues/1246))
- `[Datagrid]` Fixed a bug where showMonthYearPicker did not work correctly on date filters. ([#1532](https://github.com/infor-design/enterprise-ng/issues/1532))
- `[Validation]` Fixed a bug in removeError where the icon is sometimes not removed. ([#1556](https://github.com/infor-design/enterprise/issues/1556))
- `[Datepicker]` Fixed the range picker to clear when changing months in a filter. ([#1537](https://github.com/infor-design/enterprise/issues/1537))
- `[Datepicker]` Fixed disabled dates example to validate again on disabled dates. ([#1445](https://github.com/infor-design/enterprise/issues/1445))
- `[Datagrid]` Fixed a Date Editor bug when passing a series of zeroes to a datagrid cell with an editable date. ([#1020](https://github.com/infor-design/enterprise/issues/1020))
- `[Icons]` Established missing icon sourcing and sizing consistency from ids-identity icon/svg assets. ([PR#1628](https://github.com/infor-design/enterprise/pull/1628))
- `[Listview]` Addressed performance issues with paging on all platforms, especially Windows and IE/Edge browsers. As part of this, reworked all components that integrate with the Pager component to render their contents based on a dataset, as opposed to DOM elements. ([#922](https://github.com/infor-design/enterprise/issues/922))
- `[Lookup]` Fixed a bug with settings: async, server-side, and single select modes.  The grid was not deselecting the previously selected value when a new row was clicked.  If the value is preselected in the markup, the lookup modal will no longer close prematurely. ([PR#1654](https://github.com/infor-design/enterprise/issues/1654))
- `[Pager]` Made it possible to set and persist custom tooltips on first, previous, next and last pager buttons. ([#922](https://github.com/infor-design/enterprise/issues/922))
- `[Pager]` Fixed propagation of the `pagesizes` setting when using `updated()`. Previously, the array was deep extended, instead of being replaced outright. ([PR#1466](https://github.com/infor-design/enterprise/issues/1466))
- `[Tree]` Fixed a bug when calling the disable or enable methods of the tree. This was not working with ie11. ([PR#1600](https://github.com/infor-design/enterprise/issues/1600))
- `[Stepprocess]` Fixed a bug where the step folder was still selected when it was collapsed or expanded. ([#1633](https://github.com/infor-design/enterprise/issues/1633))
- `[Toolbar Flex]` Added the ability to pass in a `beforeOpen` callback to the More Actions menu (fixes a bug where it wasn't possible to dynamically add content to the More Actions menu in same way that was possible on the original Toolbar component)
- `[Toolbar Flex]` Fixed a bug where selected events were not bubbling up for a menu button on a flex toolbar. ([#1709](https://github.com/infor-design/enterprise/issues/1709))

### v4.16.0 Chore & Maintenance

- `[Demo App]` Removed the search icon from the header on test pages as it doesn't function. ([#1449](https://github.com/infor-design/enterprise/issues/1449))
- `[Docs]` Added a fix to prevent the documentation generator from failing intermittently. ([#1377](https://github.com/infor-design/enterprise/issues/1377))
- `[Demo App]` Added a fix for incorrect links when running on windows. ([#1549](https://github.com/infor-design/enterprise/issues/1549))

(27 Issues Solved this release, Backlog Enterprise 203, Backlog Ng 69, 735 Functional Tests, 670 e2e Test)

## v4.15.0

- [Npm Package](https://www.npmjs.com/package/ids-enterprise)
- [IDS Enterprise Angular Change Log](https://github.com/infor-design/enterprise-ng/blob/master/docs/CHANGELOG.md)

### v4.15.0 Features

- `[Datagrid]` Added support for lookup in the datagrid filter. ([#653](https://github.com/infor-design/enterprise/issues/653))
- `[Datagrid]` Added support for masks on lookup editors. ([#406](https://github.com/infor-design/enterprise/issues/406))
- `[Validation]` When using legacy mode validation, made the icon dim if the text was on top of it. ([#644](https://github.com/infor-design/enterprise/issues/644))
- `[Calendar]` Now possible to edit events both with the API and by clicking/double clicking events. And other improvements. ([#1436](https://github.com/infor-design/enterprise/issues/1436))
- `[Datagrid]` Added new methods to clear dirty cells on cells, rows, and all. ([#1303](https://github.com/infor-design/enterprise/issues/1303))
- `[Tree]` Added several improvements: the ability to show a dropdown on the tree node, the ability to add nodes in between current nodes, the ability to set checkboxes for selection only on some nodes, and the ability to customize icons. ([#1364](https://github.com/infor-design/enterprise/issues/1364))
- `[Datagrid]` Added the ability to display or hide the new row indicator with a new `showNewIndicator` option. ([#1589](https://github.com/infor-design/enterprise/issues/1589))

### v4.15.0 Fixes

- `[Icons]` Icons with the word `confirm` have been changed to `success`. This is partially backwards compatible for now. We deprecated `confirm` and will remove in the next major version so rename your icons. Example `icon-confirm` to `icon-success`. ([#963](https://github.com/infor-design/enterprise/issues/963))
- `[Icons]` The alert icons now have a white background allowing them to appear on colored sections. There are now two versions, for example: `icon-error` and `icon-error-solid`. These are used in calendar. ([#1436](https://github.com/infor-design/enterprise/issues/1436))
- `[Circle Pager]` Made significant improvements to resizing, especially on tabs. ([#1284](https://github.com/infor-design/enterprise/issues/1284))
- `[Datagrid]` In high contrast mode the background is now white when editing cells. ([#1421](https://github.com/infor-design/enterprise/issues/1421))
- `[Dropdown]` Fixed an issue where filter did not work in no-search mode with the Caps Lock key. ([#1500](https://github.com/infor-design/enterprise/issues/1500))
- `[Popupmenu]` Fixed an issue when using the same menu on multiple inputs wherein destroying one instance actually destroyed all instances. ([#1025](https://github.com/infor-design/enterprise/issues/1025))
- `[Swaplist]` Fixed a bug where Shift+M did not work when typing in the search. ([#1408](https://github.com/infor-design/enterprise/issues/1408))
- `[Popupmenu]` Fixed a bug in immediate mode where right click only worked the first time. ([#1507](https://github.com/infor-design/enterprise/issues/1507))
- `[Editor]` Fixed a bug where clear formatting did not work in safari. ([#911](https://github.com/infor-design/enterprise/issues/911))
- `[Colorpicker]` Fixed a bug in Angular where the picker did not respond correctly to `editable=false` and `disabled=true`. ([#257](https://github.com/infor-design/enterprise-ng/issues/257))
- `[Locale]` Fixed a bug where the callback did not complete on nonexistent locales. ([#1267](https://github.com/infor-design/enterprise/issues/1267))
- `[Calendar]` Fixed a bug where event details remain when filtering event types. ([#1436](https://github.com/infor-design/enterprise/issues/1436))
- `[Busy Indicator]` Fixed a bug where the indicator closed when clicking on accordions. ([#281](https://github.com/infor-design/enterprise-ng/issues/281))
- `[Datagrid Tree]` Fixed the need for unique IDs on the tree nodes. ([#1361](https://github.com/infor-design/enterprise/issues/1361))
- `[Editor]` Improved the result of pasting bullet lists from MS Word. ([#1351](https://github.com/infor-design/enterprise/issues/1351))
- `[Hierarchy]` Fixed layout issues in the context menu in RTL mode. ([#1310](https://github.com/infor-design/enterprise/issues/1310))
- `[Datagrid]` Added a setting `allowChildExpandOnMatch` that optionally determines if a search/filter will show and allow nonmatching children to be shown. ([#1422](https://github.com/infor-design/enterprise/issues/1422))
- `[Datagrid]` If a link is added with a href it will now be followed when clicking, rather than needing to use the click method setting on columns. ([#1473](https://github.com/infor-design/enterprise/issues/1473))
- `[Datagrid Tree]` Fixed a bug where Expand/Collapse text is added into the +/- cell. ([#1145](https://github.com/infor-design/enterprise/issues/1145))
- `[Dropdown]` Fixed a bug in NG where two dropdowns in different components would cause each other to freeze. ([#229](https://github.com/infor-design/enterprise-ng/issues/229))
- `[Editor]` Verified a past fix where editor would not work with all buttons when in a modal. ([#408](https://github.com/infor-design/enterprise/issues/408))
- `[Datagrid Tree]` Fixed a bug in `updateRow` that caused the indent of the tree grid to collapse. ([#405](https://github.com/infor-design/enterprise/issues/405))
- `[Empty Message]` Fixed a bug where a null empty message would not be possible. This is used to show no empty message on initial load delays. ([#1467](https://github.com/infor-design/enterprise/issues/1467))
- `[Lookup]` Fixed a bug where nothing is inserted when you click a link editor in the lookup. ([#1315](https://github.com/infor-design/enterprise/issues/1315))
- `[About]` Fixed a bug where the version would not show when set. It would show the IDS version. ([#1414](https://github.com/infor-design/enterprise/issues/1414))
- `[Datagrid]` Fixed a bug in `disableClientSort` / `disableClientFilter`. It now retains visual indicators on sort and filter. ([#1248](https://github.com/infor-design/enterprise/issues/1248))
- `[Tree]` Fixed a bug where selected nodes are selected again after loading child nodes. ([#1270](https://github.com/infor-design/enterprise/issues/1270))
- `[Input]` Fixed a bug where inputs that have tooltips will not be selectable with the cursor. ([#1354](https://github.com/infor-design/enterprise/issues/1354))
- `[Accordion]` Fixed a bug where double clicking a header will open and then close the accordion. ([#1314](https://github.com/infor-design/enterprise/issues/1314))
- `[Datagrid]` Fixed a bug on hover with taller cells where the hover state would not cover the entire cell. ([#1490](https://github.com/infor-design/enterprise/issues/1490))
- `[Editor]` Fixed a bug where the image would still be shown if you press the Esc key and cancel the image dialog. ([#1489](https://github.com/infor-design/enterprise/issues/1489))
- `[Datagrid Lookup]` Added additional missing event info for ajax requests and filtering. ([#1486](https://github.com/infor-design/enterprise/issues/1486))
- `[Tabs]` Added protection from inserting HTML tags in the add method (XSS). ([#1462](https://github.com/infor-design/enterprise/issues/1462))
- `[App Menu]` Added better text wrapping for longer titles. ([#1116](https://github.com/infor-design/enterprise/issues/1116))
- `[Contextual Action Panel]` Fixed some examples so that they reopen more than one time. ([#1116](https://github.com/infor-design/enterprise/issues/506))
- `[Searchfield]` Fixed a border styling issue on longer labels in the search. ([#1500](https://github.com/infor-design/enterprise/issues/1500))
- `[Tabs Multi]` Improved the experience on mobile by collapsing the menus a bit. ([#971](https://github.com/infor-design/enterprise/issues/971))
- `[Lookup]` Fixed missing ellipsis menu on mobile devices. ([#1068](https://github.com/infor-design/enterprise/issues/1068))
- `[Accordion]` Fixed incorrect font size on p tags in the accordion. ([#1116](https://github.com/infor-design/enterprise/issues/1116))
- `[Line Chart]` Fixed and improved the legend text on mobile viewport. ([#609](https://github.com/infor-design/enterprise/issues/609))

### v4.15.0 Chore & Maintenance

- `[General]` Migrated sass to use IDS color variables. ([#1435](https://github.com/infor-design/enterprise/issues/1435))
- `[Angular]` Added all settings from 4.13 in time for future 5.1.0 ([#274](https://github.com/infor-design/enterprise-ng/issues/274))
- `[General]` Fixed some incorrect layouts. ([#1357](https://github.com/infor-design/enterprise/issues/1357))
- `[Targeted Achievement]` Removed some older non working examples. ([#520](https://github.com/infor-design/enterprise/issues/520))

(54 Issues Solved this release, Backlog Enterprise 180, Backlog Ng 66, 705 Functional Tests, 716 e2e Test)

## v4.14.0

- [Npm Package](https://www.npmjs.com/package/ids-enterprise)
- [IDS Enterprise Angular Change Log](https://github.com/infor-design/enterprise-ng/blob/master/docs/CHANGELOG.md)

### v4.14.0 Features

- `[Datepicker/Monthview]` Added a setting for the day of week the calendar starts that can be used outside of the Locale setting. ([#1179](https://github.com/infor-design/enterprise/issues/1179))
- `[Datagrid]` Made the tree datagrid work a lot better with filtering. ([#1281](https://github.com/infor-design/enterprise/issues/1281))
- `[Autocomplete/SearchField]` Added a caseSensitive filtering option. ([#385](https://github.com/infor-design/enterprise/issues/385))
- `[Datagrid]` Added an option `headerAlign` to set alignment on the header different than the rows. ([#420](https://github.com/infor-design/enterprise/issues/420))
- `[Message]` Added the ability to use certain formatter html tags in the message content. ([#379](https://github.com/infor-design/enterprise/issues/379))

### v4.14.0 Fixes

- `[Swaplist]` Fixed a bug that if you drag really fast everything disappears. ([#1195](https://github.com/infor-design/enterprise/issues/1195))
- `[Hierarchy]` Fixed a bug that part of the profile menu is cut off. ([#931](https://github.com/infor-design/enterprise/issues/931))
- `[Datagrid/Dropdown]` Fixed a bug that part of the dropdown menu is cut off. ([#1420](https://github.com/infor-design/enterprise/issues/1420))
- `[Modal]` Fixed bugs where with certain field types modal validation was not working. ([#1213](https://github.com/infor-design/enterprise/issues/1213))
- `[Dropdown]` Fixed a regression where the tooltip was not showing when data is overflowed. ([#1400](https://github.com/infor-design/enterprise/issues/1400))
- `[Tooltip]` Fixed a bugs where a tooltip would show up in unexpected places. ([#1396](https://github.com/infor-design/enterprise/issues/1396))
- `[Datagrid/Dropdown]` Fixed a bug where an error would occur if showSelectAll is used. ([#1360](https://github.com/infor-design/enterprise/issues/1360))
- `[Datagrid/Tooltip]` Fixed a bugs where a tooltip would show up in the header unexpectedly. ([#1395](https://github.com/infor-design/enterprise/issues/1395))
- `[Popupmenu]` Fixed incorrect highlighting on disabled list items.  ([#982](https://github.com/infor-design/enterprise/issues/982))
- `[Contextual Action Panel]` Fixed issues with certain styles of invoking the CAP where it would not reopen a second time. ([#1139](https://github.com/infor-design/enterprise/issues/1139))
- `[Spinbox]` Added a fix so the page will not zoom when click + and - on mobile devices. ([#1070](https://github.com/infor-design/enterprise/issues/1070))
- `[Splitter]` Removed the tooltip from the expand/collapse button as it was superfluous. ([#1180](https://github.com/infor-design/enterprise/issues/1180))
- `[Datagrid]` Added a fix so the last column when stretching will do so with percentage so it will stay when the page resize or the menu opens/closes. ([#1168](https://github.com/infor-design/enterprise/issues/1168))
- `[Datagrid]` Fixed bugs in the server side and filtering example. ([#396](https://github.com/infor-design/enterprise/issues/396))
- `[Datagrid]` Fixed a bug in applyFilter with datefields. ([#1269](https://github.com/infor-design/enterprise/issues/1269))
- `[Datagrid]` Fixed a bug in updateCellNode where sometimes it did not work. ([#1122](https://github.com/infor-design/enterprise/issues/1122))
- `[Hierarchy]` Made the empty image ring the same color as the left edge. ([#932](https://github.com/infor-design/enterprise/issues/932))
- `[Datagrid/Dropdown]` Fixed an issue that tab did not close dropdown editors. ([#1198](https://github.com/infor-design/enterprise/issues/1198))
- `[Datagrid/Dropdown]` Fixed a bug that if you click open a dropdown editor then you cannot use arrow keys to select. ([#1387](https://github.com/infor-design/enterprise/issues/1387))
- `[Datagrid/Dropdown]` Fixed a bug that if a smaller number of items the menu would be too short. ([#1298](https://github.com/infor-design/enterprise/issues/1298))
- `[Searchfield]` Fixed a bug that the search field didnt work in safari. ([#225](https://github.com/infor-design/enterprise/issues/225))
- `[Datagrid/Dropdown]` Fixed a bug that source is used the values may be cleared out when opening the list. ([#1185](https://github.com/infor-design/enterprise/issues/1185))
- `[Personalization]` Fixed a bug that when calling initialize the personalization would reset. ([#1231](https://github.com/infor-design/enterprise/issues/1231))
- `[Tabs]` Fixed the alignment of the closing icon. ([#1056](https://github.com/infor-design/enterprise/issues/1056))
- `[Dropdown]` Fixed list alignment issues on mobile. ([#1069](https://github.com/infor-design/enterprise/issues/1069))
- `[Dropdown]` Fixed issues where the listbox would not close on mobile. ([#1119](https://github.com/infor-design/enterprise/issues/1119))
- `[Dropdown]` Fixed a bug where modals would close on url hash change. ([#1207](https://github.com/infor-design/enterprise/issues/1207))
- `[Contextual Action Panel]` Fixed an issue where buttons would occasionally be out of view. ([#283](https://github.com/infor-design/enterprise/issues/283))
- `[Empty Message]` Added a new icon to indicate using the search function. ([#1325](https://github.com/infor-design/enterprise/issues/1325))
- `[Searchfield]` Added a fix for landscape mode on mobile. ([#1102](https://github.com/infor-design/enterprise/issues/1102))
- `[Datagrid]` Added a fix for hard to read fields in high contrast mode. ([#1193](https://github.com/infor-design/enterprise/issues/1193))

### v4.14.0 Chore & Maintenance

- `[General]` Fixed problems with the css mapping where the line numbers were wrong in the map files. ([#962](https://github.com/infor-design/enterprise/issues/962))
- `[Docs]` Added setting so themes can be shown in the documentation pages. ([#1327](https://github.com/infor-design/enterprise/issues/1327))
- `[Docs]` Made links to example pages open in a new window. ([#1132](https://github.com/infor-design/enterprise/issues/1132))

(43 Issues Solved this release, Backlog Enterprise 181, Backlog Ng 64, 682 Functional Tests, 612 e2e Test)

## v4.13.0

- [Npm Package](https://www.npmjs.com/package/ids-enterprise)
- [IDS Enterprise Angular Change Log](https://github.com/infor-design/enterprise-ng/blob/master/docs/CHANGELOG.md)

### v4.13.0 Features

- `[Calendar]` Added some new features such as upcoming events view, RTL, keyboard support and fixed styling issues and bugs. ([#1221](https://github.com/infor-design/enterprise/issues/1221))
- `[Flex Toolbar]` Added search field integration, so that the search field is mainly close to being able to replace the legacy toolbar. ([#269](https://github.com/infor-design/enterprise/issues/269))
- `[Bar]` Added short, medium label support for adapting the chart to responsive views. ([#1094](https://github.com/infor-design/enterprise/issues/1094))
- `[Textarea]` Added maxLength option to prevent typing over a set maximum. ([#1046](https://github.com/infor-design/enterprise/issues/1046))
- `[Textarea]` Added maxGrow option to prevent growing when typing over a set max. ([#1147](https://github.com/infor-design/enterprise/issues/1147))
- `[Datagrid]` If using the `showDirty` option the indication will now be on each cell. ([#1183](https://github.com/infor-design/enterprise/issues/1183))
- `[Datepicker]` Added an option `useCurrentTime` that will insert current time instead of noon time with date and timepickers. ([#1087](https://github.com/infor-design/enterprise/issues/1087))
- `[General]` Included an IE 11 polyfill for ES6 Promises, this is a new dependency in the package.json you should include. ([#1172](https://github.com/infor-design/enterprise/issues/1172))
- `[General]` Add translations in 38 languages including new support for Slovak (sk-SK). ([#557](https://github.com/infor-design/enterprise/issues/557))

### v4.13.0 Fixes

- `[Tooltips]` Fixed an important bug where tooltips would stick around in the page on the top corner. ([#1273](https://github.com/infor-design/enterprise/issues/1273))
- `[Tooltips]` Fixed some contrast issues on the high contrast theme. ([#1249](https://github.com/infor-design/enterprise/issues/1249))
- `[Tooltips]` Fixed a bug where Toolbar "More Actions" menu buttons could incorrectly display a tooltip overlapping an open menu. ([#1242](https://github.com/infor-design/enterprise/issues/1242))
- `[Datepicker / Timepicker]` Removed the need to use the customValidation setting. You can remove this option from your code. The logic will pick up if you added customValidation to your input by adding a data-validate option. You also may need to add `date` or `availableDate` validation to your  data-validate attribute if these validations are desired along with your custom or required validation. ([#862](https://github.com/infor-design/enterprise/issues/862))
- `[Menubutton]` Added a new setting `hideMenuArrow` you can use for buttons that don't require an arrow, such as menu buttons. ([#1088](https://github.com/infor-design/enterprise/issues/1088))
- `[Dropdown]` Fixed issues with destroy when multiple dropdown components are on the page. ([#1202](https://github.com/infor-design/enterprise/issues/1202))
- `[Datagrid]` Fixed alignment issues when using filtering with some columns that do not have a filter. ([#1124](https://github.com/infor-design/enterprise/issues/1124))
- `[Datagrid]` Fixed an error when dynamically adding context menus. ([#1216](https://github.com/infor-design/enterprise/issues/1216))
- `[Datagrid]` Added an example of dynamic intermediate paging and filtering. ([#396](https://github.com/infor-design/enterprise/issues/396))
- `[Dropdown]` Fixed alignment issues on mobile devices. ([#1069](https://github.com/infor-design/enterprise/issues/1069))
- `[Datepicker]` Fixed incorrect assumptions, causing incorrect umalqura calendar calculations. ([#1189](https://github.com/infor-design/enterprise/issues/1189))
- `[Datepicker]` Fixed an issue where the dialog would not close on click out if opening the time dropdown components first. ([#1278](https://github.com/infor-design/enterprise/issues/))
- `[General]` Added the ability to stop renderLoop. ([#214](https://github.com/infor-design/enterprise/issues/214))
- `[Datepicker]` Fixed an issue reselecting ranges with the date picker range option. ([#1197](https://github.com/infor-design/enterprise/issues/1197))
- `[Editor]` Fixed bugs on IE with background color option. ([#392](https://github.com/infor-design/enterprise/issues/392))
- `[Colorpicker]` Fixed issue where the palette is not closed on enter key / click. ([#1050](https://github.com/infor-design/enterprise/issues/1050))
- `[Accordion]` Fixed issues with context menus on the accordion. ([#639](https://github.com/infor-design/enterprise/issues/639))
- `[Searchfield]` Made no results appear not clickable. ([#329](https://github.com/infor-design/enterprise/issues/329))
- `[Datagrid]` Added an example of groups and paging. ([#435](https://github.com/infor-design/enterprise/issues/435))
- `[Editor]` Fixed the dirty indicator when using toolbar items. ([#910](https://github.com/infor-design/enterprise/issues/910))
- `[Datagrid]` Fixed a bug that made tooltips disappear when a lookup editor is closed. ([#1186](https://github.com/infor-design/enterprise/issues/1186))
- `[Datagrid]` Fixed a bug where not all rows are removed in the removeSelected function. ([#1036](https://github.com/infor-design/enterprise/issues/1036))
- `[Datagrid]` Fixed bugs in activateRow and deactivateRow in some edge cases. ([#948](https://github.com/infor-design/enterprise/issues/948))
- `[Datagrid]` Fixed formatting of tooltips on the header and filter. ([#955](https://github.com/infor-design/enterprise/issues/955))
- `[Datagrid]` Fixed wrong page number when saving the page number in localstorage and reloading. ([#798](https://github.com/infor-design/enterprise/issues/798))
- `[Tree]` Fixed issues when expanding and collapsing after dragging nodes around. ([#1183](https://github.com/infor-design/enterprise/issues/1183))
- `[ContextualActionPanel]` Fixed a bug where the CAP will be closed if clicking an accordion in it. ([#1138](https://github.com/infor-design/enterprise/issues/1138))
- `[Colorpicker]` Added a setting (customColors) to prevent adding default colors if totally custom colors are used. ([#1135](https://github.com/infor-design/enterprise/issues/1135))
- `[AppMenu]` Improved contrast in high contrast theme. ([#1146](https://github.com/infor-design/enterprise/issues/1146))
- `[Searchfield]` Fixed issue where ascenders/descenders are cut off. ([#1101](https://github.com/infor-design/enterprise/issues/1101))
- `[Tree]` Added sortstop and sortstart events. ([#1003](https://github.com/infor-design/enterprise/issues/1003))
- `[Searchfield]` Fixed some alignment issues in different browsers. ([#1106](https://github.com/infor-design/enterprise/issues/1106))
- `[Searchfield]` Fixed some contrast issues in different browsers. ([#1104](https://github.com/infor-design/enterprise/issues/1104))
- `[Searchfield]` Prevent multiple selected events from firing. ([#1259](https://github.com/infor-design/enterprise/issues/1259))
- `[Autocomplete]` Added a beforeOpen setting ([#398](https://github.com/infor-design/enterprise/issues/398))
- `[Toolbar]` Fixed an error where toolbar tried to focus a DOM item that was removed. ([#1177](https://github.com/infor-design/enterprise/issues/1177))
- `[Dropdown]` Fixed a problem where the bottom of some lists is cropped. ([#909](https://github.com/infor-design/enterprise/issues/909))
- `[General]` Fixed a few components so that they could still initialize when hidden. ([#230](https://github.com/infor-design/enterprise/issues/230))
- `[Datagrid]` Fixed missing tooltips on new row. ([#1081](https://github.com/infor-design/enterprise/issues/1081))
- `[Lookup]` Fixed a bug using select all where it would select the previous list. ([#295](https://github.com/infor-design/enterprise/issues/295))
- `[Datagrid]` Fixed missing summary row on initial render in some cases. ([#330](https://github.com/infor-design/enterprise/issues/330))
- `[Button]` Fixed alignment of text and icons. ([#973](https://github.com/infor-design/enterprise/issues/973))
- `[Datagrid]` Fixed missing source call when loading last page first. ([#1162](https://github.com/infor-design/enterprise/issues/1162))
- `[SwapList]` Made sure swap list will work in all cases and in angular. ([#152](https://github.com/infor-design/enterprise/issues/152))
- `[Toast]` Fixed a bug where some toasts on certain urls may not close. ([#1305](https://github.com/infor-design/enterprise/issues/1305))
- `[Datepicker / Lookup]` Fixed bugs where they would not load on tabs. ([#1304](https://github.com/infor-design/enterprise/issues/1304))

### v4.13.0 Chore & Maintenance

- `[General]` Added more complete visual tests. ([#978](https://github.com/infor-design/enterprise/issues/978))
- `[General]` Cleaned up some of the sample pages start at A, making sure examples work and tests are covered for better QA (on going). ([#1136](https://github.com/infor-design/enterprise/issues/1136))
- `[General]` Upgraded to ids-identity 2.0.x ([#1062](https://github.com/infor-design/enterprise/issues/1062))
- `[General]` Cleanup missing files in the directory listings. ([#985](https://github.com/infor-design/enterprise/issues/985))
- `[Demo App]` Removed response headers for less Veracode errors. ([#959](https://github.com/infor-design/enterprise/issues/959))
- `[Angular 1.0]` We removed the angular 1.0 directives from the code and examples. These are no longer being updated. You can still use older versions of this or move on to Angular 7.x ([#1136](https://github.com/infor-design/enterprise/issues/1136))
- `[Uplift]` Included the uplift theme again as alpha for testing. It will show with a watermark and is only available via the personalize api or url params in the demo app. ([#1224](https://github.com/infor-design/enterprise/issues/1224))

(69 Issues Solved this release, Backlog Enterprise 199, Backlog Ng 63, 662 Functional Tests, 659 e2e Test)

## v4.12.0

- [Npm Package](https://www.npmjs.com/package/ids-enterprise)
- [IDS Enterprise Angular Change Log](https://github.com/infor-design/enterprise-ng/blob/master/docs/CHANGELOG.md)

### v4.12.0 Features

- `[General]` The ability to make custom/smaller builds has further been improved. We improved the component matching, made it possible to run the tests on only included components, fixed the banner, and improved the terminal functionality. Also removed/deprecated the older mapping tool. ([#417](https://github.com/infor-design/enterprise/issues/417))
- `[Message]` Added the ability to have different types (Info, Confirm, Error, Alert). ([#963](https://github.com/infor-design/enterprise/issues/963))
- `[General]` Further fixes to pass veracode scans. Now passing conditionally. ([#683](https://github.com/infor-design/enterprise/issues/683))
- `[Pager]` Made it possible to use the pager as a standalone component. ([#250](https://github.com/infor-design/enterprise/issues/250))
- `[Editor]` Added a clear formatting button. ([#473](https://github.com/infor-design/enterprise/issues/473))
- `[Datepicker]` Added an option to show the time as current time instead of midnight. ([#889](https://github.com/infor-design/enterprise/issues/889))
- `[About]` Dialog now shows device information. ([#684](https://github.com/infor-design/enterprise/issues/684))

### v4.12.0 Fixes

- `[Datagrid Tree]` Fixed incorrect data on activated event. ([#412](https://github.com/infor-design/enterprise/issues/412))
- `[Datagrid]` Improved the export function so it works on different locales. ([#378](https://github.com/infor-design/enterprise/issues/378))
- `[Tabs]` Fixed a bug where clicking the x on tabs with a dropdowns would incorrectly open the dropdown. ([#276](https://github.com/infor-design/enterprise/issues/276))
- `[Datagrid]` Changed the `settingschange` event so it will only fire once. ([#903](https://github.com/infor-design/enterprise/issues/903))
- `[Listview]` Improved rendering performance. ([#430](https://github.com/infor-design/enterprise/issues/430))
- `[General]` Fixed issues when using base tag, that caused icons to disappear. ([#766](https://github.com/infor-design/enterprise/issues/766))
- `[Empty Message]` Made it possible to assign code to the button click if used. ([#667](https://github.com/infor-design/enterprise/issues/667))
- `[Datagrid]` Added translations for the new tooltip. ([#227](https://github.com/infor-design/enterprise/issues/227))
- `[Dropdown]` Fixed contrast issue in high contrast theme. ([#945](https://github.com/infor-design/enterprise/issues/945))
- `[Datagrid]` Reset to default did not reset dropdown columns. ([#847](https://github.com/infor-design/enterprise/issues/847))
- `[Datagrid]` Fixed bugs in keyword search highlighting with special characters. ([#849](https://github.com/infor-design/enterprise/issues/849))
- `[Datagrid]` Fixed bugs that causes NaN to appear in date fields. ([#891](https://github.com/infor-design/enterprise/issues/891))
- `[Dropdown]` Fixed issue where validation is not trigger on IOS on click out. ([#659](https://github.com/infor-design/enterprise/issues/659))
- `[Lookup]` Fixed bug in select all in multiselect with paging. ([#926](https://github.com/infor-design/enterprise/issues/926))
- `[Modal]` Fixed bug where the modal would close if hitting enter on a checkbox and inputs. ([#320](https://github.com/infor-design/enterprise/issues/320))
- `[Lookup]` Fixed bug trying to reselect a second time. ([#296](https://github.com/infor-design/enterprise/issues/296))
- `[Tabs]` Fixed behavior when closing and disabling tabs. ([#947](https://github.com/infor-design/enterprise/issues/947))
- `[Dropdown]` Fixed layout issues when using icons in the dropdown. ([#663](https://github.com/infor-design/enterprise/issues/663))
- `[Datagrid]` Fixed a bug where the tooltip did not show on validation. ([#1008](https://github.com/infor-design/enterprise/issues/1008))
- `[Tabs]` Fixed issue with opening spillover on IOS. ([#619](https://github.com/infor-design/enterprise/issues/619))
- `[Datagrid]` Fixed bugs when using `exportable: false` in certain column positions. ([#787](https://github.com/infor-design/enterprise/issues/787))
- `[Searchfield]` Removed double border. ([#328](https://github.com/infor-design/enterprise/issues/328))

### v4.12.0 Chore & Maintenance

- `[Masks]` Added missing and more documentation, cleaned up existing docs. ([#1033](https://github.com/infor-design/enterprise/issues/1033))
- `[General]` Based on design site comments, we improved some pages and fixed some missing links. ([#1034](https://github.com/infor-design/enterprise/issues/1034))
- `[Bar Chart]` Added test coverage. ([#848](https://github.com/infor-design/enterprise/issues/848))
- `[Datagrid]` Added full api test coverage. ([#242](https://github.com/infor-design/enterprise/issues/242))

(55 Issues Solved this release, Backlog Enterprise 185, Backlog Ng 50, 628 Functional Tests, 562 e2e Test)

## v4.11.0

- [Npm Package](https://www.npmjs.com/package/ids-enterprise)
- [IDS Enterprise Angular Change Log](https://github.com/infor-design/enterprise-ng/blob/master/docs/CHANGELOG.md)

### v4.11.0 Features

- `[General]` It is now possible to make custom builds. With a custom build you specify a command with a list of components that you use. This can be used to reduce the bundle size for both js and css. ([#417](https://github.com/infor-design/enterprise/issues/417))
- `[Calendar]` Added more features including: a readonly view, ability for events to span days, tooltips and notifications ([#417](https://github.com/infor-design/enterprise/issues/417))
- `[Lookup]` Added the ability to select across pages, even when doing server side paging. ([#375](https://github.com/infor-design/enterprise/issues/375))
- `[Datagrid]` Improved tooltip performance, and now tooltips show on cells that are not fully displayed. ([#447](https://github.com/infor-design/enterprise/issues/447))

### v4.11.0 Fixes

- `[Dropdown]` The onKeyDown callback was not firing if CTRL key is used. This is fixed. ([#793](https://github.com/infor-design/enterprise/issues/793))
- `[Tree]` Added a small feature to preserve the tree node states on reload. ([#792](https://github.com/infor-design/enterprise/issues/792))
- `[Tree]` Added a disable/enable method to disable/enable the whole tree. ([#752](https://github.com/infor-design/enterprise/issues/752))
- `[App Menu]` Fixed a bug clearing the search filter box. ([#702](https://github.com/infor-design/enterprise/issues/702))
- `[Column Chart]` Added a yAxis option, you can use to format the yAxis in custom ways. ([#627](https://github.com/infor-design/enterprise/issues/627))
- `[General]` More fixes to use external ids tokens. ([#708](https://github.com/infor-design/enterprise/issues/708))
- `[Datagrid]` Fixed an error calling selectRows with an integer. ([#756](https://github.com/infor-design/enterprise/issues/756))
- `[Tree]` Fixed a bug that caused newly added rows to not be draggable. ([#618](https://github.com/infor-design/enterprise/issues/618))
- `[Dropdown / Multiselect]` Re-added the ability to have a placeholder on the component. ([#832](https://github.com/infor-design/enterprise/issues/832))
- `[Datagrid]` Fixed a bug that caused dropdown filters to not save on reload of page (saveUserSettings) ([#791](https://github.com/infor-design/enterprise/issues/791))
- `[Dropdown]` Fixed a bug that caused an unneeded scrollbar. ([#786](https://github.com/infor-design/enterprise/issues/786))
- `[Tree]` Added drag events and events for when the data is changed. ([#801](https://github.com/infor-design/enterprise/issues/801))
- `[Datepicker]` Fixed a bug updating settings, where time was not changing correctly. ([#305](https://github.com/infor-design/enterprise/issues/305))
- `[Tree]` Fixed a bug where the underlying dataset was not synced up. ([#718](https://github.com/infor-design/enterprise/issues/718))
- `[Lookup]` Fixed incorrect text color on chrome. ([#762](https://github.com/infor-design/enterprise/issues/762))
- `[Editor]` Fixed duplicate ID's on the popup dialogs. ([#746](https://github.com/infor-design/enterprise/issues/746))
- `[Dropdown]` Fixed misalignment of icons on IOS. ([#657](https://github.com/infor-design/enterprise/issues/657))
- `[Demos]` Fixed a bug that caused RTL pages to sometimes load blank. ([#814](https://github.com/infor-design/enterprise/issues/814))
- `[Modal]` Fixed a bug that caused the modal to close when clicking an accordion on the modal. ([#747](https://github.com/infor-design/enterprise/issues/747))
- `[Tree]` Added a restoreOriginalState method to set the tree back to its original state. ([#751](https://github.com/infor-design/enterprise/issues/751))
- `[Datagrid]` Added an example of a nested datagrid with scrolling. ([#172](https://github.com/infor-design/enterprise/issues/172))
- `[Datagrid]` Fixed column alignment issues on grouped column examples. ([#147](https://github.com/infor-design/enterprise/issues/147))
- `[Datagrid]` Fixed bugs when dragging and resizing grouped columns. ([#374](https://github.com/infor-design/enterprise/issues/374))
- `[Validation]` Fixed a bug that caused validations with changing messages to not go away on correction. ([#640](https://github.com/infor-design/enterprise/issues/640))
- `[Datagrid]` Fixed bugs in actionable mode (enter was not moving down). ([#788](https://github.com/infor-design/enterprise/issues/788))
- `[Bar Charts]` Fixed bug that caused tooltips to occasionally not show up. ([#739](https://github.com/infor-design/enterprise/issues/739))
- `[Dirty]` Fixed appearance/contrast on high contrast theme. ([#692](https://github.com/infor-design/enterprise/issues/692))
- `[Locale]` Fixed incorrect date time format. ([#608](https://github.com/infor-design/enterprise/issues/608))
- `[Dropdown]` Fixed bug where filtering did not work with CAPS lock on. ([#608](https://github.com/infor-design/enterprise/issues/608))
- `[Accordion]` Fixed styling issue on safari. ([#282](https://github.com/infor-design/enterprise/issues/282))
- `[Dropdown]` Fixed a bug on mobile devices, where the list would close on scrolling. ([#656](https://github.com/infor-design/enterprise/issues/656))

### v4.11.0 Chore & Maintenance

- `[Textarea]` Added additional test coverage. ([#337](https://github.com/infor-design/enterprise/issues/337))
- `[Tree]` Added additional test coverage. ([#752](https://github.com/infor-design/enterprise/issues/752))
- `[Busy Indicator]` Added additional test coverage. ([#233](https://github.com/infor-design/enterprise/issues/233))
- `[Docs]` Added additional information for developers on how to use IDS. ([#721](https://github.com/infor-design/enterprise/issues/721))
- `[Docs]` Added Id's and test notes to all pages. ([#259](https://github.com/infor-design/enterprise/issues/259))
- `[Docs]` Fixed issues on the wizard docs. ([#824](https://github.com/infor-design/enterprise/issues/824))
- `[Accordion]` Added additional test coverage. ([#516](https://github.com/infor-design/enterprise/issues/516))
- `[General]` Added sass linter (stylelint). ([#767](https://github.com/infor-design/enterprise/issues/767))

(53 Issues Solved this release, Backlog Enterprise 170, Backlog Ng 41, 587 Functional Tests, 458 e2e Test)

## v4.10.0

- [Npm Package](https://www.npmjs.com/package/ids-enterprise)
- [IDS Enterprise Angular Change Log](https://github.com/infor-design/enterprise-ng/blob/master/docs/CHANGELOG.md)

### v4.10.0 Features

- `[General]` Changed the code to pass Veracode scans. The IDS components now pass ISO at 86 rating. The rest of the flaws are mitigated with fixes such as stripping tags. As a result we went fairly aggressive with what we strip. If teams are doing something special we don't have tests for there is potential for customizations being stripped. ([#256](https://github.com/infor-design/enterprise/issues/256))
- `[Tooltips]` Will now activate on longpress on mobile devices. ([#400](https://github.com/infor-design/enterprise/issues/400))
- `[Contextmenu]` Will now activate on longpress on mobile devices (except when on inputs). ([#245](https://github.com/infor-design/enterprise/issues/245))
- `[Locale]` Added support for zh-Hant and zh-Hans. ([#397](https://github.com/infor-design/enterprise/issues/397))
- `[Tree]` Greatly improved rendering and expanding performance. ([#251](https://github.com/infor-design/enterprise/issues/251))
- `[General]` Internally all of the sass is now extended from [IDS Design tokens]( https://github.com/infor-design/design-system) ([#354](https://github.com/infor-design/enterprise/issues/354))
- `[Calendar]` Added initial readonly calendar. At the moment the calendar can only render events and has a filtering feature. More will be added next sprint. ([#261](https://github.com/infor-design/enterprise/issues/261))

### v4.10.0 Fixes

- `[Dropdown]` Minor Breaking Change for Xss reasons we removed the ability to set a custom hex color on icons in the dropdown. You can still pass in one of the alert colors from the colorpallette (fx alert, good, info). This was not even shown in the examples so may not be missed. ([#256](https://github.com/infor-design/enterprise/issues/256))
- `[Popupmenu]` Fixed a problem in popupmenu, if it was opened in immediate mode, submenus will be cleared of their text when the menu is eventually closed. ([#701](https://github.com/infor-design/enterprise/issues/701))
- `[Editor]` Fixed xss injection problem on the link dialog. ([#257](https://github.com/infor-design/enterprise/issues/257))
- `[Spinbox]` Fixed a height / alignment issue on spinboxes when used in short height configuration. ([#547](https://github.com/infor-design/enterprise/issues/547))
- `[Datepicker / Mask]` Fixed an issue in angular that caused using backspace to not save back to the model. ([#51](https://github.com/infor-design/enterprise-ng/issues/51))
- `[Field Options]` Fixed mobile support so they now work on touch better on IOS and Android. ([#555](https://github.com/infor-design/enterprise-ng/issues/555))
- `[Tree]` Tree with + and - for the folders was inversed visually. This was fixed, update your svg.html ([#685](https://github.com/infor-design/enterprise-ng/issues/685))
- `[Modal]` Fixed an alignment issue with the closing X on the top corner. ([#662](https://github.com/infor-design/enterprise-ng/issues/662))
- `[Popupmenu]` Fixed a visual flickering when opening dynamic submenus. ([#588](https://github.com/infor-design/enterprise/issues/588))
- `[Tree]` Added full unit and functional tests. ([#264](https://github.com/infor-design/enterprise/issues/264))
- `[Lookup]` Added full unit and functional tests. ([#344](https://github.com/infor-design/enterprise/issues/344))
- `[Datagrid]` Added more unit and functional tests. ([#242](https://github.com/infor-design/enterprise/issues/242))
- `[General]` Updated the develop tools and sample app to Node 10. During this update we set package-lock.json to be ignored in .gitignore ([#540](https://github.com/infor-design/enterprise/issues/540))
- `[Modal]` Allow beforeOpen callback to run optionally whether you have content or not passed back. ([#409](https://github.com/infor-design/enterprise/issues/409))
- `[Datagrid]` The lookup editor now supports left, right, and center align on the column settings. ([#228](https://github.com/infor-design/enterprise/issues/228))
- `[Mask]` When adding prefixes and suffixes (like % and $) if all the rest of the text is cleared, these will also now be cleared. ([#433](https://github.com/infor-design/enterprise/issues/433))
- `[Popupmenu]` Fixed low contrast selection icons in high contrast theme. ([#410](https://github.com/infor-design/enterprise/issues/410))
- `[Header Popupmenu]` Fixed missing focus state. ([#514](https://github.com/infor-design/enterprise/issues/514))
- `[Datepicker]` When using legends on days, fixed a problem that the hover states are shown incorrectly when changing month. ([#514](https://github.com/infor-design/enterprise/issues/514))
- `[Listview]` When the search field is disabled, it was not shown with disabled styling, this is fixed. ([#422](https://github.com/infor-design/enterprise/issues/422))
- `[Donut]` When having 4 or 2 sliced the tooltip would not show up on some slices. This is fixed. ([#482](https://github.com/infor-design/enterprise/issues/482))
- `[Datagrid]` Added a searchExpandableRow option so that you can control if data in expandable rows is searched/expanded. ([#480](https://github.com/infor-design/enterprise/issues/480))
- `[Multiselect]` If more items then fit are selected the tooltip was not showing on initial load, it only showed after changing values. This is fixed. ([#633](https://github.com/infor-design/enterprise/issues/633))
- `[Tooltip]` An example was added showing how you can show tooltips on disabled buttons. ([#453](https://github.com/infor-design/enterprise/issues/453))
- `[Modal]` A title with brackets in it was not escaping the text correctly. ([#246](https://github.com/infor-design/enterprise/issues/246))
- `[Modal]` Pressing enter when on inputs such as file upload no longer closes the modal. ([#321](https://github.com/infor-design/enterprise/issues/321))
- `[Locale]` Sent out translations so things like the Editor New/Same window dialog will be translated in the future. ([#511](https://github.com/infor-design/enterprise/issues/511))
- `[Nested Datagrid]` Fixed focus issues, the wrong cell in the nest was getting focused. ([#371](https://github.com/infor-design/enterprise/issues/371))

(44 Issues Solved this release, Backlog Enterprise 173, Backlog Ng 44, 565 Functional Tests, 426 e2e Test)

## v4.9.0

- [Npm Package](https://www.npmjs.com/package/ids-enterprise)
- [IDS Enterprise Angular Change Log](https://github.com/infor-design/enterprise-ng/blob/master/docs/CHANGELOG.md)

### v4.9.0 Features

- `[Datagrid]` Changed the way alerts work on rows. It now no longer requires an extra column. The rowStatus column will now be ignored so can be removed. When an alert / error / info message is added to the row the whole row will highlight. ([Check out the example.](https://bit.ly/2LC33iJ) ([#258](https://github.com/infor-design/enterprise/issues/258))
- `[Modal]` Added an option `showCloseBtn` which when set to true will show a X button on the top left corner. ([#358](https://github.com/infor-design/enterprise/issues/358))
- `[Multiselect / Dropdown]` Added the ability to see the search term during ajax requests. ([#267](https://github.com/infor-design/enterprise/issues/267))
- `[Scatterplot]` Added a scatter plot chart similar to a bubble chart but with shapes. ([Check out the example.](https://bit.ly/2K9N59M) ([#341](https://github.com/infor-design/enterprise/issues/341))
- `[Toast]` Added an option `allowLink` which when set to true will allow you to specify a `<a>` in the message content to add a link to the message. ([#341](https://github.com/infor-design/enterprise/issues/341))

### v4.9.0 Fixes

- `[Accordion]` Fixed an issue that prevented a right click menu from working on the accordion. ([#238](https://github.com/infor-design/enterprise/issues/238))
- `[Charts]` Fixed up missing empty states and selection methods so they work on all charts. ([#265](https://github.com/infor-design/enterprise/issues/265))
- `[Datagrid]` Fixed the performance of pasting from excel. ([#240](https://github.com/infor-design/enterprise/issues/240))
- `[Datagrid]` The keyword search will now clear when reloading data. ([#307](https://github.com/infor-design/enterprise/issues/307))
- `[Docs]` Fixed several noted missing pages and broken links in the docs. ([#244](https://github.com/infor-design/enterprise/issues/244))
- `[Dropdown]` Fixed bug in badges configuration. ([#270](https://github.com/infor-design/enterprise/issues/270))
- `[Flex Layout]` Fixed field-flex to work better on IE. ([#252](https://github.com/infor-design/enterprise/issues/252))
- `[Editor]` Fixed bug that made it impossible to edit the visual tab. ([#478](https://github.com/infor-design/enterprise/issues/478))
- `[Editor]` Fixed a bug with dirty indicator that caused a messed up layout. ([#241](https://github.com/infor-design/enterprise/issues/241))
- `[Lookup]` Fixed it so that select will work correctly when filtering. ([#248](https://github.com/infor-design/enterprise/issues/248))
- `[Header]` Fixed missing `More` tooltip on the header. ([#345](https://github.com/infor-design/enterprise/issues/345))
- `[Validation]` Added fixes to prevent `error` and `valid` events from going off more than once. ([#237](https://github.com/infor-design/enterprise/issues/237))
- `[Validation]` Added fixes to make multiple messages work better. There is now a `getMessages()` function that will return all erros on a field as an array. The older `getMessage()` will still return a string. ([#237](https://github.com/infor-design/enterprise/issues/237))
- `[Validation]` Fixed un-needed event handlers when using fields on a tab. ([#332](https://github.com/infor-design/enterprise/issues/332))

### v4.9.0 Chore & Maintenance

- `[Blockgrid]` Added full test coverage ([#234](https://github.com/infor-design/enterprise/issues/234))
- `[CAP]` Fixed some examples that would not close ([#283](https://github.com/infor-design/enterprise/issues/283))
- `[Datepicker]` Added full test coverage ([#243](https://github.com/infor-design/enterprise/issues/243))
- `[Datagrid]` Fixed an example so that it shows how to clear a dropdown filter. ([#254](https://github.com/infor-design/enterprise/issues/254))
- `[Docs]` Added TEAMS.MD for collecting info on the teams using ids. If you are not in the list let us know or make a pull request. ([#350](https://github.com/infor-design/enterprise/issues/350))
- `[Listview]` Fixed some links in the sample app that caused some examples to fail. ([#273](https://github.com/infor-design/enterprise/issues/273))
- `[Tabs]` Added more test coverage ([#239](https://github.com/infor-design/enterprise/issues/239))
- `[Toast]` Added full test coverage ([#232](https://github.com/infor-design/enterprise/issues/232))
- `[Testing]` Added visual regression tests, and more importantly a system for doing them via CI. ([#255](https://github.com/infor-design/enterprise/issues/255))

(34 Issues Solved this release, Backlog Enterprise 158, Backlog Ng 41, 458 Functional Tests, 297 e2e Test)

## v4.8.0

- [Npm Package](https://www.npmjs.com/package/ids-enterprise)
- [IDS Enterprise Angular Change Log](https://github.com/infor-design/enterprise-ng/blob/master/docs/CHANGELOG.md)

### v4.8.0 Features

- `[Datagrid]` Added an example of Nested Datagrids with ([basic nested grid support.](https://bit.ly/2lGKM4a)) ([#SOHO-3474](https://jira.infor.com/browse/SOHO-3474))
- `[Datagrid]` Added support for async validation. ([#SOHO-7943](https://jira.infor.com/browse/SOHO-7943))
- `[Export]` Extracted excel export code so it can be run outside the datagrid. ([#SOHO-7246](https://jira.infor.com/browse/SOHO-7246))

### v4.8.0 Fixes

- `[Searchfield / Toolbar Searchfield]` Merged code between them so there is just one component. This reduced code and fixed many bugs. ([#161](https://github.com/infor-design/enterprise/pull/161))
- `[Datagrid]` Fixed issues using expand row after hiding/showing columns. ([#SOHO-8103](https://jira.infor.com/browse/SOHO-8103))
- `[Datagrid]` Fixed issue that caused nested grids in expandable rows to hide after hiding/showing columns on the parent grid. ([#SOHO-8102](https://jira.infor.com/browse/SOHO-8102))
- `[Datagrid]` Added an example showing Math rounding on numeric columns ([#SOHO-5168](https://jira.infor.com/browse/SOHO-5168))
- `[Datagrid]` Date editors now maintain date format correctly. ([#SOHO-5861](https://jira.infor.com/browse/SOHO-5861))
- `[Datagrid]` Fixed alignment off sort indicator on centered columns. ([#SOHO-7444](https://jira.infor.com/browse/SOHO-7444))
- `[Datagrid]` Behavior Change - Sorting clicking now no longer refocuses last cell. ([#SOHO-7682](https://jira.infor.com/browse/SOHO-7682))
- `[Datagrid]` Fixed formatter error that showed NaN on some number cells. ([#SOHO-7839](https://jira.infor.com/browse/SOHO-7682))
- `[Datagrid]` Fixed a bug rendering last column in some situations. ([#SOHO-7987](https://jira.infor.com/browse/SOHO-7987))
- `[Datagrid]` Fixed incorrect data in context menu event. ([#SOHO-7991](https://jira.infor.com/browse/SOHO-7991))
- `[Dropdown]` Added an onKeyDown option so keys can be overriden. ([#SOHO-4815](https://jira.infor.com/browse/SOHO-4815))
- `[Slider]` Fixed step slider to work better jumping across steps. ([#SOHO-6271](https://jira.infor.com/browse/SOHO-6271))
- `[Tooltip]` Will strip tooltip markup to prevent xss. ([#SOHO-6522](https://jira.infor.com/browse/SOHO-6522))
- `[Contextual Action Panel]` Fixed alignment issue on x icon. ([#SOHO-6612](https://jira.infor.com/browse/SOHO-6612))
- `[Listview]` Fixed scrollbar size when removing items. ([#SOHO-7402](https://jira.infor.com/browse/SOHO-7402))
- `[Navigation Popup]` Fixed a bug setting initial selected value. ([#SOHO-7411](https://jira.infor.com/browse/SOHO-7411))
- `[Grid]` Added a no-margin setting for nested grids with no indentation. ([#SOHO-7495](https://jira.infor.com/browse/SOHO-7495))
- `[Grid]` Fixed positioning of checkboxes in the grid. ([#SOHO-7979](https://jira.infor.com/browse/SOHO-7979))
- `[Tabs]` Fixed bug calling add in NG applications. ([#SOHO-7511](https://jira.infor.com/browse/SOHO-7511))
- `[Listview]` Selected event now contains the dataset row. ([#SOHO-7512](https://jira.infor.com/browse/SOHO-7512))
- `[Multiselect]` Fixed incorrect showing of delselect button in certain states. ([#SOHO-7535](https://jira.infor.com/browse/SOHO-7535))
- `[Search]` Fixed bug where highlight search terms where not shown in bold. ([#SOHO-7796](https://jira.infor.com/browse/SOHO-7796))
- `[Multiselect]` Improved performance on select all. ([#SOHO-7816](https://jira.infor.com/browse/SOHO-7816))
- `[Spinbox]` Fixed problem where you could arrow up in a readonly spinbox. ([#SOHO-8025](https://jira.infor.com/browse/SOHO-8025))
- `[Dropdown]` Fixed bug selecting two items with same value. ([#SOHO-8029](https://jira.infor.com/browse/SOHO-8029))
- `[Modal]` Fixed incorrect enabling of submit on validating modals. ([#SOHO-8042](https://jira.infor.com/browse/SOHO-8042))
- `[Modal]` Fixed incorrect closing of modal on enter key. ([#SOHO-8059](https://jira.infor.com/browse/SOHO-8059))
- `[Rating]` Allow decimal values for example 4.3. ([#SOHO-8063](https://jira.infor.com/browse/SOHO-8063))
- `[Datepicker]` Prevent datepicker from scrolling to the top of the browser. ([#SOHO-8107](https://jira.infor.com/browse/SOHO-8107))
- `[Tag]` Fixed layout on Right-To-Left. ([#SOHO-8120](https://jira.infor.com/browse/SOHO-8120))
- `[Listview]` Fixed missing render event. ([#SOHO-8129](https://jira.infor.com/browse/SOHO-8129))
- `[Angular Datagrid]` Fixed maskOptions input definition. ([#SOHO-8131](https://jira.infor.com/browse/SOHO-8131))
- `[Datepicker]` Fixed several bugs on the UmAlQura Calendar. ([#SOHO-8147](https://jira.infor.com/browse/SOHO-8147))
- `[Datagrid]` Fixed bug on expanding and collapsing multiple expandable rows. ([#SOHO-8154](https://jira.infor.com/browse/SOHO-8154))
- `[Pager]` Fixed focus state clicking page numbers. ([#SOHO-4528](https://jira.infor.com/browse/SOHO-4528))
- `[SearchField]` Fixed bug initializing search field with text. ([#SOHO-4820](https://jira.infor.com/browse/SOHO-4820))
- `[ColorPicker]` Fixed bug with incorrect cursor on readonly color picker. ([#SOHO-8030](https://jira.infor.com/browse/SOHO-8030))
- `[Pie]` Fixed ui glitch on mobile when pressing slices. ([#SOHO-8141](https://jira.infor.com/browse/SOHO-8141))

### v4.8.0 Chore & Maintenance

- `[Npm Package]` Added back sass files in correct folder structure. ([#SOHO-7583](https://jira.infor.com/browse/SOHO-7583))
- `[Menu Button]` Added button functional and e2e tests. ([#SOHO-7600](https://jira.infor.com/browse/SOHO-7600))
- `[Textarea]` Added Textarea functional and e2e tests. ([#SOHO-7929](https://jira.infor.com/browse/SOHO-7929))
- `[ListFilter]` Added ListFilter functional and e2e tests. ([#SOHO-7975](https://jira.infor.com/browse/SOHO-7975))
- `[Colorpicker]` Added Colorpicker functional and e2e tests. ([#SOHO-8078](https://jira.infor.com/browse/SOHO-8078))
- `[Site / Docs]` Fixed a few broken links ([#SOHO-7993](https://jira.infor.com/browse/SOHO-7993))

(62 Jira Issues Solved this release, Backlog Dev 186, Design 110, Unresolved 349, Test Count 380 Functional, 178 e2e )

## v4.7.0

- [Full Jira Release Notes](https://bit.ly/2HyT3zF)
- [Npm Package](https://www.npmjs.com/package/ids-enterprise)
- [IDS Enterprise Angular Change Log](https://github.com/infor-design/enterprise-ng/blob/master/docs/CHANGELOG.md)

### v4.7.0 Features

- `[Github]` The project was migrated to be open source on github with a new workflow and testing suite.
- `[Tag]` Added a Tag angular component. ([#SOHO-8005](https://jira.infor.com/browse/SOHO-8006))
- `[Validate]` Exposed validate and removeMessage methods. ([#SOHO-8003](https://jira.infor.com/browse/SOHO-8003))
- `[General]` Upgrade to Angular 6 ([#SOHO-7927](https://jira.infor.com/browse/SOHO-7927))
- `[General]` Introduced nightly versions in npm ([#SOHO-7804](https://jira.infor.com/browse/SOHO-7804))
- `[Multiselect]` A tooltip now shows if more content is selected than fits in the input. ([#SOHO-7799](https://jira.infor.com/browse/SOHO-7799))
- `[Datepicker]` Added an option to restrict moving to months that are not available to select from. ([#SOHO-7384](https://jira.infor.com/browse/SOHO-7384))
- `[Validation]` Added and icon alert([#SOHO-7225](https://jira.infor.com/browse/SOHO-7225)
- `[General]` Code is now available on ([public npm](https://www.npmjs.com/package/ids-enterprise)) ([#SOHO-7083](https://jira.infor.com/browse/SOHO-7083))

### v4.7.0 Fixes

- `[Lookup]` Fixed existing example that shows using an autocomplete on a lookup. ([#SOHO-8070](https://jira.infor.com/browse/SOHO-8070))
- `[Lookup]` Fixed existing example that shows creating a customized dialog on the lookup ([#SOHO-8069](https://jira.infor.com/browse/SOHO-8069))
- `[Lookup]` Fixed existing example that incorrectly showed a checkbox column. ([#SOHO-8068](https://jira.infor.com/browse/SOHO-8068))
- `[Line Chart]` Fixed an error when provoking the tooltip. ([#/SOHO-8051](https://jira.infor.com/browse/SOHO-8051))
- `[Module Tabs]` Fixed a bug toggling the menu on mobile. ([#/SOHO-8043](https://jira.infor.com/browse/SOHO-8043))
- `[Autocomplete]` Fixed a bug that made enter key not work to select. ([#SOHO-8036](https://jira.infor.com/browse/SOHO-8036))
- `[Tabs]` Removed an errant scrollbar that appeared sometimes on IE ([#SOHO-8034](https://jira.infor.com/browse/SOHO-8034))
- `[Datagrid]` The drill down click event now currently shows the right row information in the event data. ([#SOHO-8023](https://jira.infor.com/browse/SOHO-8023))
- `[Datagrid]` Fixed a broken nested data example. ([#SOHO-8019](https://jira.infor.com/browse/SOHO-8019))
- `[Datagrid]` Fixed a broken paging example. ([#SOHO-8013](https://jira.infor.com/browse/SOHO-8013))
- `[Datagrid]` Hyperlinks now can be clicked when in a datagrid expandable row. ([#SOHO-8009](https://jira.infor.com/browse/SOHO-8009))
- `[Popupmenu]` Removed extra padding on icon menus ([#SOHO-8006](https://jira.infor.com/browse/SOHO-8006))
- `[Spinbox]` Range limits now work correctly ([#SOHO-7999](https://jira.infor.com/browse/SOHO-7999))
- `[Dropdown]` Fixed not working filtering on nosearch option. ([#SOHO-7998](https://jira.infor.com/browse/SOHO-7998))
- `[Hierarchy]` Children layout and in general layouts where improved. ([#SOHO-7992](https://jira.infor.com/browse/SOHO-7992))
- `[Buttons]` Fixed layout issues on mobile. ([#SOHO-7982](https://jira.infor.com/browse/SOHO-7982))
- `[Datagrid]` Fixed format initialization issue ([#SOHO-7982](https://jira.infor.com/browse/SOHO-7982))
- `[Lookup]` Fixed a problem that caused the lookup to only work once. ([#SOHO-7971](https://jira.infor.com/browse/SOHO-7971))
- `[Treemap]` Fix a bug using `fixture.detectChanges()`. ([#SOHO-7969](https://jira.infor.com/browse/SOHO-7969))
- `[Textarea]` Fixed a bug that made it possible for the count to go to a negative value. ([#SOHO-7952](https://jira.infor.com/browse/SOHO-7952))
- `[Tabs]` Fixed a bug that made extra events fire. ([#SOHO-7948](https://jira.infor.com/browse/SOHO-7948))
- `[Toolbar]` Fixed a with showing icons and text in the overflowmenu. ([#SOHO-7942](https://jira.infor.com/browse/SOHO-7942))
- `[DatePicker]` Fixed an error when restricting dates. ([#SOHO-7922](https://jira.infor.com/browse/SOHO-7922))
- `[TimePicker]` Fixed sort order of times in arabic locales. ([#SOHO-7920](https://jira.infor.com/browse/SOHO-7920))
- `[Multiselect]` Fixed initialization of selected items. ([#SOHO-7916](https://jira.infor.com/browse/SOHO-7916))
- `[Line Chart]` Solved a problem clicking lines to select. ([#SOHO-7912](https://jira.infor.com/browse/SOHO-7912))
- `[Hierarchy]` Improved RTL version ([#SOHO-7888](https://jira.infor.com/browse/SOHO-7888))
- `[Datagrid]` Row click event now shows correct data when using Groups ([#SOHO-7861](https://jira.infor.com/browse/SOHO-7861))
- `[Modal]` Fixed cut of border on checkboxe focus states. ([#SOHO-7856](https://jira.infor.com/browse/SOHO-7856))
- `[Colorpicker]` Fixed cropped labels when longer ([#SOHO-7817](https://jira.infor.com/browse/SOHO-7817))
- `[Label]` Fixed cut off Thai characters ([#SOHO-7814](https://jira.infor.com/browse/SOHO-7814))
- `[Colorpicker]` Fixed styling issue on margins ([#SOHO-7776](https://jira.infor.com/browse/SOHO-7776))
- `[Hierarchy]` Fixed several layout issues and changed the paging example to show the back button on the left. ([#SOHO-7622](https://jira.infor.com/browse/SOHO-7622))
- `[Bar Chart]` Fixed RTL layout issues ([#SOHO-5196](https://jira.infor.com/browse/SOHO-5196))
- `[Lookup]` Made delimiter an option / changable ([#SOHO-4695](https://jira.infor.com/browse/SOHO-4695))

### v4.7.0 Chore & Maintenance

- `[Timepicker]` Added functional and e2e tests ([#SOHO-7809](https://jira.infor.com/browse/SOHO-7809))
- `[General]` Restructured the project to clean up and separate the demo app from code. ([#SOHO-7803](https://jira.infor.com/browse/SOHO-7803))

(56 Jira Issues Solved this release, Backlog Dev 218, Design 101, Unresolved 391, Test Count 232 Functional, 117 e2e )

## v4.6.0

- [Full Jira Release Notes](https://bit.ly/2jodbem)
- [Npm Package](http://npm.infor.com)
- [IDS Enterprise Angular Change Log](https://github.com/infor-design/enterprise-ng/blob/master/docs/CHANGELOG.md)

### v4.6.0 Key New Features

- `[Treemap]` New Component Added
- `[Website]` Launch of new docs site <https://design.infor.com/code/ids-enterprise/latest>
- `[Security]` Ids Now passes CSP (Content Security Policy) Compliance for info see <docs/SECURITY.md>.
- `[Toolbar]` New ["toolbar"](http://usalvlhlpool1.infor.com/4.6.0/components/toolbar-flex/list)
    - Based on css so it is much faster.
    - Expect a future breaking change from flex-toolbar to this toolbar when all features are implemented.
    - As of now collapsible search is not supported yet.

### v4.6.0 Behavior Changes

- `[App Menu]` Now automatically closes when items are clicked on mobile devices.

### v4.6.0 Improvements

- `[Angular]` Validation now allows dynamic functions.
- `[Editor]` Added a clear method.
- `[Locale]` Map iw locale to Hebrew.
- `[Locale]` Now defaults locals with no country. For example en maps to en-US es and es-ES.
- `[Color Picker]` Added option to clear the color.
- `[Angular]` Allow Formatters, Editors to work with Soho. without the migration script.
- `[Added a new labels example <http://usalvlhlpool1.infor.com/4.6.0/components/form/example-labels.html>
- `[Angular]` Added new Chart Wrappers (Line, Bar, Column ect ).
- `[Datagrid]` Added file up load editor.
- `[Editor]` Its possible to put a link on an image now.

### v4.6.0 Code Updates / Breaking Changes

- `[Templates]` The internal template engine changed for better XSS security as a result one feature is no longer supported. If you have a delimiter syntax to embed html like `{{& name}}`, change this to be `{{{name}}}`.
- `[jQuery]` Updated from 3.1.1 to 3.3.1.

### v4.6.0 Bug Fixes

- `[Angular]` Added fixes so that the `soho.migrate` script is no longer needed.
- `[Angular Datagrid]` Added filterWhenTyping option.
- `[Angular Popup]` Expose close, isOpen and keepOpen.
- `[Angular Linechart]` Added "xAxis" and "yAxis" options.
- `[Angular Treemap]` Added new wrapper.
- `[Angular Rating]` Added a rating wrapper.
- `[Angular Circle Page]` Added new wrapper.
- `[Checkbox]` Fixed issue when you click the top left of the page, would toggle the last checkbox.
- `[Composite Form]` Fixed broken swipe.
- `[Colorpicker]` Fixed cases where change did not fire.
- `[Colorpicker]` Added short field option.
- `[Completion Chart]` Added more colors.
- `[Datagrid]` Fixed some misaligned icons on short row height.
- `[Datagrid]` Fixed issue that blank dropdown filter items would not show.
- `[Datagrid]` Added click arguments for more information on editor clicks and callback data.
- `[Datagrid]` Fixed wrong data on events on second page with expandable row.
- `[Datagrid]` Fixed focus / filter bugs.
- `[Datagrid]` Fixed bug with filter dropdowns on IOS.
- `[Datagrid]` Fixed column alignment when scrolling and RTL.
- `[Datagrid]` Fixed NaN error when using the colspan example.
- `[Datagrid]` Made totals work correctly when filtering.
- `[Datagrid]` Fixed issue with focus when multiple grids on a page.
- `[Datagrid]` Removed extra rows from the grid export when using expandable rows.
- `[Datagrid]` Fixed performance of select all on paging client side.
- `[Datagrid]` Fixed text alignment on header when some columns are not filterable.
- `[Datagrid]` Fixed wrong cursor on non actionable rows.
- `[Hierarchy]` Fixed layout issues.
- `[Mask]` Fixed issue when not using decimals in the pattern option.
- `[Modal]` Allow editor and dropdown to properly block the submit button.
- `[Menu Button]` Fixed beforeOpen so it also runs on submenus.
- `[Message]` Fixed XSS vulnerability.
- `[Pager]` Added fixes for RTL.
- `[List Detail]` Improved amount of space the header takes
- `[Multiselect]` Fixed problems when using the tab key well manipulating the multiselect.
- `[Multiselect]` Fixed bug with select all not working correctly.
- `[Multiselect]` Fixed bug with required validation rule.
- `[Spinbox]` Fixed issue on short field versions.
- `[Textarea]` Fixed issue with counter when in angular and on a modal.
- `[Toast]` Fixed XSS vulnerability.
- `[Tree]` Fixed checkbox click issue.
- `[Lookup]` Fixed issue in the example when running on Edge.
- `[Validation]` Fixed broken form submit validation.
- `[Vertical Tabs]` Fix cut off header.

(98 Jira Issues Solved this release, Backlog Dev 388, Design 105, Unresolved 595, Test Coverage 6.66%)

## v4.5.0

### v4.5.0 Key New Features

- `[Font]` Experimental new font added from IDS as explained.
- `[Datagrid]` Added support for pasting from excel.
- `[Datagrid]` Added option to specify which column stretches.

### v4.5.0 Behavior Changes

- `[Search Field]` `ESC` incorrectly cleared the field and was inconsistent. The proper key is `ctrl + backspace` (PC )/ `alt + delete` (mac) to clear all field contents. `ESC` no longer does anything.

### v4.5.0 Improvements

- `[Datagrid]` Added support for a two line title on the header.
- `[Dropdown]` Added onKeyPress override for custom key strokes.
- `[Contextual Action Panel]` Added an option to add a right side close button.
- `[Datepicker]` Added support to select ranges.
- `[Maintenence]` Added more unit tests.
- `[Maintenence]` Removed jsHint in favor of Eslint.

### v4.5.0 Code Updates / Breaking Changes

- `[Swaplist]` changed custom events `beforeswap and swapupdate` data (SOHO-7407). From `Array: list-items-moved` to `Object: from: container-info, to: container-info and items: list-items-moved`. It now uses data in a more reliable way

### v4.5.0 Bug Fixes

- `[Angular]` Added new wrappers for Radar, Bullet, Line, Pie, Sparkline.
- `[Angular Dropdown]` Fixed missing data from select event.
- `[Colorpicker]` Added better translation support.
- `[Compound Field]` Fixed layout with some field types.
- `[Datepicker]` Fixed issues with validation in certain locales.
- `[Datepicker]` Not able to validate on MMMM.
- `[Datagrid]` Fixed bug that filter did not work when it started out hidden.
- `[Datagrid]` Fixed issue with context menu not opening repeatedly.
- `[Datagrid]` Fixed bug in indeterminate paging with smaller page sizes.
- `[Datagrid]` Fixed error when editing some numbers.
- `[Datagrid]` Added support for single line markup.
- `[Datagrid]` Fixed exportable option, which was not working for both csv and xls export.
- `[Datagrid]` Fixed column sizing logic to work better with alerts and alerts plus text.
- `[Datagrid]` Fixed bug when reordering rows with expandable rows.
- `[Datagrid]` Added events for opening and closing the filter row.
- `[Datagrid]` Fixed bugs on multiselect + tree grid.
- `[Datagrid]` Fixed problems with missing data on click events when paging.
- `[Datagrid]` Fixed problems editing with paging.
- `[Datagrid]` Fixed Column alignment calling updateDataset.
- `[Datagrid]` Now passes sourceArgs for the filter row.
- `[Dropdown]` Fixed cursor on disabled items.
- `[Editor]` Added paste support for links.
- `[Editor]` Fixed bug that prevented some shortcut keys from working.
- `[Editor]` Fixed link pointers in readonly mode.
- `[Expandable Area]` Fixed bug when not working on second page.
- `[General]` Some ES6 imports missing.
- `[Personalization]` Added support for cache bust.
- `[Locale]` Fixed some months missing in some cultures.
- `[Listview]` Removed redundant resize events.
- `[Line]` Fixed problems updating data.
- `[Mask]` Fixed bug on alpha masks that ignored the last character.
- `[Modal]` Allow enter key to be stopped for forms.
- `[Modal]` Allow filter row to work if a grid is on a modal.
- `[Fileupload]` Fixed bug when running in Contextual Action Panel.
- `[Searchfield]` Fixed wrong width.
- `[Step Process]` Improved layout and responsive.
- `[Step Process]` Improved wrapping of step items.
- `[Targeted Achievement]` Fixed icon alignment.
- `[Timepicker]` Fixed error calling removePunctuation.
- `[Text Area]` Adding missing classes for use in responsive-forms.
- `[Toast]` Fixed missing animation.
- `[Tree]` Fixed a bug where if the callback is not async the node wont open.
- `[Track Dirty]` Fixed error when used on a file upload.
- `[Track Dirty]` Did not work to reset dirty on editor and Multiselect.
- `[Validation]` Fixed more extra events firing.

(67 Jira Issues Solved this release, Backlog Dev 378, Design 105, Unresolved 585, Test Coverage 6% )<|MERGE_RESOLUTION|>--- conflicted
+++ resolved
@@ -11,13 +11,9 @@
 
 ### v4.17.0 Fixes
 
-<<<<<<< HEAD
 - `[Datagrid]` Added a fix to allow the commit of a cell edit after tabbing into a cell once having clicked into a previous cell.([#1608](https://github.com/infor-design/enterprise/issues/1608))
-=======
 - `[Datagrid]` :Stretch column not working in Edge browser. ([#1716](https://github.com/infor-design/enterprise/issues/1716))
-
 - `[Datagrid]` Fixed a bug where filtering Order Date with `is-not-empty` on a null value would not correctly filter out results. ([#1718](https://github.com/infor-design/enterprise/issues/1718))
->>>>>>> 31f2dcaf
 
 ### v4.17.0 Chore & Maintenance
 
