/**
* Validate Plugin
*/

/* start-amd-strip-block */
(function(factory) {
  if (typeof define === 'function' && define.amd) {
    // AMD. Register as an anonymous module
    define(['jquery'], factory);
  } else if (typeof exports === 'object') {
    // Node/CommonJS
    module.exports = factory(require('jquery'));
  } else {
    // Browser globals
    factory(jQuery);
  }
}(function($) {
/* end-amd-strip-block */

  function Validator(element) {
    this.element = $(element);
    this.init();
  }

  // Plugin Object
  Validator.prototype = {

    init: function() {
      this.fields = 'input, textarea, select, div[data-validate], div[data-validation]';

      //If we initialize with a form find all inputs
      this.inputs = this.element.find(this.fields);

      //Or Just use the current input
      if (this.element.is(this.fields)) {
        this.inputs = $().add(this.element);
      }

      this.timeout = null;
    },

    extractEvents: function (events) {

      if (events.indexOf('{') > -1) {
        events = JSON.parse(events.replace(/'/g, '"'));
      }

      if (typeof events === 'object') {
        var e = '';
        for (var k in events) {
          if (e.indexOf(events[k]) === -1) {
            e += events[k] +' ';
          }
        }
        e = e.split(' ').join('.validate ');
        events = e;
      }
      return events;
    },

    filterValidations: function (events, type) {
      var validations = [];
      if (!events) {
        return [];
      }

      if (events.indexOf('{') > -1) {
        events = JSON.parse(events.replace(/'/g, '"'));
      }

      if(typeof events === 'object') {
        for (var k in events) {
          if (type && events[k].indexOf(type) > -1) {
            validations.push(k);
          }
        }
      }

      return validations;
    },

    attachEvents: function () {
      var self = this,
        attribs = '[data-validate],[data-validation]',
        clickObj = null;

      $(document).on('mousedown.validate',function(e) {
        // The latest element clicked
        clickObj = $(e.target);
      });

      // when 'clickObj == null' on blur, we know it was not caused by a click
      // but maybe by pressing the tab key
      $(document).on('mouseup.validate', function() {
        clickObj = null;
      });

      //Attach required
      this.inputs.each(function () {
        var field = $(this),
        attr = field.attr('data-validate') || field.attr('data-validation');

        if (attr && attr.indexOf('required') > -1) {
          field.addClass('required');
        }
      });

      //Link on to the current object and perform validation.
      this.inputs.filter('input, textarea, div').filter(attribs).not('input[type=checkbox]').each(function () {
        var field = $(this),
        attribs = field.attr('data-validation-events'),
        events = (attribs ? attribs : 'blur.validate change.validate keypress.validate');

        events = self.extractEvents(events);

        field.on(events, function (e) {

          var field = $(this);
          if ($(this).css('visibility') === 'is-hidden' || !$(this).is(':visible')) {
            return;
          }

          if (clickObj !== null && clickObj.is('.dropdown-option')) {
            return;
          }

          setTimeout(function () {
            self.validate(field, field.closest('.modal-engaged').length === 1 ? false : true, e);
          }, 150);
        });
      });

      this.inputs.filter('input[type=checkbox]').filter(attribs).on('click.validate', function () {
        self.validate($(this), true);
      });

      var selects = this.inputs.filter('select').filter(attribs);

      if (selects.length) {
        selects.on('change.validate', function () {
          self.validate($(this), true);
        }).on('dropdownopen.validate', function() {
          var field = $(this),
            tooltip = field.data('tooltip');
            if (tooltip && document.activeElement === field.data('dropdown').searchInput[0]) {
              tooltip.hide();
            }
        }).on('dropdownclose.validate', function() {
          var field = $(this),
            tooltip = field.data('tooltip');
            if (tooltip && document.activeElement !== field.data('dropdown').searchInput[0]) {
              tooltip.show();
            }
        });

        selects.filter(function() {
          return $(this).data('dropdown') !== undefined;
        }).data('dropdown').input.on('blur.validate', function() {
          var selectId = $(this).attr('id');
          selectId = selectId.substring(0, selectId.length - 5);
          self.validate($('#' + selectId), true);
        });
      }

      //Attach to Form Submit and Validate
      if (this.element.is('form')) {

        var submitHandler = function (e) {
          e.stopPropagation();
          e.preventDefault();

          self.validateForm(function (isValid) {
            self.element.off('submit.validate');
            self.element.trigger('validated', isValid);
            self.element.data('isValid', isValid);
            self.element.on('submit.validate', submitHandler);
          });
        };

        this.element.on('submit.validate',submitHandler);
      }

    },

    validateForm: function (callback) {
      var self = this,
        deferreds = [];

      self.inputs = this.element.find(self.fields);
      self.inputs.filter(':visible').each(function () {
        var dfds = self.validate($(this), false);
        for (var i = 0; i < dfds.length; i++) {
          deferreds.push(dfds[i]);
        }
      });

      $.when.apply($, deferreds).then(function () {
        callback(true);
      }, function () {
        callback(false);
      });
    },

    value: function(field) {
      if (field.is('input[type=checkbox]')) {
        return field.prop('checked');
      }
      if (field.is('div')) { // contentEditable div (Rich Text)
        return field[0].innerHTML;
      }
      return field.val();
    },

    getTypes: function(field, e) {
      var filters = this.filterValidations(field.attr('data-validation-events'), e.type),
        validations;

      if (field.is('input.dropdown') && field.prev().prev('select').attr('data-validate')) {
        validations = field.prev().prev('select').attr('data-validate').split(' ');
      }
      if (field.is('input.dropdown') && field.prev().prev('select').attr('data-validation')) {
        validations = field.prev().prev('select').attr('data-validation').split(' ');
      }
      if (field.attr('data-validation')) {
        validations = field.attr('data-validation').split(' ');
      }
      if (field.attr('data-validate')) {
        validations = field.attr('data-validate').split(' ');
      }

      //Filter out not needed events
      if (filters.length > 0) {
        validations = validations.filter(function(n) {
          return filters.indexOf(n) !== -1;
        });
      }

      return validations;
    },

    validate: function (field, showTooltip, e) {
      //call the validation function inline on the element
      var self = this,
        types = self.getTypes(field, e),
        rule, dfd,
        dfds = [],
        errors = [],
        i,
        value = self.value(field),
        manageResult = function (result, showTooltip) {
          if (!result) {
            self.addError(field, rule.message, rule.inline, showTooltip);
            errors.push(rule.msg);
            dfd.reject();
            if(rule.positive){
              self.removePositive(field);
            }
          } else if (errors.length === 0) {
            self.removeError(field);
            dfd.resolve();
            if(rule.positive){
              self.addPositive(field);
            }
          }
        };

      self.removeError(field);
      field.removeData('data-errormessage');

      for (i = 0; i < types.length; i++) {
        rule = $.fn.validation.rules[types[i]];
        dfd = $.Deferred();

        if (!rule) {
          continue;
        }

        if (rule.async) { //TODO: Document Breaking Change - swapped params
          rule.check(value, field, manageResult);
        } else {
          manageResult(rule.check(value, field), showTooltip);
        }
        dfds.push(dfd);
      }

      return dfds;
    },

    getField: function(field) {
      if (field.parent().is('.inforTriggerField')) {
        field = field.parent();
      } else if (field.is('.inforListBox')) {
        field = field.next('.inforListBox');
      } else if (field.is('.inforSwapList')) {
        field = field.find('.inforSwapListRight div.inforListBox');
      } else if (field.is('select') && field.data('dropdown') !== undefined) {
        field = field.data('dropdown').input;
      }
      return field;
    },

    hasError: function(field) {
      return this.getField(field).hasClass('error');
    },

    addError: function(field, message, inline, showTooltip) {
      var loc = this.getField(field).addClass('error'),
         appendedMsg = (loc.data('data-errormessage') ? loc.data('data-errormessage') + '<br>' : '') + message;

      loc.data('data-errormessage', appendedMsg);

      //Add Aria Alert
      if ($.fn.toast !== undefined) {
        $('body').toast({title: Locale.translate('Error'), audibleOnly: true, message: appendedMsg});
      }

      //Append Error
      var svg = $('<svg class="icon icon-error" focusable="false" aria-hidden="true"><use xlink:href="#icon-error"></use></svg>');

      if (loc.parent('.field').find('svg.icon-error').length === 0) {

        if (field.is('textarea')) {
          field.after(svg);
        } else if (field.is('.dropdown, .multiselect')) {
          field.parent().find('.dropdown-wrapper').append(svg);
        } else {
          field.parent('.field').append(svg);
        }

        $('.icon-validated', loc.parent('.field')).remove();
      }

      //Add error classes to pseudo-markup for certain controls
      if (field.is('.dropdown, .multiselect') && field.data('dropdown') !== undefined) {
        var input = field.data('dropdown').input;
        input.addClass('error').attr('placeholder', message);
      }

      //setup tooltip with appendedMsg
      if (inline) {
        field.attr('data-placeholder', field.attr('placeholder'));
        field.attr('placeholder', appendedMsg);
        return;
      }

      // Build Tooltip
      if (!field.data('tooltip')) {
        field.tooltip({
          content: message,
          placement: 'offset',
          trigger: 'focus',
          isError: true,
          tooltipElement: '#validation-tooltip'
        });
      } else {
        field.data('tooltip').content = message;
      }

      field.on('focus.validate', function() {
       field.data('tooltip').show();
      }).on('blur.validate', function() {
        if (field.data('tooltip')) {
          field.data('tooltip').hide();
        }
      });

      svg.on('click.validate', function() {
        field.data('tooltip').show();
      });

      if (showTooltip) {
        field.data('tooltip').show();
      }
    },

    addPositive: function(field) {
      var svg = $('<svg class="icon icon-validated" focusable="false" aria-hidden="true"><use xlink:href="#icon-validated"></use></svg>');

      if(!$('.icon-validated', field.parent('.field')).length) {
        field.parent('.field').append(svg);
      }
    },

    removeError: function(field) {
      var loc = this.getField(field);

      this.inputs.filter('input, textarea').off('focus.validate');
      field.removeClass('error');
      field.removeData('data-errormessage');

      field.next('.icon-error').off('click.validate').remove();
      if (field.hasClass('dropdown') || field.hasClass('multiselect')) {
        field.next().next().removeClass('error'); // #shdo
        field.parent().find('.dropdown-wrapper > .icon-error').off('click.validate').remove(); // SVG Error Icon
      }
      field.next().next('.icon-error').remove();
      field.next('.inforCheckboxLabel').next('.icon-error').remove();
      field.parent('.field').find('span.error').remove();
      field.off('focus.validate focus.tooltip');
      if (field.data('tooltip')) {
        field.data('tooltip').destroy();
      }
      if (field.attr('aria-describedby') === 'validation-tooltip') {
        field.removeAttr('aria-describedby');
        $('#validation-tooltip').remove();
      }

      if (loc.attr('data-placeholder')) {
        loc.attr('placeholder',loc.attr('data-placeholder'));
        loc.removeAttr('data-placeholder');
      }

      //Remove error classes from pseudo-markup for certain controls
      if (field.is('.dropdown, .multiselect')) {
        field.data('dropdown').input.removeClass('error').removeAttr('placeholder');
      }
    },

    removePositive: function(field) {
      $('.icon-validated', field.parent('.field')).remove();
    }
  };

  //Add a Message to a Field
  $.fn.addError = function(options) {
    var defaults = {message: ''},
      settings = $.extend({}, defaults, options);

    return this.each(function() {
      var instance = new Validator(this, settings);
      instance.addError($(this), settings.message, settings.inline);
    });
  };

  //Remove a Message from a Field
  $.fn.removeError = function(options) {
    var defaults = {message: ''},
      settings = $.extend({}, defaults, options);

    return this.each(function() {
      var instance = new Validator(this, settings);
      instance.removeError($(this));
    });
  };

  $.fn.validate = function(options, args) {

    // Settings and Options
    var pluginName = 'validate',
      defaults = {
      },
      settings = $.extend({}, defaults, options);

    // Initializing the Control Once or Call Methods.
    return this.each(function() {
      var instance = $.data(this, pluginName);
      if (instance) {
        if (typeof instance[options] === 'function') {
          instance[options](args);
        }
        instance.settings = $.extend({}, defaults, options);
      } else {
        instance = $.data(this, pluginName, new Validator(this, settings));
        instance.attachEvents();
      }
    });
  };

  //The validation rules object
  var Validation = function () {
    var self = this;
    this.rules = {
      required: {
        isNotEmpty: function(value) {
          if (typeof value === 'string') {
            // strip out any HTML tags and focus only on text content.
            value = $.trim(value.replace(/<\/?[^>]*>/g, ''));
            if ($.trim(value).length === 0) {
              return false;
            }
            return true;
          }

          return (value ? true : false);
        },
        check: function (value, field) {
          var self = this;

          //Check all required fields filled on modal
          var allFilled = true;
          field.closest('.modal').find('input.required, textarea.required, select.required').each(function () {
            if (!self.isNotEmpty($(this).val())) {
              allFilled = false;
            }
          });

          if (allFilled) {
            field.closest('.modal').find('.btn-modal-primary').removeAttr('disabled');
          } else {
            field.closest('.modal').find('.btn-modal-primary').attr('disabled', 'disabled');
          }

          this.message = Locale.translate('Required');
          return this.isNotEmpty(value);
        },
        inline: true,
        message: 'Required'
      },

      //date: Validate date, datetime (24hr or 12hr am/pm)
      date: {
        check: function(value) {
          this.message = Locale.translate('InvalidDate');
          var dateFormat = (value.indexOf(':') > -1) ? Locale.calendar().dateFormat.datetime : Locale.calendar().dateFormat.short,
            parsedDate = Locale.parseDate(value, dateFormat);

          return ((parsedDate === undefined) && value !== '') ? false : true;
        },
        message: 'Invalid Date'
      },

      email: {
        check: function (value) {
          this.message = Locale.translate('EmailValidation');
          var re = /^([\w-]+(?:\.[\w-]+)*)@((?:[\w-]+\.)*\w[\w-]{0,66})\.([a-z]{2,6}(?:\.[a-z]{2})?)$/i;
          return (value.length) ? re.test(value) : true;
        },
        message: 'EmailValidation'
      },

      enableSubmit: {
        check: function (value, field) {
          var submit = field.closest('.signin').find('button[type="submit"]'),
            ok = ((value.length) && (self.rules.email.check(value) || self.rules.passwordConfirm.check(value, field)));

          if (ok) {
            submit.enable();
          } else {
            submit.disable();
          }
          return true;
        },
        message: ''
      },

      emailPositive: {
        check: function (value, field) {
          this.message = Locale.translate('EmailValidation');
          return (value.length > 0) ? self.rules.email.check(value, field) : false;
        },
        positive: true,
        message: 'EmailValidation'
      },
      passwordReq: {
        check: function (value) {
          this.message = Locale.translate('PasswordValidation');
          /* Must be at least 10 characters which contain at least
          ** one lowercase letter,
          ** one uppercase letter,
          ** one numeric digit
          ** and one special character */
          var regex = /^(?=.*\d)(?=.*[a-z])(?=.*[A-Z])(?=.*[^a-zA-Z0-9])(?!.*\s).{10,}$/;
          return (value.length) ? value.match(regex) : true;
        },
        message: 'PasswordValidation'
      },

      passwordConfirm: {
        check: function (value, field) {
          this.message = Locale.translate('PasswordConfirmValidation');
<<<<<<< HEAD
          var passwordValue = $('input[type="password"]:not('+ field.attr('id') +')', field.closest('.signin')).eq(0).val(),
            ck = ((value === passwordValue) && (self.rules.passwordReq.check(passwordValue)));
          return (value.length) ? ck : true;
=======
          var btnSubmit = $('form button[type="submit"]', field.closest('.signin')),
            val = $('input[type="password"]:not('+ field.attr('id') +')', field.closest('.signin')).eq(0).val(),
            regex = /^(?=.*\d)(?=.*[a-z])(?=.*[A-Z])(?=.*[^a-zA-Z0-9])(?!.*\s).{10,}$/,
            isValid = (val.length) ? (val.match(regex) !== -1) : false,
            check = (value === val) ? isValid : false;

          if (check) {
            btnSubmit.removeAttr('disabled');
          } else {
            btnSubmit.attr('disabled','true');
          }
          return (value.length) ? check : true;
>>>>>>> c19adb4c
        },
        message: 'PasswordConfirmValidation'
      },

      time: {
        check: function(value, field) {
          value = value.replace(/ /g, '');
          var pattern = field && field.attr('data-time-format') !== undefined ? field.attr('data-time-format') : Locale.calendar().timeFormat,
            is24Hour = (pattern.match('HH') || []).length > 0,
            maxHours = is24Hour ? 24 : 12,
            colon = value.indexOf(':'),
            valueHours = 0,
            valueMins,
            valueM;

          if (value === '') {
            return true;
          }

          valueHours = parseInt(value.substring(0, colon));
          valueMins = parseInt(value.substring(colon + 1, colon + 3));

          if (valueHours.toString().length < 1 || isNaN(valueHours) || parseInt(valueHours) < 0 || parseInt(valueHours) > maxHours) {
            return false;
          }
          if (valueMins.toString().length < 1 || isNaN(valueMins) || parseInt(valueMins) < 0 || parseInt(valueMins) > 59) {
            return false;
          }

          // AM/PM
          if (!is24Hour) {
            if (parseInt(valueHours) < 1) {
              return false;
            }
            var period0 = new RegExp(Locale.calendar().dayPeriods[0], 'i'),
              period1 = new RegExp(Locale.calendar().dayPeriods[1], 'i');

            valueM = value.match(period0) || value.match(period1) || [];
            if (valueM.length === 0) {
              return false;
            }
          }

          return true;
        },
        message: 'Invalid Time'
      }
    };
  };

  $.fn.validation = new Validation();

  $.fn.isValid = function() {
    return ($(this).data('isValid') ? true : false);
  };

  //Clear out the stuff on the Form
  $.fn.resetForm = function() {
    var formFields = $(this).find('input, select, textarea');

    //Clear Errors
    formFields.removeClass('error');
    $(this).find('.error').removeClass('error');
    $(this).find('.icon-error').remove();
    $(this).find('.icon-validated').remove();

    setTimeout(function () {
      $('#validation-errors').addClass('is-hidden');
    }, 300);

    //Remove Dirty
    formFields.data('isDirty', false).removeClass('isDirty');
    $(this).find('.isDirty').removeClass('isDirty');

    //reset form data
    if ($(this).is('form')) {
      $(this)[0].reset();
    }
  };

/* start-amd-strip-block */
}));
/* end-amd-strip-block */<|MERGE_RESOLUTION|>--- conflicted
+++ resolved
@@ -522,8 +522,8 @@
       email: {
         check: function (value) {
           this.message = Locale.translate('EmailValidation');
-          var re = /^([\w-]+(?:\.[\w-]+)*)@((?:[\w-]+\.)*\w[\w-]{0,66})\.([a-z]{2,6}(?:\.[a-z]{2})?)$/i;
-          return (value.length) ? re.test(value) : true;
+          var regex = /^([\w-]+(?:\.[\w-]+)*)@((?:[\w-]+\.)*\w[\w-]{0,66})\.([a-z]{2,6}(?:\.[a-z]{2})?)$/i;
+          return (value.length) ? regex.test(value) : true;
         },
         message: 'EmailValidation'
       },
@@ -568,24 +568,9 @@
       passwordConfirm: {
         check: function (value, field) {
           this.message = Locale.translate('PasswordConfirmValidation');
-<<<<<<< HEAD
           var passwordValue = $('input[type="password"]:not('+ field.attr('id') +')', field.closest('.signin')).eq(0).val(),
-            ck = ((value === passwordValue) && (self.rules.passwordReq.check(passwordValue)));
-          return (value.length) ? ck : true;
-=======
-          var btnSubmit = $('form button[type="submit"]', field.closest('.signin')),
-            val = $('input[type="password"]:not('+ field.attr('id') +')', field.closest('.signin')).eq(0).val(),
-            regex = /^(?=.*\d)(?=.*[a-z])(?=.*[A-Z])(?=.*[^a-zA-Z0-9])(?!.*\s).{10,}$/,
-            isValid = (val.length) ? (val.match(regex) !== -1) : false,
-            check = (value === val) ? isValid : false;
-
-          if (check) {
-            btnSubmit.removeAttr('disabled');
-          } else {
-            btnSubmit.attr('disabled','true');
-          }
+            check = ((value === passwordValue) && (self.rules.passwordReq.check(passwordValue)));
           return (value.length) ? check : true;
->>>>>>> c19adb4c
         },
         message: 'PasswordConfirmValidation'
       },
