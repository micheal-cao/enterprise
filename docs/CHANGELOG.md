# What's New with Enterprise

## v4.21.0

### v4.21.0 Features

- `[Homepage]` Added a parameter to the `resize` event that provides metadata about the Homepage's state, including a calculated container height. ([#2446](https://github.com/infor-design/enterprise/issues/2446))

### v4.21.0 Fixes

- `[Contextual Action Panel]` Fixed an issue where if the title is longer, there will be an overflow causing a white space on the right on mobile view. ([#2605](https://github.com/infor-design/enterprise/issues/2605))
- `[Datagrid]` Fixed a bug where calling update rows in the filter callback will cause an infinite loop. ([#2526](https://github.com/infor-design/enterprise/issues/2526))
- `[Datagrid]` Fixed a bug where the value would clear when using a lookup editor with a mask on new rows. ([#2305](https://github.com/infor-design/enterprise/issues/2305))
- `[Fileupload Advanced]` Added custom errors example page. ([#2620](https://github.com/infor-design/enterprise/issues/2620))
<<<<<<< HEAD
- `[Lookup]` Fixed memory leak issues after destroy. ([#2494](https://github.com/infor-design/enterprise/issues/2494))
- `[Modal]` Fixed memory leak issues after destroy. ([#2497](https://github.com/infor-design/enterprise/issues/2497))
=======
- `[Circle Pager]` Fixed a bug where it was not showing on mobile view. ([#2589](https://github.com/infor-design/enterprise/issues/2589))
>>>>>>> d2ad9b5e

## v4.20.0

### v4.20.0 Deprecation

- `[ListFilter]` Deprecated `startsWith` in favor of `wordStartsWith`, due to the addition of the `phraseStartsWith` filterMode. ([#1606](https://github.com/infor-design/enterprise/issues/1606))
- `[Popdown]` Deprecated `Popdown` in favor of `Popover`. Both components have similar functionality and we want to trim the code logic down. ([#2468](https://github.com/infor-design/enterprise/issues/2468))
- `[StepProcess]` Deprecated `StepProcess` as the component is no longer commonly used. We will remove it within 3-6 versions. ([#1476](https://github.com/infor-design/enterprise/issues/1476))
- `[CompositeForm]` Deprecated `CompositeForm` as the component is no longer commonly used. We will remove it within 3-6 versions. ([#1476](https://github.com/infor-design/enterprise/issues/1476))
- `[FieldOptions]` Deprecated `FieldOptions` as the component is no longer commonly used. We will remove it within 3-6 versions. ([#1476](https://github.com/infor-design/enterprise/issues/1476))

### v4.20.0 Features

- `[Datagrid]` Added support to resize column widths after a value change via the stretchColumnOnChange setting. ([#2174](https://github.com/infor-design/enterprise/issues/2174))
- `[Datagrid]` Added a Sort Function to the datagrid column to allow the value to be formatted for the sort. ([#2274](https://github.com/infor-design/enterprise/issues/2274)))
- `[Datagrid]` Added placeholder functionality to Lookup, Dropdown, and Decimal Formatrers. ([#2408](https://github.com/infor-design/enterprise/issues/2408)))
- `[Datagrid]` Added support to restrict the size of a column with minWidth and maxWidth setting on the column. ([#2313](https://github.com/infor-design/enterprise/issues/2313))
- `[Datagrid]` Automatically remove nonVisibleCellError when a row is removed. ([#2436](https://github.com/infor-design/enterprise/issues/2436))
- `[Datagrid]` Fixed header alignment with textOverflow ellipsis setting. ([#2351](https://github.com/infor-design/enterprise/issues/2351))
- `[Datagrid]` Fixed an issue where code-block editor focus was not working. ([#526](https://github.com/infor-design/enterprise-ng/issues/526))
- `[Datagrid]` Automatically remove nonVisibelCellError when a row is removed. ([#2436](https://github.com/infor-design/enterprise/issues/2436))
- `[Datagrid]` Add a fix to show ellipsis text on lookups in the datagrid filter. ([#2122](https://github.com/infor-design/enterprise/issues/2122))
- `[Datagrid]` Made grouping work better with editable, including fixes to addRow, removeRow, messages, and dirty indication. ([#1851](https://github.com/infor-design/enterprise/issues/1851))
- `[Datagrid]` Changed the beforeCommitCellEdit event into a function on the column that is synchronous. ([#2442](https://github.com/infor-design/enterprise/issues/2442))
- `[Datagrid]` Fixed a bug that the selected event would fire when no rows are deselected and on initial load. ([#2472](https://github.com/infor-design/enterprise/issues/2472))
- `[Datagrid]` Removed a white background from the colorpicker editor in high contrast theme. ([#1574](https://github.com/infor-design/enterprise/issues/1574))
- `[Datepicker]` Made the showMonthYearPicker option true by default and added a newly designed panel to select the year and day. ([#1958](https://github.com/infor-design/enterprise/issues/1958))
- `[Datepicker]` Fixed a layout issue in IE 11 with the datepicker title. ([#2598](https://github.com/infor-design/enterprise/issues/2598))
- `[Datepicker]` Fixed issues with the mask when using the range picker. ([#2597](https://github.com/infor-design/enterprise/issues/2597))
- `[Dropdown]` Fixed an issue where ellipsis was not working when use firefox new tab. ([#2236](https://github.com/infor-design/enterprise/issues/2236))
- `[Form Compact]` Added checkboxes/radios, and improved visual style. ([#2193](https://github.com/infor-design/enterprise/issues/2193))
- `[Images]` Created an additional image class to apply focus state without coercing width and height. ([#2025](https://github.com/infor-design/enterprise/issues/2025))
- `[ListFilter]` Added `phraseStartsWith` filterMode for only matching a search term against the beginning of a string. ([#1606](https://github.com/infor-design/enterprise/issues/1606))
- `[Multiselect]` Changed interactions in filtered lists to no longer reset text inside the search input and the contents of the list. ([#920](https://github.com/infor-design/enterprise/issues/920))
- `[Toast]` Added api settings for drag drop and save position. ([#1876](https://github.com/infor-design/enterprise/issues/1876))
- `[Uplift Theme]` Various minor improvements. ([#2318](https://github.com/infor-design/enterprise/issues/2318))

### v4.20.0 Fixes

- `[Alerts]` Removed dirty tracker from the page due to layout issues. ([#1679](https://github.com/infor-design/enterprise/issues/1679))
- `[App Menu]` Fixed an issue where the lower toolbar inverts left and right keyboard actions. ([#2240](https://github.com/infor-design/enterprise/issues/2240))
- `[Bar Chart]` Fixed an issue where the tooltip would not show. ([#2097](https://github.com/infor-design/enterprise/issues/2097))
- `[Calendar]` Added more information to the onMonthRendered callback. ([#2419](https://github.com/infor-design/enterprise/issues/2419))
- `[Calendar]` Changed updated method so it can reinit the calendar with new data. ([#2419](https://github.com/infor-design/enterprise/issues/2419))
- `[Calendar]` Fixed stack exceeded error in angular using updated and legend. ([#2419](https://github.com/infor-design/enterprise/issues/2419))
- `[Calendar]` Added an eventclick and eventdoubleclick information to the onMonthRendered callback. ([#2419](https://github.com/infor-design/enterprise/issues/2419))
- `[Calendar]` Allow Validation of the Calendar Popup. ([#1742](https://github.com/infor-design/enterprise/issues/1742))
- `[Calendar]` Prevent double click from reopening the event popup. ([#1705](https://github.com/infor-design/enterprise/issues/1705))
- `[Calendar]` Enable vertical scrolling at short window sizes in monthview. ([#2489](https://github.com/infor-design/enterprise/issues/2489))
- `[Charts]` Made fixes so all charts change color in uplift theme. ([#2058](https://github.com/infor-design/enterprise/issues/2058))
- `[Charts]` Fixes dynamic tooltips on a bar chart. ([#2447](https://github.com/infor-design/enterprise/issues/2447))
- `[Colorpicker]` Fixed colorpicker left and right keys advanced oppositely in right-to-left mode. ([#2352](https://github.com/infor-design/enterprise/issues/2352))
- `[Column Chart]` Fixed an issue where the tooltip would not show. ([#2097](https://github.com/infor-design/enterprise/issues/2097))
- `[Datagrid]` Fixes an issue where method selectedRows() was returning incorrect information when new row added via addRow(). ([#1794](https://github.com/infor-design/enterprise/issues/1794))
- `[Datagrid]` Fixed the text width functions for better auto sized columns when using editors and special formatters. ([#2270](https://github.com/infor-design/enterprise/issues/2270))
- `[Datagrid]` Fixes the alignment of the alert and warning icons on a lookup editor. ([#2175](https://github.com/infor-design/enterprise/issues/2175))
- `[Datagrid]` Fixes tooltip on the non displayed table errors. ([#2264](https://github.com/infor-design/enterprise/issues/2264))
- `[Datagrid]` Fixes an issue with alignment when toggling the filter row. ([#2332](https://github.com/infor-design/enterprise/issues/2332))
- `[Datagrid]` Fixes an issue where method setFilterConditions() were not working for multiselect filter. ([#2414](https://github.com/infor-design/enterprise/issues/2414))
- `[Datagrid]` Fixes an error on tree grid when using server-side paging. ([#2132](https://github.com/infor-design/enterprise/issues/2132))
- `[Datagrid]` Fixed an issue where autocompletes popped up on cell editors. ([#1575](https://github.com/infor-design/enterprise/issues/1575))
- `[Datagrid]` Fixes reset columns to set the correct hidden status. ([#2315](https://github.com/infor-design/enterprise/issues/2315))
- `[Datagrid]` Fixes the filtering of null values. ([#2336](https://github.com/infor-design/enterprise/issues/2336))
- `[Datagrid]` Fixed an issue where performance was significantly slower for export methods. ([#2291](https://github.com/infor-design/enterprise/issues/2291))
- `[Datagrid]` Fixes a bug that stopped the search in datagrid personalization from working. ([#2299](https://github.com/infor-design/enterprise/issues/2299))
- `[Datagrid]` Fixes an error on tree grid when using server-side paging. ([#2132](https://github.com/infor-design/enterprise/issues/2132))
- `[Datagrid]` Fixed an issue where autocompletes popped up on cell editors. ([#1575](https://github.com/infor-design/enterprise/issues/1575))
- `[Datagrid]` Fixes the filtering of null values. ([#2336](https://github.com/infor-design/enterprise/issues/2336))
- `[Datagrid]` Fixed an issue where performance was significantly slower for export methods. ([#2291](https://github.com/infor-design/enterprise/issues/2291))
- `[Datagrid]` Fixed an issue where source would not fire on sorting. ([#2390](https://github.com/infor-design/enterprise/issues/2390))
- `[Datagrid]` Fixes the styling of non editable checkbox cells so they look disabled. ([#2340](https://github.com/infor-design/enterprise/issues/2340))
- `[Datagrid]` Changed the dynamic column tooltip function to pass the row and more details. This changes the order of parameters but since this feature is new did not consider this a breaking change. If you are using this please take note. ([#2333](https://github.com/infor-design/enterprise/issues/2333))
- `[Datagrid]` Fixed a bug is the isEditable column callback in editable tree grid where some data was missing in the callback. ([#2357](https://github.com/infor-design/enterprise/issues/2357))
- `[Datepicker]` Removed the advanceMonths option as the dropdowns for this are no longer there in the new design. ([#970](https://github.com/infor-design/enterprise/issues/970))
- `[Datepicker]` Fixed an issue where range selection was not working. ([#2569](https://github.com/infor-design/enterprise/issues/2569))
- `[Datepicker]` Fixed some issue where footer buttons were not working properly with range selection. ([#2595](https://github.com/infor-design/enterprise/issues/2595))
- `[Datepicker]` Fixed an issue where time was not updating after change on range selection. ([#2599](https://github.com/infor-design/enterprise/issues/2599))
- `[Datagrid]` Fixed a bug where deselect all would not deselect some rows when using grouping. ([#1796](https://github.com/infor-design/enterprise/issues/1796))
- `[Datagrid]` Fixed a bug where summary counts in grouping would show even if the group is collapsed. ([#2221](https://github.com/infor-design/enterprise/issues/2221))
- `[Datagrid]` Fixed issues when using paging (client side) and removeRow. ([#2590](https://github.com/infor-design/enterprise/issues/2590))
- `[Demoapp]` When displaying Uplift theme, now shows the correct alternate fonts for some locales when switching via the `locale` query string. ([#2365](https://github.com/infor-design/enterprise/issues/2365))
- `[Dropdown]` Fixed a memory leak when calling destroy. ([#2493](https://github.com/infor-design/enterprise/issues/2493))
- `[Editor]` Fixed a bug where tab or shift tab would break out of the editor when doing an indent/outdent. ([#2421](https://github.com/infor-design/enterprise/issues/2421))
- `[Editor]` Fixed a bug where the dirty indicator would be hidden above. ([#2577](https://github.com/infor-design/enterprise/issues/2577))
- `[Fieldfilter]` Fixed an issue where fields were getting wrap to second line on iPhone SE. ([#1861](https://github.com/infor-design/enterprise/issues/1861))
- `[Fieldfilter]` Fixed an issue where Dropdown was not switching mode on example page. ([#2288](https://github.com/infor-design/enterprise/issues/2288))
- `[Field Options]` Fixed an issue where input example was not working. ([#2348](https://github.com/infor-design/enterprise/issues/2348))
- `[Homepages]` Fixed an issue where personalize and chart text colors were not working with hero. ([#2097](https://github.com/infor-design/enterprise/issues/2097))
- `[Images]` Fixed an issue where images were not tabbable or receiving a visual focus state. ([#2025](https://github.com/infor-design/enterprise/issues/2025))
- `[Listview]` Fixed a bug that caused the listview to run initialize too many times. ([#2179](https://github.com/infor-design/enterprise/issues/2179))
- `[Lookup]` Added `autocomplete="off"` to lookup input fields to prevent browser interference. ([#2366](https://github.com/infor-design/enterprise/issues/2366))
- `[Lookup]` Fixed a bug that caused a filter to reapply when reopening the modal. ([#2566](https://github.com/infor-design/enterprise/issues/2566))
- `[Lookup]` Fixed a bug that caused a selections to reapply when reopening the modal. ([#2568](https://github.com/infor-design/enterprise/issues/2568))
- `[Locale]` Fixed race condition when using initialize and loading locales with a parent locale. ([#2540](https://github.com/infor-design/enterprise/issues/2540))
- `[Lookup]` Fixed a double scrollbar when the modal needs to be scrolled. ([#2586](https://github.com/infor-design/enterprise/issues/2586))
- `[Modal]` Fixed an issue where the modal component would disappear if its content had a checkbox in it in RTL. ([#332](https://github.com/infor-design/enterprise-ng/issues/332))
- `[Modal]` Fixed an issue where tabbing was very slow on large DOMs in IE 11. ([#2607](https://github.com/infor-design/enterprise/issues/2607))
- `[Personalization]` Fixed an issue where the text color was too dark. Changed the text color to be more readable in high contrast mode. ([#2539](https://github.com/infor-design/enterprise/issues/2539))
- `[Personalization]` Updated some of the colors to more readable in contrast mode. ([#2097](https://github.com/infor-design/enterprise/issues/2097))
- `[Personalization]` Fixes an issue where text color was too dark. ([#2476](https://github.com/infor-design/enterprise/issues/2476))
- `[Pager]` Fixed an issue where click was not firing on any of the buttons with ie11. ([#2560](https://github.com/infor-design/enterprise/issues/2560))
- `[Pager]` Added a complete Popupmenu settings object for configuring the Page Size Selector Button, and deprecated the `attachPageSizeMenuToBody` setting in favor of `pageSizeMenuSettings.attachToBody`. ([#2356](https://github.com/infor-design/enterprise/issues/2356))
- `[Pager]` Fixed memory leak when using the `attachToBody` setting to change the menu's render location. ([#2482](https://github.com/infor-design/enterprise/issues/2482))
- `[Popdown]` Fixed usability issue where the Popdown could close prematurely when attempting to use inner components, such as Dropdowns. ([#2092](https://github.com/infor-design/enterprise/issues/2092))
- `[Popover]` Correctly align the popover close button. ([#1576](https://github.com/infor-design/enterprise/issues/1576))
- `[Popover]` Fixed an issue where buttons inside the popover would overflow at smaller screen sizes. ([#2271](https://github.com/infor-design/enterprise/issues/2271))
- `[Popupmenu]` Fixed an issue where js error was showing after removing a menu item. ([#414](https://github.com/infor-design/enterprise-ng/issues/414))
- `[Popupmenu]` Fixed a layout issue on disabled checkboxes in multiselect popupmenus. ([#2340](https://github.com/infor-design/enterprise/issues/2340))
- `[Popupmenu]` Fixed a bug on IOS that prevented menu scrolling. ([#645](https://github.com/infor-design/enterprise/issues/645))
- `[Popupmenu]` Fixed a bug on IOS that prevented some submenus from showing. ([#1928](https://github.com/infor-design/enterprise/issues/1928))
- `[Popupmenu]` Added a type-check during building/rebuilding of submenus that prevents an error when a submenu `<ul>` tag is not present. ([#2458](https://github.com/infor-design/enterprise/issues/2458))
- `[Scatter Plot]` Fixed the incorrect color on the tooltips. ([#1066](https://github.com/infor-design/enterprise/issues/1066))
- `[Stepprocess]` Fixed an issue where a newly enabled step is not shown. ([#2391](https://github.com/infor-design/enterprise/issues/2391))
- `[Searchfield]` Fixed an issue where the close icon on a searchfield is inoperable. ([#2578](https://github.com/infor-design/enterprise/issues/2578))
- `[Searchfield]` Fixed strange alignment of text/icons on the Uplift theme. ([#2612](https://github.com/infor-design/enterprise/issues/2612))
- `[Tabs]` Fixed the more tabs button to style as disabled when the tabs component is disabled. ([#2347](https://github.com/infor-design/enterprise/issues/2347))
- `[Tabs]` Added the select method inside the hide method to ensure proper focusing of the selected tab. ([#2346](https://github.com/infor-design/enterprise/issues/2346))
- `[Tabs]` Added an independent count for adding new tabs and their associated IDs to prevent duplication. ([#2345](https://github.com/infor-design/enterprise/issues/2345))
- `[Toolbar]` Fixed memory leaks. ([#2496](https://github.com/infor-design/enterprise/issues/2496))
- `[Toolbar Flex]` Removed a 100% height on the toolbar which caused issues when nested in some situations. ([#474](https://github.com/infor-design/enterprise-ng/issues/474))
- `[Listview]` Fixed search to work when not using templates. ([#466](https://github.com/infor-design/enterprise-ng/issues/466))

### v4.20.0 Chores & Maintenance

- `[Build]` Add a file verification tool to the build process to ensure all necessary files are present. ([#2384](https://github.com/infor-design/enterprise/issues/2384))
- `[Demo App]` Add the uplift theme to the theme switcher menu. ([#2335](https://github.com/infor-design/enterprise/issues/2335))
- `[Demo App]` Fixed routing issues that could cause 500 errors or crash the Demoapp. ([#2343](https://github.com/infor-design/enterprise/issues/2343))
- `[Demo App]` Fixed an issue where the sorting was wrong on compressor data. ([#2390](https://github.com/infor-design/enterprise/issues/2390))

(95 Issues Solved this release, Backlog Enterprise 296, Backlog Ng 79, 852 Functional Tests, 865 e2e Test)

## v4.19.3

- `[Datagrid]` Fixes the multiselect filter on header from reloading during serverside filtering. ([#2383](https://github.com/infor-design/enterprise/issues/2383))
- `[Datagrid]` Fixed an issue where contextmenu was not opening with first click. ([#2398](https://github.com/infor-design/enterprise/issues/2398))
- `[Datagrid / Tooltip]` Fixed an error on some datagrid cells when tooltips are attached. ([#2403](https://github.com/infor-design/enterprise/issues/2403))

## v4.19.2

- `[Build]` Fixes missing minified files in the build and a missing svg-extended.html deprecated file for backwards compatibility. ([Teams](https://bit.ly/2FlzYCT))

## v4.19.0

### v4.19.0 Deprecations

- `[CSS]` The Soho light theme CSS file has been renamed from `light-theme.css` to `theme-soho-light.css` ([1972](https://github.com/infor-design/enterprise/issues/1972))
- `[CSS]` The Soho dark theme CSS file has been renamed from `dark-theme.css` to `theme-soho-dark.css` ([1972](https://github.com/infor-design/enterprise/issues/1972))
- `[CSS]` The Soho high-contrast theme CSS file has been renamed from `high-contrast-theme.css` to `theme-soho-contrast.css` ([1972](https://github.com/infor-design/enterprise/issues/1972))
- `[Datagrid]` The older savedColumns method has been deprecated since 4.10 and is now removed. Use saveUserSettings instead. ([#1766](https://github.com/infor-design/enterprise/issues/1766))

### v4.19.0 Features

- `[App Menu]` Improved style of personalized app menu. ([#2195](https://github.com/infor-design/enterprise/pull/2195))
- `[Column]` Added support to existing custom tooltip content in the callback setting. ([#1909](https://github.com/infor-design/enterprise/issues/1909))
- `[Contextual Action Panel]` Fixed an issue where the close button was misaligned. ([#1943](https://github.com/infor-design/enterprise/issues/1943))
- `[Datagrid]` Added support for disabling rows by data or a dynamic function, rows are disabled from selection and editing. ([#1614](https://github.com/infor-design/enterprise/issues/1614))
- `[Datagrid]` Fixes a column alignment issue when resizing and sorting columns that were originally set to percentage width. ([#1797](https://github.com/infor-design/enterprise/issues/1797))
- `[Datagrid]` Fixes a column alignment issue when there are duplicate column ids. ([#1797](https://github.com/infor-design/enterprise/issues/1797))
- `[Datagrid]` Fixes a column alignment by clearing a cache to help prevent column misalignment from randomly happening. ([#1797](https://github.com/infor-design/enterprise/issues/1797))
- `[Datagrid]` Fixes an issue that caused the active page to not restore correctly when saving user settings, . ([#1766](https://github.com/infor-design/enterprise/issues/1766))
- `[Datagrid]` Fixes an issue with dropdown filters when the ids are numbers. ([#1879](https://github.com/infor-design/enterprise/issues/1879))
- `[Datagrid]` Fixed alignment issues in the new uplift theme. ([#2212](https://github.com/infor-design/enterprise/issues/2212))
- `[Datagrid]` Fixes Datagrid time filtering for string type dates. ([#2281](https://github.com/infor-design/enterprise/issues/2281))
- `[Form Compact]` Adds support for Datepicker, Timepicker, Lookup, and File Uploader fields. ([#1955](https://github.com/infor-design/enterprise/issues/1955))
- `[Keyboard]` Added a new API that you can call at anytime to see what key is being pressed at the moment. ([#1906](https://github.com/infor-design/enterprise/issues/1906))
- `[Targeted/Completion Chart]` Added back the ability to inline svg icons and hyperlinks. ([#2152](https://github.com/infor-design/enterprise/issues/2152))
- `[Themes]` Added support for multiple themes in the demo app and renamed distribute Uplift (only) theme files. ([#1972](https://github.com/infor-design/enterprise/issues/1972))

### v4.19.0 Fixes

- `[App Menu]` Fixed an issue where the menu would not be entirely colored if short. ([#2062](https://github.com/infor-design/enterprise/issues/2062))
- `[App Menu]` Changed the scroll area to the outside when using a footer. ([#2062](https://github.com/infor-design/enterprise/issues/2062))
- `[App Menu]` Expandable area updates within application menu. ([#1982](https://github.com/infor-design/enterprise/pull/1982))
- `[App Menu]` Fixed an issue where role switcher was not clickable with long title. ([#2060](https://github.com/infor-design/enterprise/issues/2060))
- `[App Menu]` Fixed an issue where it was not possible to manually add a filter field that you can control on your own. Caveat to this is if you set filterable: false it will no longer remove the filter field from the DOM, if you do that you must now do it manually. ([#2066](https://github.com/infor-design/enterprise/issues/2066))
- `[App Menu]` Added support for mobile when dismissOnClickMobile setting is true to dismiss application menu when a role is selected. ([#2520](https://github.com/infor-design/enterprise/issues/2520))
- `[App Menu]` Fixed an issue with the logo which was positioned badly when scrolling. ([#2116](https://github.com/infor-design/enterprise/issues/2116))
- `[Calendar]` Fixed some bugs having a calendar month along or just a legend, fixed the clicking of upcoming days and added a dblclick even emitter. ([#2149](https://github.com/infor-design/enterprise/issues/2149))
- `[Colorpicker]` Fixed an issue where the colorpicker label is cut off in extra small input field. ([#2023](https://github.com/infor-design/enterprise/issues/2023))
- `[Colorpicker]` Fixed an issue where the colorpickers are not responsive at mobile screen sizes. ([#1995](https://github.com/infor-design/enterprise/issues/1995))
- `[Colorpicker]` Fixed an issue where the text is not visible on IE11 after choosing a color. ([#2134](https://github.com/infor-design/enterprise/issues/2134))
- `[Completion Chart]` Cleaned up excessive padding in some cases. ([#2171](https://github.com/infor-design/enterprise/issues/2171))
- `[Context Menu]` Fixes a bug where a left click on the originating field would not close a context menu opened with a right click. ([#1992](https://github.com/infor-design/enterprise/issues/1992))
- `[Contextual Action Panel]` Fixed an issue where the CAP title is too close to the edge at small screen sizes. ([#2249](https://github.com/infor-design/enterprise/issues/2249))
- `[Datagrid]` Fixed an issue where using the context menu with datagrid was not properly destroyed which being created multiple times. ([#392](https://github.com/infor-design/enterprise-ng/issues/392))
- `[Datagrid]` Fixed charts in columns not resizing correctly to short row height. ([#1930](https://github.com/infor-design/enterprise/issues/1930))
- `[Datagrid]` Fixed an issue for xss where console.log was not sanitizing and make grid to not render. ([#1941](https://github.com/infor-design/enterprise/issues/1941))
- `[Datagrid]` Fixed charts in columns not resizing correctly to short row height. ([#1930](https://github.com/infor-design/enterprise/issues/1930))
- `[Datagrid]` Fixed a layout issue on primary buttons in expandable rows. ([#1999](https://github.com/infor-design/enterprise/issues/1999))
- `[Datagrid]` Fixed a layout issue on short row grouped header buttons. ([#2005](https://github.com/infor-design/enterprise/issues/2005))
- `[Datagrid]` Fixed an issue where disabled button color for contextual toolbar was not applying. ([#2150](https://github.com/infor-design/enterprise/issues/2150))
- `[Datagrid]` Fixed an issue for xss where console.log was not sanitizing and make grid to not render. ([#1941](https://github.com/infor-design/enterprise/issues/1941))
- `[Datagrid]` Added an onBeforeSelect call back that you can return false from to disable row selection. ([#1906](https://github.com/infor-design/enterprise/issues/1906))
- `[Datagrid]` Fixed an issue where header checkbox was not sync after removing selected rows. ([#2226](https://github.com/infor-design/enterprise/issues/2226))
- `[Datagrid]` Fixed an issue where custom filter conditions were not setting up filter button. ([#2234](https://github.com/infor-design/enterprise/issues/2234))
- `[Datagrid]` Fixed an issue where pager was not updating while removing rows. ([#1985](https://github.com/infor-design/enterprise/issues/1985))
- `[Datagrid]` Adds a function to add a visual dirty indictaor and a new function to get all modified rows. Modified means either dirty, in-progress or in error. Existing API's are not touched. ([#2091](https://github.com/infor-design/enterprise/issues/2091))
- `[Datagrid]` Fixes an error when saving columns if you have a lookup column. ([#2279](https://github.com/infor-design/enterprise/issues/2279))
- `[Datagrid]` Fixed a bug with column reset not working sometimes. ([#1921](https://github.com/infor-design/enterprise/issues/1921))
- `[Datagrid]` Fixed grouped headers not sorting when selectable is multiselect. ([#2251](https://github.com/infor-design/enterprise/issues/2251))
- `[Datagrid]` Fixed a bug where the sort indicator disappeared when changing pages. ([#2228](https://github.com/infor-design/enterprise/issues/2228))
- `[Datagrid]` Fixed rendering on modals with single columns. ([#1923](https://github.com/infor-design/enterprise/issues/1923))
- `[Datagrid]` Fixed double firing of popupmenu events. ([#2140](https://github.com/infor-design/enterprise/issues/2140))
- `[Datagrid]` Fixed incorrect pattern in filterConditions. ([#2159](https://github.com/infor-design/enterprise/issues/2159))
- `[Datepicker]` Fixed an issue loading on IE 11. ([#2183](https://github.com/infor-design/enterprise-ng/issues/2183))
- `[Dropdown]` Fixed the dropdown appearing misaligned at smaller screen sizes. ([#2248](https://github.com/infor-design/enterprise/issues/2248))
- `[Editor]` Fixed an issue where button state for toolbar buttons were wrong when clicked one after another. ([#391](https://github.com/infor-design/enterprise/issues/391))
- `[Hierarchy]` Fixed a bug where the hierarchy will only partially load with two instances on a page. ([#2205](https://github.com/infor-design/enterprise/issues/2205))
- `[Field Options]` Fixed an issue where field options were misaligning, especially spin box was focusing outside of the field. ([#1862](https://github.com/infor-design/enterprise/issues/1862))
- `[Field Options]` Fixed a border alignment issue. ([#2107](https://github.com/infor-design/enterprise/issues/2107))
- `[Fileuploader]` Fixed an issue where the fileuploader icon and close icon were misplaced and not visible in RTL after uploading a file. ([#2098](https://github.com/infor-design/enterprise/issues/2098))
- `[Fileuploader]` Fixed an issue where backspace in IE11 caused the browser to go back instead of removing the uploaded file from the input. ([#2184](https://github.com/infor-design/enterprise/issues/2184))
- `[Input]` Improved alignment of icons in the uplift theme input components. ([#2072](https://github.com/infor-design/enterprise/issues/2072))
- `[Listview]` Improved accessibility when configured as selectable (all types), as well as re-enabled accessibility e2e tests. ([#403](https://github.com/infor-design/enterprise/issues/403))
- `[Locale]` Synced up date and time patterns with the CLDR several time patterns in particular were corrected. ([#2022](https://github.com/infor-design/enterprise/issues/2022))
- `[Locale]` Fixed an issue loading duplicate locales such as en-GB where the strings are copies, before you might get undefined strings. ([#2216](https://github.com/infor-design/enterprise/issues/2216))
- `[Locale]` Added support for es-419 locale. ([#2204](https://github.com/infor-design/enterprise/issues/2204))
- `[Locale]` Restored functionality for dynamically changing fonts for some languages. ([#2144](https://github.com/infor-design/enterprise/issues/2144))
- `[Modal]` Fixed a demoapp issue where the select all checkbox wasn't selecting all. ([2225](https://github.com/infor-design/enterprise/issues/2225))
- `[Monthview]` Fixed an issue where the previous and next buttons were not correctly reversed in right-to-left mode. ([1910](https://github.com/infor-design/enterprise/issues/1910))
- `[Personalization]` Changed the default turquoise personalization to a darker one. ([#2063](https://github.com/infor-design/enterprise/issues/2063))
- `[Personalization]` Changed the default turquoise personalization to a darker one. ([#2063](https://github.com/infor-design/enterprise/issues/2063))
- `[Personalization]` Added a default option to the personalization color pickers. ([#2063](https://github.com/infor-design/enterprise/issues/2063))
- `[Personalization]` Added more classes and examples for the personalization colors so that you can personalize certain form elements. ([#2120](https://github.com/infor-design/enterprise/issues/2120))
- `[Personalization]` Added several form examples with buttons and completion chart that can be personalized. ([#1963](https://github.com/infor-design/enterprise/issues/1963))
- `[Personalization]` Added an example of normal tabs behaving like header tabs in a personalized area. ([#1962](https://github.com/infor-design/enterprise/issues/1962))
- `[Personalization]` Added completion chart and alerts to the list of header items that will work when personalized. ([#2171](https://github.com/infor-design/enterprise/issues/2171))
- `[Personalization]` Fixed a bug where the overlay would not disappear when manually loading stylesheets. ([#2258](https://github.com/infor-design/enterprise/issues/2258))
- `[Popupmenu]` Fixed an issue where disabled submenus were opening on mouseover. ([#1863](https://github.com/infor-design/enterprise/issues/1863))
- `[Radios]` Fixed an issue where in `RTL` the radio seems visually separate from it's label. ([#2096](https://github.com/infor-design/enterprise/issues/2096))
- `[Summary Form]` Updated to improve readability. ([#1765](https://github.com/infor-design/enterprise/issues/1765))
-- `[Targeted Achievement]` Updated to work in uplift theme. ([#2220](https://github.com/infor-design/enterprise/issues/2220))
- `[Timepicker]` Fixed an issue where AM/PM dropdown tooltip was displaying on android devices. ([#1446](https://github.com/infor-design/enterprise/issues/1446))
- `[Timepicker]` Fixed an issue where dropdown popup was out of position on android devices. ([#2021](https://github.com/infor-design/enterprise/issues/2021))
- `[Timepicker]` Updated the Swedish translation for Set Time. ([#2153](https://github.com/infor-design/enterprise/issues/2153))
- `[Tree]` Fixed an issue where children property null was breaking tree to not render. ([#1908](https://github.com/infor-design/enterprise/issues/1908))

### v4.19.0 Chores & Maintenance

- `[General]` Updated to jquery 3.4.1 to fix a jquery bug seen occasionally. ([#2109](https://github.com/infor-design/enterprise/issues/2109))
- `[General]` Fixed relative links in several markdown files.
- `[Demo App]` Fixed CSP and handling of image paths for better support of images in examples on IDS demo sites (demo.design.infor.com). ([#1888](https://github.com/infor-design/enterprise/issues/1888))
- `[Personalize]` Separated personalization styles into standalone file for improved maintainability. ([#2127](https://github.com/infor-design/enterprise/issues/2127))

(84 Issues Solved this release, Backlog Enterprise 311, Backlog Ng 79, 839 Functional Tests, 876 e2e Test)

## v4.18.2

### v4.18.2 Fixes

- `[Autocomplete]` Fixed an XSS injection issue. ([#502](https://github.com/infor-design/enterprise-ng/issues/502)).
- `[Dropdown]` Fixed an XSS injection issue. ([#503](https://github.com/infor-design/enterprise-ng/issues/503)).

## v4.18.1

### v4.18.1 Fixes

- `[Input]` Added backwards-compatibility for previous accessibility changes to labels. ([#2118](https://github.com/infor-design/enterprise/issues/2118)). Additional information can be found in the [Form Component documentation](https://github.com/infor-design/enterprise/blob/4.18.x/src/components/form/readme.md#field-labels).

## v4.18.0

### v4.18.0 Features

- `[App Menu]` Added support for personalization by adding the `is-personalizable` class the menu will now change colors along with headers ([#1847](https://github.com/infor-design/enterprise/issues/1847))
- `[App Menu]` Added a special role switcher dropdown to change the menu role. ([#1935](https://github.com/infor-design/enterprise/issues/1935))
- `[Personalize]` Added classes for the personalization colors so that you can personalize certain form elements. ([#1847](https://github.com/infor-design/enterprise/issues/1847))
- `[Expandable Area]` Added example of a standalone button the toggles a form area. ([#1935](https://github.com/infor-design/enterprise/issues/1935))
- `[Datagrid]` Added support so if there are multiple inputs within an editor they work with the keyboard tab key. ([#355](https://github.com/infor-design/enterprise-ng/issues/355))
- `[Datagrid]` Fixed an error on IE when doing an excel export. ([#2018](https://github.com/infor-design/enterprise/issues/2018))
- `[Editor]` Added a JS setting and CSS styles to support usage of a Flex Toolbar ([#1120](https://github.com/infor-design/enterprise/issues/1120))
- `[Header]` Added a JS setting and CSS styles to support usage of a Flex Toolbar ([#1120](https://github.com/infor-design/enterprise/issues/1120))
- `[Mask]` Added a setting for passing a locale string, allowing Number masks to be localized.  This enables usage of the `groupSize` property, among others, from locale data in the Mask. ([#440](https://github.com/infor-design/enterprise/issues/440))
- `[Masthead]` Added CSS styles to support usage of a Flex Toolbar ([#1120](https://github.com/infor-design/enterprise/issues/1120))
- `[Notification]` Added example of a Widget/Card with notification and add code to truncate the text (via ellipsis) if it is lengthy. ([#1881](https://github.com/infor-design/enterprise/issues/1881))
- `[Theme/Colors]` Added new component for getting theme and color information. This is used throughout the code. There was a hidden property `Soho.theme`, if you used this in some way you should now use `Soho.theme.currentTheme`. ([#1866](https://github.com/infor-design/enterprise/issues/1866))

### v4.18.0 Fixes

- `[App Menu]` Fixed some accessibility issues on the nav menu. ([#1721](https://github.com/infor-design/enterprise/issues/1721))
- `[Busy Indicator]` Fixed a bug that causes a javascript error when the busy indicator is used on the body tag. ([#1918](https://github.com/infor-design/enterprise/issues/1918))
- `[Css/Sass]` Fixed an issue where the High Contrast theme and Uplift theme were not using the right tokens. ([#1897](https://github.com/infor-design/enterprise/pull/1897))
- `[Colors]` Fixed the color palette demo page to showcase the correct hex values based on the current theme ([#1801](https://github.com/infor-design/enterprise/issues/1801))
- `[Contextual Action Panel]` Fixed an issue where cap modal would only open the first time. ([#1993](https://github.com/infor-design/enterprise/issues/1993))
- `[Datepicker]` Fixed an issue in NG where the custom validation is removed during the teardown of a datepicker.([NG #411](https://github.com/infor-design/enterprise-ng/issues/411))
- `[Datagrid]` Fixed an issue where lookup filterConditions were not rendering. ([#1873](https://github.com/infor-design/enterprise/issues/1873))
- `[Datagrid]` Fixed an issue where when using filtering and server side paging the filter operations would cause two ajax requests. ([#2069](https://github.com/infor-design/enterprise/issues/2069))
- `[Datagrid]` Fixed issue where header columns are misaligned with body columns on load. ([#1892](https://github.com/infor-design/enterprise/issues/1892))
- `[Datagrid]` Fixed an issue where filtering was missing translation. ([#1900](https://github.com/infor-design/enterprise/issues/1900))
- `[Datagrid]` Fixed an issue with the checkbox formatter where string based 1 or 0 would not work as a dataset source. ([#1948](https://github.com/infor-design/enterprise/issues/1948))
- `[Datagrid]` Fixed a bug where text would be misaligned when repeatedly toggling the filter row. ([#1969](https://github.com/infor-design/enterprise/issues/1969))
- `[Datagrid]` Added an example of expandOnActivate on a customer editor. ([#353](https://github.com/infor-design/enterprise-ng/issues/353))
- `[Datagrid]` Added ability to pass a function to the tooltip option for custom formatting. ([#354](https://github.com/infor-design/enterprise-ng/issues/354))
- `[Datagrid]` Fixed `aria-checked` not toggling correctly on selection of multiselect checkbox. ([#1961](https://github.com/infor-design/enterprise/issues/1961))
- `[Datagrid]` Fixed incorrectly exported CSV/Excel data. ([#2001](https://github.com/infor-design/enterprise/issues/2001))
- `[Dropdown]` Changed the way dropdowns work with screen readers to be a collapsible listbox.([#404](https://github.com/infor-design/enterprise/issues/404))
- `[Dropdown]` Fixed an issue where multiselect dropdown unchecking "Select All" was not getting clear after close list with Safari browser.([#1882](https://github.com/infor-design/enterprise/issues/1882))
- `[Dropdown]` Added an example of a color dropdown showing palette colors as icons.([#2013](https://github.com/infor-design/enterprise/issues/2013))
- `[Datagrid]` Fixed a misalignment of the close icon on mobile. ([#2018](https://github.com/infor-design/enterprise/issues/2018))
- `[List/Detail]` Removed some legacy CSS code that was causing text inside of inline Toolbar Searchfields to become transparent. ([#2075](https://github.com/infor-design/enterprise/issues/2075))
- `[Listbuilder]` Fixed an issue where the text was not sanitizing. ([#1692](https://github.com/infor-design/enterprise/issues/1692))
- `[Lookup]` Fixed an issue where the tooltip was using audible text in the code block component. ([#354](https://github.com/infor-design/enterprise-ng/issues/354))
- `[Locale]` Fixed trailing zeros were getting ignored when displaying thousands values. ([#404](https://github.com/infor-design/enterprise/issues/1840))
- `[MenuButton]` Improved the way menu buttons work with screen readers.([#404](https://github.com/infor-design/enterprise/issues/404))
- `[Message]` Added an audible announce of the message type.([#964](https://github.com/infor-design/enterprise/issues/964))
- `[Message]` Change audible announce of message type added in #964 to an option that is strictly audible.([#2120](https://github.com/infor-design/enterprise/issues/2120))
- `[Modal]` Changed text and button font colors to pass accessibility checks.([#964](https://github.com/infor-design/enterprise/issues/964))
- `[Multiselect]` Fixed an issue where previous selection was still selected after clear all by "Select All" option. ([#2003](https://github.com/infor-design/enterprise/issues/2003))
- `[Notifications]` Fixed a few issues with notification background colors by using the corresponding ids-identity token for each. ([1857](https://github.com/infor-design/enterprise/issues/1857), [1865](https://github.com/infor-design/enterprise/issues/1865))
- `[Notifications]` Fixed an issue where you couldn't click the close icon in Firefox. ([1573](https://github.com/infor-design/enterprise/issues/1573))
- `[Radios]` Fixed the last radio item was being selected when clicking on the first when displayed horizontal. ([#1878](https://github.com/infor-design/enterprise/issues/1878))
- `[Signin]` Fixed accessibility issues. ([#421](https://github.com/infor-design/enterprise/issues/421))
- `[Skiplink]` Fixed a z-index issue on skip links over the nav menu. ([#1721](https://github.com/infor-design/enterprise/issues/1721))
- `[Slider]` Changed the demo so the tooltip will hide when resizing the page. ([#2033](https://github.com/infor-design/enterprise/issues/2033))
- `[Stepprocess]` Fixed rtl style issues. ([#413](https://github.com/infor-design/enterprise/issues/413))
- `[Swaplist]` Fixed disabled styling on swap header buttons. ([#2019](https://github.com/infor-design/enterprise/issues/2019))
- `[Tabs]` Fixed an issue where focus was changed after enable/disable tabs. ([#1934](https://github.com/infor-design/enterprise/issues/1934))
- `[Tabs-Module]` Fixed an issue where the close icon was outside the searchfield. ([#1704](https://github.com/infor-design/enterprise/issues/1704))
- `[Toolbar]` Fixed issues when tooltip shows on hover of toolbar ([#1622](https://github.com/infor-design/enterprise/issues/1622))
- `[Validation]` Fixed an issue where the isAlert settings set to true, the border color, control text color, control icon color was displaying the color for the alert rather than displaying the default color. ([#1922](https://github.com/infor-design/enterprise/issues/1922))

### v4.18.0 Chore & Maintenance

- `[Buttons]` Updated button disabled states with corresponding ids-identity tokens. ([1914](https://github.com/infor-design/enterprise/issues/1914)
- `[Docs]` Added a statement on supporting accessibility. ([#1540](https://github.com/infor-design/enterprise/issues/1540))
- `[Docs]` Added the supported screen readers and some notes on accessibility. ([#1722](https://github.com/infor-design/enterprise/issues/1722))

(50 Issues Solved this release, Backlog Enterprise 294, Backlog Ng 80, 809 Functional Tests, 803 e2e Test)

## v4.17.1

### v4.17.1 Fixes

- `[Datagrid]` Fixed an issue where the second to last column was having resize issues with frozen column sets.(<https://github.com/infor-design/enterprise/issues/1890>)
- `[Datagrid]` Re-align icons and items in the datagrid's "short header" configuration.(<https://github.com/infor-design/enterprise/issues/1880>)
- `[Locale]` Fixed incorrect "groupsize" for `en-US` locale.(<https://github.com/infor-design/enterprise/issues/1907>)

### v4.17.1 Chores & Maintenance

- `[Demoapp]` Fixed embedded icons example with missing icons.(<https://github.com/infor-design/enterprise/issues/1889>)
- `[Demoapp]` Fixed notification demo examples.(<https://github.com/infor-design/enterprise/issues/1893>, <https://github.com/infor-design/enterprise/pull/1896>)

(5 Issues Solved this patch release)

## v4.17.0

- [Npm Package](https://www.npmjs.com/package/ids-enterprise)
- [IDS Enterprise Angular Change Log](https://github.com/infor-design/enterprise-ng/blob/master/docs/CHANGELOG.md)

### v4.17.0 Future Deprecation

- `[Mask]` Using legacy mask options is now deprecated (was starting 4.3.2) and we will remove this in approximately 6 months from the code base. This means using the `data-mask` option and the `mode` as well as legacy patterns in favor of the newer settings and regexes. ([#439](https://github.com/infor-design/enterprise/issues/439))

### v4.17.0 Features

- `[Datagrid]` Added support for ellipsis to header text. ([#842](https://github.com/infor-design/enterprise/issues/842))
- `[Datagrid]` Added support to cancel `rowactivated` event. Now it will trigger the new event `beforerowactivated` which will wait/sync to cancel or proceed to do `rowactivated` event. ([#1021](https://github.com/infor-design/enterprise/issues/1021))
- `[Datagrid]` Added option to align grouped headers text. ([#1714](https://github.com/infor-design/enterprise/issues/1714))
- `[Datagrid]` Tabbing through a new row moves focus to next line for a lookup column. ([#1822](https://github.com/infor-design/enterprise/issues/1822))
- `[Datagrid]` Validation tooltip does not wrap words correctly across multiple lines. ([#1829](https://github.com/infor-design/enterprise/issues/1829))
- `[Dropdown]` Added support to make dropdown readonly fields optionally not tab-able. ([#1591](https://github.com/infor-design/enterprise/issues/1591))
- `[Form Compact]` Implemented design for field-heavy forms. This design is experimental, likely not production ready, and subject to change without notice. ([#1699](https://github.com/infor-design/enterprise/issues/1699))
- `[Hierarchy]` Changed the newer stacked layout to support mutiple root elements. ([#1677](https://github.com/infor-design/enterprise/issues/1677))
- `[Locale]` Added support for passing in `locale` or `language` to the `parse` and `format` and `translation` functions so they will work without changing the current locale or language. ([#462](https://github.com/infor-design/enterprise/issues/462))
- `[Locale]` Added support for setting a specific group size other than the ones in the locale. This includes using no group size. ([#462](https://github.com/infor-design/enterprise/issues/462))
- `[Locale]` Added support for showing timezones in the current language with a fall back for IE 11. ([#592](https://github.com/infor-design/enterprise/issues/592))
- `[Locale]` Added support for different group sizes. This was previously not working correctly for locales like hi-IN (using 3, 2 group sizes) and en-US (using 3, 0 group sizes). We will later make this work on masks on a separate issue. ([#441](https://github.com/infor-design/enterprise/issues/441))
- `[Locale]` Its now possible to add new locales in by adding them to the `defaultLocales` and `supportedLocales` sets. ([#402](https://github.com/infor-design/enterprise/issues/402))
- `[Locale]` Added an example to show extending locales with new strings and an api method to make it easier. because of the way this is split, if your directly adding to `Locale.cultures` you will need to adjust your code to extend from `Locale.languages` instead. ([#402](https://github.com/infor-design/enterprise/issues/402))
- `[Locale]` Added support for having a different language and locale. This is done by calling the new `setLanguage` function. ([#1552](https://github.com/infor-design/enterprise/issues//1552))
- `[Locale / Mask]` Added limited initial support for some unicode languages. This means you can convert to and from numbers typed in Devangari, Arabic, and Chinese (Financial and Simplified). ([#439](https://github.com/infor-design/enterprise/issues/439))
- `[Locale]` Added support for passing a `locale` other the the current locale to calendar, monthview, datepicker and timepicker. ([#462](https://github.com/infor-design/enterprise/issues/462))
- `[Mask]` It is now possible to type numbers in unicode such as Devangari, Arabic, and Chinese (Financial and Simplified) into the the masks that involve numbers. ([#439](https://github.com/infor-design/enterprise/issues/439))
- `[Modal]` Added an option to dictate the maximum width of the modal. ([#1802](https://github.com/infor-design/enterprise/issues/1802))
- `[Icons]` Add support for creating an svg file for the Uplift theme's (alpha) new icons from ids-identity@2.4.0 assets. ([#1759](https://github.com/infor-design/enterprise/issues/1759))
- `[Radar]` Added support to three label sizes (name, abbrName, shortName). ([#1553](https://github.com/infor-design/enterprise/issues/1553))

### v4.17.0 Fixes

- `[Accordion]` Fixed a bug where some truncated text elements were not generating a tooltip. ([#1736](https://github.com/infor-design/enterprise/issues/1736))
- `[Builder]` Cropped Header for Builder Panel When Text is Long. ([#1814](https://github.com/infor-design/enterprise/issues/1814))
- `[Calendar]` Event model title color is not correct if the modal is opened and another event is selected. ([#1739](https://github.com/infor-design/enterprise/issues/1739))
- `[Calendar]` Modal is still displayed after changing months. ([#1741](https://github.com/infor-design/enterprise/issues/1741))
- `[Calendar]` Changing some event spans is causing missing dates on the dialogs. ([#1708](https://github.com/infor-design/enterprise/issues/1708))
- `[Composite Form]` Fix a bug in IE11 where composite form content overflows to the lower container. ([#1768](https://github.com/infor-design/enterprise/issues/1768))
- `[Datagrid]` Added a fix where the column is next to the edge of the browser and the filter dropdown popup overflow the page.([#1604](https://github.com/infor-design/enterprise/issues/1604))
- `[Datagrid]` Added a fix to allow the commit of a cell edit after tabbing into a cell once having clicked into a previous cell.([#1608](https://github.com/infor-design/enterprise/issues/1608))
- `[Datagrid]` Stretch column not working in Edge browser. ([#1716](https://github.com/infor-design/enterprise/issues/1716))
- `[Datagrid]` Fixed a bug where the source callback was not called when filtering. ([#1688](https://github.com/infor-design/enterprise/issues/1688))
- `[Datagrid]` Fixed a bug where filtering Order Date with `is-not-empty` on a null value would not correctly filter out results. ([#1718](https://github.com/infor-design/enterprise/issues/1718))
- `[Datagrid]` Fixed a bug where when using the `disableClientSideFilter` setting the filtered event would not be called correctly. ([#1689](https://github.com/infor-design/enterprise/issues/1689))
- `[Datagrid]` Fixed a bug where hidden columns inside a colspan were aligning incorrectly. ([#1764](https://github.com/infor-design/enterprise/issues/1764))
- `[Dropdown]` Fixed a layout error on non inline fields with errors. ([#1770](https://github.com/infor-design/enterprise/issues/1770))
- `[Dropdown]` Fixed a bug where the dropdown did not close when tabbing if using the `noSearch` setting. ([#1731](https://github.com/infor-design/enterprise/issues/1731))
- `[Modal]` Fixed a bug where the modal can overflow the page. ([#1802](https://github.com/infor-design/enterprise/issues/1802))
- `[Radio Button]` Fixed a rendering problem on the selected state of Radio Buttons used inside of Accordion components. ([#1568](https://github.com/infor-design/enterprise/issues/1568))
- `[Radio Button]` Fixed a z-index issue that was causing radio buttons to sometimes display over top of page sections where they should have instead scrolled beneath. ([#1014](https://github.com/infor-design/enterprise/issues/1014))

### v4.17.0 Chore & Maintenance

- `[Css/Sass]` Replaced font-size numerical declarations with their ids-identity token counterpart. ([#1640](https://github.com/infor-design/enterprise/issues/1640))
- `[Demoapp]` Removed query parameter for changing fonts. ([#1747](https://github.com/infor-design/enterprise/issues/1747))
- `[Build]` Added a process to notify developers that things are being deprecated or going away. Documented the current deprecations in this system and made [notes for developers](https://github.com/infor-design/enterprise/blob/master/docs/CODING-STANDARDS.md#deprecations). ([#1747](https://github.com/infor-design/enterprise/issues/1747))
- `[Veracode]` Made additional fixes and mitigated in veracode. ([#1723](https://github.com/infor-design/enterprise/issues/1723))

(30 Issues Solved this release, Backlog Enterprise 224, Backlog Ng 59, 785 Functional Tests, 793 e2e Test)

## v4.16.0

- [Npm Package](https://www.npmjs.com/package/ids-enterprise)
- [IDS Enterprise Angular Change Log](https://github.com/infor-design/enterprise-ng/blob/master/docs/CHANGELOG.md)

### v4.16.0 Features

- `[Busy Indicator]` Made a fix to make it possible to use a busy indicator on a modals. ([#827](https://github.com/infor-design/enterprise/issues/827))
- `[Datagrid]` Added an option to freeze columns from scrolling on the left and/or right. The new option is called `frozenColumns`. See notes on what works and doesnt with frozen column in the datagrid docs frozen column section. ([#464](https://github.com/infor-design/enterprise/issues/464))
- `[Editor]` Added new state called "preview" a non editable mode to editor. Where it only shows the HTML with no toolbar, borders etc. ([#1413](https://github.com/infor-design/enterprise/issues/1413))
- `[Field Filter]` Added support to get and set filter type programmatically. ([#1181](https://github.com/infor-design/enterprise/issues/1181))
- `[Hierarchy]` Add print media styles to decrease ink usage and increase presentability for print format. Note that you may need to enable the setting to print background images, both Mac and PC have a setting for this. ([#456](https://github.com/infor-design/enterprise/issues/456))
- `[Hierarchy]` Added a new "stacked" layout to eventually replace the current layouts. This works better responsively and prevents horizontal scrolling. ([#1629](https://github.com/infor-design/enterprise/issues/1629))
- `[Pager]` Added a "condensed" page size selector button for use on pagers in smaller containers, such as the list side of the list/detail pattern. ([#1459](https://github.com/infor-design/enterprise/issues/1459))

### v4.16.0 Future Deprecation

- `[Hierarchy]` The following options are now deprecated and will be removed approximately 2019-05-15. `paging` and `mobileView`. ([#1629](https://github.com/infor-design/enterprise/issues/1629))
- `[Hierarchy]` Stacked layout will become the default layout in favor of the existing horizontal layout, so the horizontal layout is now considered deprecated and will be removed approximately 2019-05-15. ([#1629](https://github.com/infor-design/enterprise/issues/1629))

### v4.16.0 Fixes

- `[Application Menu]` Fixed the truncation of long text in an accordion element in the application menu by adding a tooltip to truncated elements. ([#457](https://github.com/infor-design/enterprise/issues/457))
- `[Calendar]` Disable the new event modal when no template is defined. ([#1700](https://github.com/infor-design/enterprise/issues/1700))
- `[Dropdown]` Fixed a bug where the ellipsis was not showing on long text in some browsers. ([#1550](https://github.com/infor-design/enterprise/issues/1550))
- `[Datagrid]` Fixed a bug in equals filter on multiselect filters. ([#1586](https://github.com/infor-design/enterprise/issues/1586))
- `[Datagrid]` Fixed a bug where incorrect data is shown in the events in tree grid. ([#315](https://github.com/infor-design/enterprise-ng/issues/315))
- `[Datagrid]` Fixed a bug where when using minWidth on a column and sorting the column will become misaligned. ([#1481](https://github.com/infor-design/enterprise/issues/1481))
- `[Datagrid]` Fixed a bug where when resizing the last column may become invisible. ([#1456](https://github.com/infor-design/enterprise/issues/1456))
- `[Datagrid]` Fixed a bug where a checkbox column will become checked when selecting if there is no selection checkbox. ([#1641](https://github.com/infor-design/enterprise/issues/1641))
- `[Datagrid]` Fixed a bug where the last column would sometimes not render fully for buttons with longer text. ([#1246](https://github.com/infor-design/enterprise/issues/1246))
- `[Datagrid]` Fixed a bug where showMonthYearPicker did not work correctly on date filters. ([#1532](https://github.com/infor-design/enterprise-ng/issues/1532))
- `[Validation]` Fixed a bug in removeError where the icon is sometimes not removed. ([#1556](https://github.com/infor-design/enterprise/issues/1556))
- `[Datepicker]` Fixed the range picker to clear when changing months in a filter. ([#1537](https://github.com/infor-design/enterprise/issues/1537))
- `[Datepicker]` Fixed disabled dates example to validate again on disabled dates. ([#1445](https://github.com/infor-design/enterprise/issues/1445))
- `[Datagrid]` Fixed a Date Editor bug when passing a series of zeroes to a datagrid cell with an editable date. ([#1020](https://github.com/infor-design/enterprise/issues/1020))
- `[Dropdown]` Fixed a bug where a dropdown will never reopen if it is closed by clicking a menu button. ([#1670](https://github.com/infor-design/enterprise/issues/1670))
- `[Icons]` Established missing icon sourcing and sizing consistency from ids-identity icon/svg assets. ([PR#1628](https://github.com/infor-design/enterprise/pull/1628))
- `[Listview]` Addressed performance issues with paging on all platforms, especially Windows and IE/Edge browsers. As part of this, reworked all components that integrate with the Pager component to render their contents based on a dataset, as opposed to DOM elements. ([#922](https://github.com/infor-design/enterprise/issues/922))
- `[Lookup]` Fixed a bug with settings: async, server-side, and single select modes.  The grid was not deselecting the previously selected value when a new row was clicked.  If the value is preselected in the markup, the lookup modal will no longer close prematurely. ([PR#1654](https://github.com/infor-design/enterprise/issues/1654))
- `[Pager]` Made it possible to set and persist custom tooltips on first, previous, next and last pager buttons. ([#922](https://github.com/infor-design/enterprise/issues/922))
- `[Pager]` Fixed propagation of the `pagesizes` setting when using `updated()`. Previously the array was deep extended instead of being replaced outright. ([#1466](https://github.com/infor-design/enterprise/issues/1466))
- `[Tree]` Fixed a bug when calling the disable or enable methods of the tree. This was not working with ie11. ([PR#1600](https://github.com/infor-design/enterprise/issues/1600))
- `[Stepprocess]` Fixed a bug where the step folder was still selected when it was collapsed or expanded. ([#1633](https://github.com/infor-design/enterprise/issues/1633))
- `[Swaplist]` Fixed a bug where items were not able to drag anymore after make the search. ([#1703](https://github.com/infor-design/enterprise/issues/1703))
- `[Toolbar Flex]` Added the ability to pass in a `beforeOpen` callback to the More Actions menu (fixes a bug where it wasn't possible to dynamically add content to the More Actions menu in same way that was possible on the original Toolbar component)
- `[Toolbar Flex]` Fixed a bug where selected events were not bubbling up for a menu button on a flex toolbar. ([#1709](https://github.com/infor-design/enterprise/issues/1709))
- `[Stepprocess]` Disabled step selected when using the next or previous button. ([#1697](https://github.com/infor-design/enterprise/issues/1697))
- `[Tree]` Fixed a bug when calling the disable or enable methods of the tree. This was not working with ie11. ([PR#1600](https://github.com/infor-design/enterprise/issues/1600))

### v4.16.0 Chore & Maintenance

- `[Demo App]` Removed the search icon from the header on test pages as it doesn't function. ([#1449](https://github.com/infor-design/enterprise/issues/1449))
- `[Demo App]` Added a fix for incorrect links when running on windows. ([#1549](https://github.com/infor-design/enterprise/issues/1549))
- `[Docs]` Added a fix to prevent the documentation generator from failing intermittently. ([#1377](https://github.com/infor-design/enterprise/issues/1377))

(29 Issues Solved this release, Backlog Enterprise 203, Backlog Ng 69, 735 Functional Tests, 670 e2e Test)

## v4.15.0

- [Npm Package](https://www.npmjs.com/package/ids-enterprise)
- [IDS Enterprise Angular Change Log](https://github.com/infor-design/enterprise-ng/blob/master/docs/CHANGELOG.md)

### v4.15.0 Features

- `[Datagrid]` Added support for lookup in the datagrid filter. ([#653](https://github.com/infor-design/enterprise/issues/653))
- `[Datagrid]` Added support for masks on lookup editors. ([#406](https://github.com/infor-design/enterprise/issues/406))
- `[Validation]` When using legacy mode validation, made the icon dim if the text was on top of it. ([#644](https://github.com/infor-design/enterprise/issues/644))
- `[Calendar]` Now possible to edit events both with the API and by clicking/double clicking events. And other improvements. ([#1436](https://github.com/infor-design/enterprise/issues/1436))
- `[Datagrid]` Added new methods to clear dirty cells on cells, rows, and all. ([#1303](https://github.com/infor-design/enterprise/issues/1303))
- `[Tree]` Added several improvements: the ability to show a dropdown on the tree node, the ability to add nodes in between current nodes, the ability to set checkboxes for selection only on some nodes, and the ability to customize icons. ([#1364](https://github.com/infor-design/enterprise/issues/1364))
- `[Datagrid]` Added the ability to display or hide the new row indicator with a new `showNewIndicator` option. ([#1589](https://github.com/infor-design/enterprise/issues/1589))

### v4.15.0 Fixes

- `[Icons]` Icons with the word `confirm` have been changed to `success`. This is partially backwards compatible for now. We deprecated `confirm` and will remove in the next major version so rename your icons. Example `icon-confirm` to `icon-success`. ([#963](https://github.com/infor-design/enterprise/issues/963))
- `[Icons]` The alert icons now have a white background allowing them to appear on colored sections. There are now two versions, for example: `icon-error` and `icon-error-solid`. These are used in calendar. ([#1436](https://github.com/infor-design/enterprise/issues/1436))
- `[Circle Pager]` Made significant improvements to resizing, especially on tabs. ([#1284](https://github.com/infor-design/enterprise/issues/1284))
- `[Datagrid]` In high contrast mode the background is now white when editing cells. ([#1421](https://github.com/infor-design/enterprise/issues/1421))
- `[Dropdown]` Fixed an issue where filter did not work in no-search mode with the Caps Lock key. ([#1500](https://github.com/infor-design/enterprise/issues/1500))
- `[Popupmenu]` Fixed an issue when using the same menu on multiple inputs wherein destroying one instance actually destroyed all instances. ([#1025](https://github.com/infor-design/enterprise/issues/1025))
- `[Swaplist]` Fixed a bug where Shift+M did not work when typing in the search. ([#1408](https://github.com/infor-design/enterprise/issues/1408))
- `[Popupmenu]` Fixed a bug in immediate mode where right click only worked the first time. ([#1507](https://github.com/infor-design/enterprise/issues/1507))
- `[Editor]` Fixed a bug where clear formatting did not work in safari. ([#911](https://github.com/infor-design/enterprise/issues/911))
- `[Colorpicker]` Fixed a bug in Angular where the picker did not respond correctly to `editable=false` and `disabled=true`. ([#257](https://github.com/infor-design/enterprise-ng/issues/257))
- `[Locale]` Fixed a bug where the callback did not complete on nonexistent locales. ([#1267](https://github.com/infor-design/enterprise/issues/1267))
- `[Calendar]` Fixed a bug where event details remain when filtering event types. ([#1436](https://github.com/infor-design/enterprise/issues/1436))
- `[Busy Indicator]` Fixed a bug where the indicator closed when clicking on accordions. ([#281](https://github.com/infor-design/enterprise-ng/issues/281))
- `[Datagrid Tree]` Fixed the need for unique IDs on the tree nodes. ([#1361](https://github.com/infor-design/enterprise/issues/1361))
- `[Editor]` Improved the result of pasting bullet lists from MS Word. ([#1351](https://github.com/infor-design/enterprise/issues/1351))
- `[Hierarchy]` Fixed layout issues in the context menu in RTL mode. ([#1310](https://github.com/infor-design/enterprise/issues/1310))
- `[Datagrid]` Added a setting `allowChildExpandOnMatch` that optionally determines if a search/filter will show and allow nonmatching children to be shown. ([#1422](https://github.com/infor-design/enterprise/issues/1422))
- `[Datagrid]` If a link is added with a href it will now be followed when clicking, rather than needing to use the click method setting on columns. ([#1473](https://github.com/infor-design/enterprise/issues/1473))
- `[Datagrid Tree]` Fixed a bug where Expand/Collapse text is added into the +/- cell. ([#1145](https://github.com/infor-design/enterprise/issues/1145))
- `[Dropdown]` Fixed a bug in NG where two dropdowns in different components would cause each other to freeze. ([#229](https://github.com/infor-design/enterprise-ng/issues/229))
- `[Editor]` Verified a past fix where editor would not work with all buttons when in a modal. ([#408](https://github.com/infor-design/enterprise/issues/408))
- `[Datagrid Tree]` Fixed a bug in `updateRow` that caused the indent of the tree grid to collapse. ([#405](https://github.com/infor-design/enterprise/issues/405))
- `[Empty Message]` Fixed a bug where a null empty message would not be possible. This is used to show no empty message on initial load delays. ([#1467](https://github.com/infor-design/enterprise/issues/1467))
- `[Lookup]` Fixed a bug where nothing is inserted when you click a link editor in the lookup. ([#1315](https://github.com/infor-design/enterprise/issues/1315))
- `[About]` Fixed a bug where the version would not show when set. It would show the IDS version. ([#1414](https://github.com/infor-design/enterprise/issues/1414))
- `[Datagrid]` Fixed a bug in `disableClientSort` / `disableClientFilter`. It now retains visual indicators on sort and filter. ([#1248](https://github.com/infor-design/enterprise/issues/1248))
- `[Tree]` Fixed a bug where selected nodes are selected again after loading child nodes. ([#1270](https://github.com/infor-design/enterprise/issues/1270))
- `[Input]` Fixed a bug where inputs that have tooltips will not be selectable with the cursor. ([#1354](https://github.com/infor-design/enterprise/issues/1354))
- `[Accordion]` Fixed a bug where double clicking a header will open and then close the accordion. ([#1314](https://github.com/infor-design/enterprise/issues/1314))
- `[Datagrid]` Fixed a bug on hover with taller cells where the hover state would not cover the entire cell. ([#1490](https://github.com/infor-design/enterprise/issues/1490))
- `[Editor]` Fixed a bug where the image would still be shown if you press the Esc key and cancel the image dialog. ([#1489](https://github.com/infor-design/enterprise/issues/1489))
- `[Datagrid Lookup]` Added additional missing event info for ajax requests and filtering. ([#1486](https://github.com/infor-design/enterprise/issues/1486))
- `[Tabs]` Added protection from inserting HTML tags in the add method (XSS). ([#1462](https://github.com/infor-design/enterprise/issues/1462))
- `[App Menu]` Added better text wrapping for longer titles. ([#1116](https://github.com/infor-design/enterprise/issues/1116))
- `[Contextual Action Panel]` Fixed some examples so that they reopen more than one time. ([#1116](https://github.com/infor-design/enterprise/issues/506))
- `[Searchfield]` Fixed a border styling issue on longer labels in the search. ([#1500](https://github.com/infor-design/enterprise/issues/1500))
- `[Tabs Multi]` Improved the experience on mobile by collapsing the menus a bit. ([#971](https://github.com/infor-design/enterprise/issues/971))
- `[Lookup]` Fixed missing ellipsis menu on mobile devices. ([#1068](https://github.com/infor-design/enterprise/issues/1068))
- `[Accordion]` Fixed incorrect font size on p tags in the accordion. ([#1116](https://github.com/infor-design/enterprise/issues/1116))
- `[Line Chart]` Fixed and improved the legend text on mobile viewport. ([#609](https://github.com/infor-design/enterprise/issues/609))

### v4.15.0 Chore & Maintenance

- `[General]` Migrated sass to use IDS color variables. ([#1435](https://github.com/infor-design/enterprise/issues/1435))
- `[Angular]` Added all settings from 4.13 in time for future 5.1.0 ([#274](https://github.com/infor-design/enterprise-ng/issues/274))
- `[General]` Fixed some incorrect layouts. ([#1357](https://github.com/infor-design/enterprise/issues/1357))
- `[Targeted Achievement]` Removed some older non working examples. ([#520](https://github.com/infor-design/enterprise/issues/520))

(50 Issues Solved this release, Backlog Enterprise 294, Backlog Ng 80, 809 Functional Tests, 716 e2e Test)

## v4.14.0

- [Npm Package](https://www.npmjs.com/package/ids-enterprise)
- [IDS Enterprise Angular Change Log](https://github.com/infor-design/enterprise-ng/blob/master/docs/CHANGELOG.md)

### v4.14.0 Features

- `[Datepicker/Monthview]` Added a setting for the day of week the calendar starts that can be used outside of the Locale setting. ([#1179](https://github.com/infor-design/enterprise/issues/1179))
- `[Datagrid]` Made the tree datagrid work a lot better with filtering. ([#1281](https://github.com/infor-design/enterprise/issues/1281))
- `[Autocomplete/SearchField]` Added a caseSensitive filtering option. ([#385](https://github.com/infor-design/enterprise/issues/385))
- `[Datagrid]` Added an option `headerAlign` to set alignment on the header different than the rows. ([#420](https://github.com/infor-design/enterprise/issues/420))
- `[Message]` Added the ability to use certain formatter html tags in the message content. ([#379](https://github.com/infor-design/enterprise/issues/379))

### v4.14.0 Fixes

- `[Swaplist]` Fixed a bug that if you drag really fast everything disappears. ([#1195](https://github.com/infor-design/enterprise/issues/1195))
- `[Hierarchy]` Fixed a bug that part of the profile menu is cut off. ([#931](https://github.com/infor-design/enterprise/issues/931))
- `[Datagrid/Dropdown]` Fixed a bug that part of the dropdown menu is cut off. ([#1420](https://github.com/infor-design/enterprise/issues/1420))
- `[Modal]` Fixed bugs where with certain field types modal validation was not working. ([#1213](https://github.com/infor-design/enterprise/issues/1213))
- `[Dropdown]` Fixed a regression where the tooltip was not showing when data is overflowed. ([#1400](https://github.com/infor-design/enterprise/issues/1400))
- `[Tooltip]` Fixed a bugs where a tooltip would show up in unexpected places. ([#1396](https://github.com/infor-design/enterprise/issues/1396))
- `[Datagrid/Dropdown]` Fixed a bug where an error would occur if showSelectAll is used. ([#1360](https://github.com/infor-design/enterprise/issues/1360))
- `[Datagrid/Tooltip]` Fixed a bugs where a tooltip would show up in the header unexpectedly. ([#1395](https://github.com/infor-design/enterprise/issues/1395))
- `[Popupmenu]` Fixed incorrect highlighting on disabled list items.  ([#982](https://github.com/infor-design/enterprise/issues/982))
- `[Contextual Action Panel]` Fixed issues with certain styles of invoking the CAP where it would not reopen a second time. ([#1139](https://github.com/infor-design/enterprise/issues/1139))
- `[Spinbox]` Added a fix so the page will not zoom when click + and - on mobile devices. ([#1070](https://github.com/infor-design/enterprise/issues/1070))
- `[Splitter]` Removed the tooltip from the expand/collapse button as it was superfluous. ([#1180](https://github.com/infor-design/enterprise/issues/1180))
- `[Datagrid]` Added a fix so the last column when stretching will do so with percentage so it will stay when the page resize or the menu opens/closes. ([#1168](https://github.com/infor-design/enterprise/issues/1168))
- `[Datagrid]` Fixed bugs in the server side and filtering example. ([#396](https://github.com/infor-design/enterprise/issues/396))
- `[Datagrid]` Fixed a bug in applyFilter with datefields. ([#1269](https://github.com/infor-design/enterprise/issues/1269))
- `[Datagrid]` Fixed a bug in updateCellNode where sometimes it did not work. ([#1122](https://github.com/infor-design/enterprise/issues/1122))
- `[Hierarchy]` Made the empty image ring the same color as the left edge. ([#932](https://github.com/infor-design/enterprise/issues/932))
- `[Datagrid/Dropdown]` Fixed an issue that tab did not close dropdown editors. ([#1198](https://github.com/infor-design/enterprise/issues/1198))
- `[Datagrid/Dropdown]` Fixed a bug that if you click open a dropdown editor then you cannot use arrow keys to select. ([#1387](https://github.com/infor-design/enterprise/issues/1387))
- `[Datagrid/Dropdown]` Fixed a bug that if a smaller number of items the menu would be too short. ([#1298](https://github.com/infor-design/enterprise/issues/1298))
- `[Searchfield]` Fixed a bug that the search field didnt work in safari. ([#225](https://github.com/infor-design/enterprise/issues/225))
- `[Datagrid/Dropdown]` Fixed a bug that source is used the values may be cleared out when opening the list. ([#1185](https://github.com/infor-design/enterprise/issues/1185))
- `[Personalization]` Fixed a bug that when calling initialize the personalization would reset. ([#1231](https://github.com/infor-design/enterprise/issues/1231))
- `[Tabs]` Fixed the alignment of the closing icon. ([#1056](https://github.com/infor-design/enterprise/issues/1056))
- `[Dropdown]` Fixed list alignment issues on mobile. ([#1069](https://github.com/infor-design/enterprise/issues/1069))
- `[Dropdown]` Fixed issues where the listbox would not close on mobile. ([#1119](https://github.com/infor-design/enterprise/issues/1119))
- `[Dropdown]` Fixed a bug where modals would close on url hash change. ([#1207](https://github.com/infor-design/enterprise/issues/1207))
- `[Contextual Action Panel]` Fixed an issue where buttons would occasionally be out of view. ([#283](https://github.com/infor-design/enterprise/issues/283))
- `[Empty Message]` Added a new icon to indicate using the search function. ([#1325](https://github.com/infor-design/enterprise/issues/1325))
- `[Searchfield]` Added a fix for landscape mode on mobile. ([#1102](https://github.com/infor-design/enterprise/issues/1102))
- `[Datagrid]` Added a fix for hard to read fields in high contrast mode. ([#1193](https://github.com/infor-design/enterprise/issues/1193))

### v4.14.0 Chore & Maintenance

- `[General]` Fixed problems with the css mapping where the line numbers were wrong in the map files. ([#962](https://github.com/infor-design/enterprise/issues/962))
- `[Docs]` Added setting so themes can be shown in the documentation pages. ([#1327](https://github.com/infor-design/enterprise/issues/1327))
- `[Docs]` Made links to example pages open in a new window. ([#1132](https://github.com/infor-design/enterprise/issues/1132))

(43 Issues Solved this release, Backlog Enterprise 181, Backlog Ng 64, 682 Functional Tests, 612 e2e Test)

## v4.13.0

- [Npm Package](https://www.npmjs.com/package/ids-enterprise)
- [IDS Enterprise Angular Change Log](https://github.com/infor-design/enterprise-ng/blob/master/docs/CHANGELOG.md)

### v4.13.0 Features

- `[Calendar]` Added some new features such as upcoming events view, RTL, keyboard support and fixed styling issues and bugs. ([#1221](https://github.com/infor-design/enterprise/issues/1221))
- `[Flex Toolbar]` Added search field integration, so that the search field is mainly close to being able to replace the legacy toolbar. ([#269](https://github.com/infor-design/enterprise/issues/269))
- `[Bar]` Added short, medium label support for adapting the chart to responsive views. ([#1094](https://github.com/infor-design/enterprise/issues/1094))
- `[Textarea]` Added maxLength option to prevent typing over a set maximum. ([#1046](https://github.com/infor-design/enterprise/issues/1046))
- `[Textarea]` Added maxGrow option to prevent growing when typing over a set max. ([#1147](https://github.com/infor-design/enterprise/issues/1147))
- `[Datagrid]` If using the `showDirty` option the indication will now be on each cell. ([#1183](https://github.com/infor-design/enterprise/issues/1183))
- `[Datepicker]` Added an option `useCurrentTime` that will insert current time instead of noon time with date and timepickers. ([#1087](https://github.com/infor-design/enterprise/issues/1087))
- `[General]` Included an IE 11 polyfill for ES6 Promises, this is a new dependency in the package.json you should include. ([#1172](https://github.com/infor-design/enterprise/issues/1172))
- `[General]` Add translations in 38 languages including new support for Slovak (sk-SK). ([#557](https://github.com/infor-design/enterprise/issues/557))

### v4.13.0 Fixes

- `[Tooltips]` Fixed an important bug where tooltips would stick around in the page on the top corner. ([#1273](https://github.com/infor-design/enterprise/issues/1273))
- `[Tooltips]` Fixed some contrast issues on the high contrast theme. ([#1249](https://github.com/infor-design/enterprise/issues/1249))
- `[Tooltips]` Fixed a bug where Toolbar "More Actions" menu buttons could incorrectly display a tooltip overlapping an open menu. ([#1242](https://github.com/infor-design/enterprise/issues/1242))
- `[Datepicker / Timepicker]` Removed the need to use the customValidation setting. You can remove this option from your code. The logic will pick up if you added customValidation to your input by adding a data-validate option. You also may need to add `date` or `availableDate` validation to your  data-validate attribute if these validations are desired along with your custom or required validation. ([#862](https://github.com/infor-design/enterprise/issues/862))
- `[Menubutton]` Added a new setting `hideMenuArrow` you can use for buttons that don't require an arrow, such as menu buttons. ([#1088](https://github.com/infor-design/enterprise/issues/1088))
- `[Dropdown]` Fixed issues with destroy when multiple dropdown components are on the page. ([#1202](https://github.com/infor-design/enterprise/issues/1202))
- `[Datagrid]` Fixed alignment issues when using filtering with some columns that do not have a filter. ([#1124](https://github.com/infor-design/enterprise/issues/1124))
- `[Datagrid]` Fixed an error when dynamically adding context menus. ([#1216](https://github.com/infor-design/enterprise/issues/1216))
- `[Datagrid]` Added an example of dynamic intermediate paging and filtering. ([#396](https://github.com/infor-design/enterprise/issues/396))
- `[Dropdown]` Fixed alignment issues on mobile devices. ([#1069](https://github.com/infor-design/enterprise/issues/1069))
- `[Datepicker]` Fixed incorrect assumptions, causing incorrect umalqura calendar calculations. ([#1189](https://github.com/infor-design/enterprise/issues/1189))
- `[Datepicker]` Fixed an issue where the dialog would not close on click out if opening the time dropdown components first. ([#1278](https://github.com/infor-design/enterprise/issues/))
- `[General]` Added the ability to stop renderLoop. ([#214](https://github.com/infor-design/enterprise/issues/214))
- `[Datepicker]` Fixed an issue reselecting ranges with the date picker range option. ([#1197](https://github.com/infor-design/enterprise/issues/1197))
- `[Editor]` Fixed bugs on IE with background color option. ([#392](https://github.com/infor-design/enterprise/issues/392))
- `[Colorpicker]` Fixed issue where the palette is not closed on enter key / click. ([#1050](https://github.com/infor-design/enterprise/issues/1050))
- `[Accordion]` Fixed issues with context menus on the accordion. ([#639](https://github.com/infor-design/enterprise/issues/639))
- `[Searchfield]` Made no results appear not clickable. ([#329](https://github.com/infor-design/enterprise/issues/329))
- `[Datagrid]` Added an example of groups and paging. ([#435](https://github.com/infor-design/enterprise/issues/435))
- `[Editor]` Fixed the dirty indicator when using toolbar items. ([#910](https://github.com/infor-design/enterprise/issues/910))
- `[Datagrid]` Fixed a bug that made tooltips disappear when a lookup editor is closed. ([#1186](https://github.com/infor-design/enterprise/issues/1186))
- `[Datagrid]` Fixed a bug where not all rows are removed in the removeSelected function. ([#1036](https://github.com/infor-design/enterprise/issues/1036))
- `[Datagrid]` Fixed bugs in activateRow and deactivateRow in some edge cases. ([#948](https://github.com/infor-design/enterprise/issues/948))
- `[Datagrid]` Fixed formatting of tooltips on the header and filter. ([#955](https://github.com/infor-design/enterprise/issues/955))
- `[Datagrid]` Fixed wrong page number when saving the page number in localstorage and reloading. ([#798](https://github.com/infor-design/enterprise/issues/798))
- `[Tree]` Fixed issues when expanding and collapsing after dragging nodes around. ([#1183](https://github.com/infor-design/enterprise/issues/1183))
- `[ContextualActionPanel]` Fixed a bug where the CAP will be closed if clicking an accordion in it. ([#1138](https://github.com/infor-design/enterprise/issues/1138))
- `[Colorpicker]` Added a setting (customColors) to prevent adding default colors if totally custom colors are used. ([#1135](https://github.com/infor-design/enterprise/issues/1135))
- `[AppMenu]` Improved contrast in high contrast theme. ([#1146](https://github.com/infor-design/enterprise/issues/1146))
- `[Searchfield]` Fixed issue where ascenders/descenders are cut off. ([#1101](https://github.com/infor-design/enterprise/issues/1101))
- `[Tree]` Added sortstop and sortstart events. ([#1003](https://github.com/infor-design/enterprise/issues/1003))
- `[Searchfield]` Fixed some alignment issues in different browsers. ([#1106](https://github.com/infor-design/enterprise/issues/1106))
- `[Searchfield]` Fixed some contrast issues in different browsers. ([#1104](https://github.com/infor-design/enterprise/issues/1104))
- `[Searchfield]` Prevent multiple selected events from firing. ([#1259](https://github.com/infor-design/enterprise/issues/1259))
- `[Autocomplete]` Added a beforeOpen setting ([#398](https://github.com/infor-design/enterprise/issues/398))
- `[Toolbar]` Fixed an error where toolbar tried to focus a DOM item that was removed. ([#1177](https://github.com/infor-design/enterprise/issues/1177))
- `[Dropdown]` Fixed a problem where the bottom of some lists is cropped. ([#909](https://github.com/infor-design/enterprise/issues/909))
- `[General]` Fixed a few components so that they could still initialize when hidden. ([#230](https://github.com/infor-design/enterprise/issues/230))
- `[Datagrid]` Fixed missing tooltips on new row. ([#1081](https://github.com/infor-design/enterprise/issues/1081))
- `[Lookup]` Fixed a bug using select all where it would select the previous list. ([#295](https://github.com/infor-design/enterprise/issues/295))
- `[Datagrid]` Fixed missing summary row on initial render in some cases. ([#330](https://github.com/infor-design/enterprise/issues/330))
- `[Button]` Fixed alignment of text and icons. ([#973](https://github.com/infor-design/enterprise/issues/973))
- `[Datagrid]` Fixed missing source call when loading last page first. ([#1162](https://github.com/infor-design/enterprise/issues/1162))
- `[SwapList]` Made sure swap list will work in all cases and in angular. ([#152](https://github.com/infor-design/enterprise/issues/152))
- `[Toast]` Fixed a bug where some toasts on certain urls may not close. ([#1305](https://github.com/infor-design/enterprise/issues/1305))
- `[Datepicker / Lookup]` Fixed bugs where they would not load on tabs. ([#1304](https://github.com/infor-design/enterprise/issues/1304))

### v4.13.0 Chore & Maintenance

- `[General]` Added more complete visual tests. ([#978](https://github.com/infor-design/enterprise/issues/978))
- `[General]` Cleaned up some of the sample pages start at A, making sure examples work and tests are covered for better QA (on going). ([#1136](https://github.com/infor-design/enterprise/issues/1136))
- `[General]` Upgraded to ids-identity 2.0.x ([#1062](https://github.com/infor-design/enterprise/issues/1062))
- `[General]` Cleanup missing files in the directory listings. ([#985](https://github.com/infor-design/enterprise/issues/985))
- `[Demo App]` Removed response headers for less Veracode errors. ([#959](https://github.com/infor-design/enterprise/issues/959))
- `[Angular 1.0]` We removed the angular 1.0 directives from the code and examples. These are no longer being updated. You can still use older versions of this or move on to Angular 7.x ([#1136](https://github.com/infor-design/enterprise/issues/1136))
- `[Uplift]` Included the uplift theme again as alpha for testing. It will show with a watermark and is only available via the personalize api or url params in the demo app. ([#1224](https://github.com/infor-design/enterprise/issues/1224))

(69 Issues Solved this release, Backlog Enterprise 199, Backlog Ng 63, 662 Functional Tests, 659 e2e Test)

## v4.12.0

- [Npm Package](https://www.npmjs.com/package/ids-enterprise)
- [IDS Enterprise Angular Change Log](https://github.com/infor-design/enterprise-ng/blob/master/docs/CHANGELOG.md)

### v4.12.0 Features

- `[General]` The ability to make custom/smaller builds has further been improved. We improved the component matching, made it possible to run the tests on only included components, fixed the banner, and improved the terminal functionality. Also removed/deprecated the older mapping tool. ([#417](https://github.com/infor-design/enterprise/issues/417))
- `[Message]` Added the ability to have different types (Info, Confirm, Error, Alert). ([#963](https://github.com/infor-design/enterprise/issues/963))
- `[General]` Further fixes to pass veracode scans. Now passing conditionally. ([#683](https://github.com/infor-design/enterprise/issues/683))
- `[Pager]` Made it possible to use the pager as a standalone component. ([#250](https://github.com/infor-design/enterprise/issues/250))
- `[Editor]` Added a clear formatting button. ([#473](https://github.com/infor-design/enterprise/issues/473))
- `[Datepicker]` Added an option to show the time as current time instead of midnight. ([#889](https://github.com/infor-design/enterprise/issues/889))
- `[About]` Dialog now shows device information. ([#684](https://github.com/infor-design/enterprise/issues/684))

### v4.12.0 Fixes

- `[Datagrid Tree]` Fixed incorrect data on activated event. ([#412](https://github.com/infor-design/enterprise/issues/412))
- `[Datagrid]` Improved the export function so it works on different locales. ([#378](https://github.com/infor-design/enterprise/issues/378))
- `[Tabs]` Fixed a bug where clicking the x on tabs with a dropdowns would incorrectly open the dropdown. ([#276](https://github.com/infor-design/enterprise/issues/276))
- `[Datagrid]` Changed the `settingschange` event so it will only fire once. ([#903](https://github.com/infor-design/enterprise/issues/903))
- `[Listview]` Improved rendering performance. ([#430](https://github.com/infor-design/enterprise/issues/430))
- `[General]` Fixed issues when using base tag, that caused icons to disappear. ([#766](https://github.com/infor-design/enterprise/issues/766))
- `[Empty Message]` Made it possible to assign code to the button click if used. ([#667](https://github.com/infor-design/enterprise/issues/667))
- `[Datagrid]` Added translations for the new tooltip. ([#227](https://github.com/infor-design/enterprise/issues/227))
- `[Dropdown]` Fixed contrast issue in high contrast theme. ([#945](https://github.com/infor-design/enterprise/issues/945))
- `[Datagrid]` Reset to default did not reset dropdown columns. ([#847](https://github.com/infor-design/enterprise/issues/847))
- `[Datagrid]` Fixed bugs in keyword search highlighting with special characters. ([#849](https://github.com/infor-design/enterprise/issues/849))
- `[Datagrid]` Fixed bugs that causes NaN to appear in date fields. ([#891](https://github.com/infor-design/enterprise/issues/891))
- `[Dropdown]` Fixed issue where validation is not trigger on IOS on click out. ([#659](https://github.com/infor-design/enterprise/issues/659))
- `[Lookup]` Fixed bug in select all in multiselect with paging. ([#926](https://github.com/infor-design/enterprise/issues/926))
- `[Modal]` Fixed bug where the modal would close if hitting enter on a checkbox and inputs. ([#320](https://github.com/infor-design/enterprise/issues/320))
- `[Lookup]` Fixed bug trying to reselect a second time. ([#296](https://github.com/infor-design/enterprise/issues/296))
- `[Tabs]` Fixed behavior when closing and disabling tabs. ([#947](https://github.com/infor-design/enterprise/issues/947))
- `[Dropdown]` Fixed layout issues when using icons in the dropdown. ([#663](https://github.com/infor-design/enterprise/issues/663))
- `[Datagrid]` Fixed a bug where the tooltip did not show on validation. ([#1008](https://github.com/infor-design/enterprise/issues/1008))
- `[Tabs]` Fixed issue with opening spillover on IOS. ([#619](https://github.com/infor-design/enterprise/issues/619))
- `[Datagrid]` Fixed bugs when using `exportable: false` in certain column positions. ([#787](https://github.com/infor-design/enterprise/issues/787))
- `[Searchfield]` Removed double border. ([#328](https://github.com/infor-design/enterprise/issues/328))

### v4.12.0 Chore & Maintenance

- `[Masks]` Added missing and more documentation, cleaned up existing docs. ([#1033](https://github.com/infor-design/enterprise/issues/1033))
- `[General]` Based on design site comments, we improved some pages and fixed some missing links. ([#1034](https://github.com/infor-design/enterprise/issues/1034))
- `[Bar Chart]` Added test coverage. ([#848](https://github.com/infor-design/enterprise/issues/848))
- `[Datagrid]` Added full api test coverage. ([#242](https://github.com/infor-design/enterprise/issues/242))

(55 Issues Solved this release, Backlog Enterprise 185, Backlog Ng 50, 628 Functional Tests, 562 e2e Test)

## v4.11.0

- [Npm Package](https://www.npmjs.com/package/ids-enterprise)
- [IDS Enterprise Angular Change Log](https://github.com/infor-design/enterprise-ng/blob/master/docs/CHANGELOG.md)

### v4.11.0 Features

- `[General]` It is now possible to make custom builds. With a custom build you specify a command with a list of components that you use. This can be used to reduce the bundle size for both js and css. ([#417](https://github.com/infor-design/enterprise/issues/417))
- `[Calendar]` Added more features including: a readonly view, ability for events to span days, tooltips and notifications ([#417](https://github.com/infor-design/enterprise/issues/417))
- `[Lookup]` Added the ability to select across pages, even when doing server side paging. ([#375](https://github.com/infor-design/enterprise/issues/375))
- `[Datagrid]` Improved tooltip performance, and now tooltips show on cells that are not fully displayed. ([#447](https://github.com/infor-design/enterprise/issues/447))

### v4.11.0 Fixes

- `[Dropdown]` The onKeyDown callback was not firing if CTRL key is used. This is fixed. ([#793](https://github.com/infor-design/enterprise/issues/793))
- `[Tree]` Added a small feature to preserve the tree node states on reload. ([#792](https://github.com/infor-design/enterprise/issues/792))
- `[Tree]` Added a disable/enable method to disable/enable the whole tree. ([#752](https://github.com/infor-design/enterprise/issues/752))
- `[App Menu]` Fixed a bug clearing the search filter box. ([#702](https://github.com/infor-design/enterprise/issues/702))
- `[Column Chart]` Added a yAxis option, you can use to format the yAxis in custom ways. ([#627](https://github.com/infor-design/enterprise/issues/627))
- `[General]` More fixes to use external ids tokens. ([#708](https://github.com/infor-design/enterprise/issues/708))
- `[Datagrid]` Fixed an error calling selectRows with an integer. ([#756](https://github.com/infor-design/enterprise/issues/756))
- `[Tree]` Fixed a bug that caused newly added rows to not be draggable. ([#618](https://github.com/infor-design/enterprise/issues/618))
- `[Dropdown / Multiselect]` Re-added the ability to have a placeholder on the component. ([#832](https://github.com/infor-design/enterprise/issues/832))
- `[Datagrid]` Fixed a bug that caused dropdown filters to not save on reload of page (saveUserSettings) ([#791](https://github.com/infor-design/enterprise/issues/791))
- `[Dropdown]` Fixed a bug that caused an unneeded scrollbar. ([#786](https://github.com/infor-design/enterprise/issues/786))
- `[Tree]` Added drag events and events for when the data is changed. ([#801](https://github.com/infor-design/enterprise/issues/801))
- `[Datepicker]` Fixed a bug updating settings, where time was not changing correctly. ([#305](https://github.com/infor-design/enterprise/issues/305))
- `[Tree]` Fixed a bug where the underlying dataset was not synced up. ([#718](https://github.com/infor-design/enterprise/issues/718))
- `[Lookup]` Fixed incorrect text color on chrome. ([#762](https://github.com/infor-design/enterprise/issues/762))
- `[Editor]` Fixed duplicate ID's on the popup dialogs. ([#746](https://github.com/infor-design/enterprise/issues/746))
- `[Dropdown]` Fixed misalignment of icons on IOS. ([#657](https://github.com/infor-design/enterprise/issues/657))
- `[Demos]` Fixed a bug that caused RTL pages to sometimes load blank. ([#814](https://github.com/infor-design/enterprise/issues/814))
- `[Modal]` Fixed a bug that caused the modal to close when clicking an accordion on the modal. ([#747](https://github.com/infor-design/enterprise/issues/747))
- `[Tree]` Added a restoreOriginalState method to set the tree back to its original state. ([#751](https://github.com/infor-design/enterprise/issues/751))
- `[Datagrid]` Added an example of a nested datagrid with scrolling. ([#172](https://github.com/infor-design/enterprise/issues/172))
- `[Datagrid]` Fixed column alignment issues on grouped column examples. ([#147](https://github.com/infor-design/enterprise/issues/147))
- `[Datagrid]` Fixed bugs when dragging and resizing grouped columns. ([#374](https://github.com/infor-design/enterprise/issues/374))
- `[Validation]` Fixed a bug that caused validations with changing messages to not go away on correction. ([#640](https://github.com/infor-design/enterprise/issues/640))
- `[Datagrid]` Fixed bugs in actionable mode (enter was not moving down). ([#788](https://github.com/infor-design/enterprise/issues/788))
- `[Bar Charts]` Fixed bug that caused tooltips to occasionally not show up. ([#739](https://github.com/infor-design/enterprise/issues/739))
- `[Dirty]` Fixed appearance/contrast on high contrast theme. ([#692](https://github.com/infor-design/enterprise/issues/692))
- `[Locale]` Fixed incorrect date time format. ([#608](https://github.com/infor-design/enterprise/issues/608))
- `[Dropdown]` Fixed bug where filtering did not work with CAPS lock on. ([#608](https://github.com/infor-design/enterprise/issues/608))
- `[Accordion]` Fixed styling issue on safari. ([#282](https://github.com/infor-design/enterprise/issues/282))
- `[Dropdown]` Fixed a bug on mobile devices, where the list would close on scrolling. ([#656](https://github.com/infor-design/enterprise/issues/656))

### v4.11.0 Chore & Maintenance

- `[Textarea]` Added additional test coverage. ([#337](https://github.com/infor-design/enterprise/issues/337))
- `[Tree]` Added additional test coverage. ([#752](https://github.com/infor-design/enterprise/issues/752))
- `[Busy Indicator]` Added additional test coverage. ([#233](https://github.com/infor-design/enterprise/issues/233))
- `[Docs]` Added additional information for developers on how to use IDS. ([#721](https://github.com/infor-design/enterprise/issues/721))
- `[Docs]` Added Id's and test notes to all pages. ([#259](https://github.com/infor-design/enterprise/issues/259))
- `[Docs]` Fixed issues on the wizard docs. ([#824](https://github.com/infor-design/enterprise/issues/824))
- `[Accordion]` Added additional test coverage. ([#516](https://github.com/infor-design/enterprise/issues/516))
- `[General]` Added sass linter (stylelint). ([#767](https://github.com/infor-design/enterprise/issues/767))

(53 Issues Solved this release, Backlog Enterprise 170, Backlog Ng 41, 587 Functional Tests, 458 e2e Test)

## v4.10.0

- [Npm Package](https://www.npmjs.com/package/ids-enterprise)
- [IDS Enterprise Angular Change Log](https://github.com/infor-design/enterprise-ng/blob/master/docs/CHANGELOG.md)

### v4.10.0 Features

- `[General]` Changed the code to pass Veracode scans. The IDS components now pass ISO at 86 rating. The rest of the flaws are mitigated with fixes such as stripping tags. As a result we went fairly aggressive with what we strip. If teams are doing something special we don't have tests for there is potential for customizations being stripped. ([#256](https://github.com/infor-design/enterprise/issues/256))
- `[Tooltips]` Will now activate on longpress on mobile devices. ([#400](https://github.com/infor-design/enterprise/issues/400))
- `[Contextmenu]` Will now activate on longpress on mobile devices (except when on inputs). ([#245](https://github.com/infor-design/enterprise/issues/245))
- `[Locale]` Added support for zh-Hant and zh-Hans. ([#397](https://github.com/infor-design/enterprise/issues/397))
- `[Tree]` Greatly improved rendering and expanding performance. ([#251](https://github.com/infor-design/enterprise/issues/251))
- `[General]` Internally all of the sass is now extended from [IDS Design tokens]( https://github.com/infor-design/design-system) ([#354](https://github.com/infor-design/enterprise/issues/354))
- `[Calendar]` Added initial readonly calendar. At the moment the calendar can only render events and has a filtering feature. More will be added next sprint. ([#261](https://github.com/infor-design/enterprise/issues/261))

### v4.10.0 Fixes

- `[Dropdown]` Minor Breaking Change for Xss reasons we removed the ability to set a custom hex color on icons in the dropdown. You can still pass in one of the alert colors from the colorpallette (fx alert, good, info). This was not even shown in the examples so may not be missed. ([#256](https://github.com/infor-design/enterprise/issues/256))
- `[Popupmenu]` Fixed a problem in popupmenu, if it was opened in immediate mode, submenus will be cleared of their text when the menu is eventually closed. ([#701](https://github.com/infor-design/enterprise/issues/701))
- `[Editor]` Fixed xss injection problem on the link dialog. ([#257](https://github.com/infor-design/enterprise/issues/257))
- `[Spinbox]` Fixed a height / alignment issue on spinboxes when used in short height configuration. ([#547](https://github.com/infor-design/enterprise/issues/547))
- `[Datepicker / Mask]` Fixed an issue in angular that caused using backspace to not save back to the model. ([#51](https://github.com/infor-design/enterprise-ng/issues/51))
- `[Field Options]` Fixed mobile support so they now work on touch better on IOS and Android. ([#555](https://github.com/infor-design/enterprise-ng/issues/555))
- `[Tree]` Tree with + and - for the folders was inversed visually. This was fixed, update your svg.html ([#685](https://github.com/infor-design/enterprise-ng/issues/685))
- `[Modal]` Fixed an alignment issue with the closing X on the top corner. ([#662](https://github.com/infor-design/enterprise-ng/issues/662))
- `[Popupmenu]` Fixed a visual flickering when opening dynamic submenus. ([#588](https://github.com/infor-design/enterprise/issues/588))
- `[Tree]` Added full unit and functional tests. ([#264](https://github.com/infor-design/enterprise/issues/264))
- `[Lookup]` Added full unit and functional tests. ([#344](https://github.com/infor-design/enterprise/issues/344))
- `[Datagrid]` Added more unit and functional tests. ([#242](https://github.com/infor-design/enterprise/issues/242))
- `[General]` Updated the develop tools and sample app to Node 10. During this update we set package-lock.json to be ignored in .gitignore ([#540](https://github.com/infor-design/enterprise/issues/540))
- `[Modal]` Allow beforeOpen callback to run optionally whether you have content or not passed back. ([#409](https://github.com/infor-design/enterprise/issues/409))
- `[Datagrid]` The lookup editor now supports left, right, and center align on the column settings. ([#228](https://github.com/infor-design/enterprise/issues/228))
- `[Mask]` When adding prefixes and suffixes (like % and $) if all the rest of the text is cleared, these will also now be cleared. ([#433](https://github.com/infor-design/enterprise/issues/433))
- `[Popupmenu]` Fixed low contrast selection icons in high contrast theme. ([#410](https://github.com/infor-design/enterprise/issues/410))
- `[Header Popupmenu]` Fixed missing focus state. ([#514](https://github.com/infor-design/enterprise/issues/514))
- `[Datepicker]` When using legends on days, fixed a problem that the hover states are shown incorrectly when changing month. ([#514](https://github.com/infor-design/enterprise/issues/514))
- `[Listview]` When the search field is disabled, it was not shown with disabled styling, this is fixed. ([#422](https://github.com/infor-design/enterprise/issues/422))
- `[Donut]` When having 4 or 2 sliced the tooltip would not show up on some slices. This is fixed. ([#482](https://github.com/infor-design/enterprise/issues/482))
- `[Datagrid]` Added a searchExpandableRow option so that you can control if data in expandable rows is searched/expanded. ([#480](https://github.com/infor-design/enterprise/issues/480))
- `[Multiselect]` If more items then fit are selected the tooltip was not showing on initial load, it only showed after changing values. This is fixed. ([#633](https://github.com/infor-design/enterprise/issues/633))
- `[Tooltip]` An example was added showing how you can show tooltips on disabled buttons. ([#453](https://github.com/infor-design/enterprise/issues/453))
- `[Modal]` A title with brackets in it was not escaping the text correctly. ([#246](https://github.com/infor-design/enterprise/issues/246))
- `[Modal]` Pressing enter when on inputs such as file upload no longer closes the modal. ([#321](https://github.com/infor-design/enterprise/issues/321))
- `[Locale]` Sent out translations so things like the Editor New/Same window dialog will be translated in the future. ([#511](https://github.com/infor-design/enterprise/issues/511))
- `[Nested Datagrid]` Fixed focus issues, the wrong cell in the nest was getting focused. ([#371](https://github.com/infor-design/enterprise/issues/371))

(44 Issues Solved this release, Backlog Enterprise 173, Backlog Ng 44, 565 Functional Tests, 426 e2e Test)

## v4.9.0

- [Npm Package](https://www.npmjs.com/package/ids-enterprise)
- [IDS Enterprise Angular Change Log](https://github.com/infor-design/enterprise-ng/blob/master/docs/CHANGELOG.md)

### v4.9.0 Features

- `[Datagrid]` Changed the way alerts work on rows. It now no longer requires an extra column. The rowStatus column will now be ignored so can be removed. When an alert / error / info message is added to the row the whole row will highlight. ([Check out the example.](https://bit.ly/2LC33iJ) ([#258](https://github.com/infor-design/enterprise/issues/258))
- `[Modal]` Added an option `showCloseBtn` which when set to true will show a X button on the top left corner. ([#358](https://github.com/infor-design/enterprise/issues/358))
- `[Multiselect / Dropdown]` Added the ability to see the search term during ajax requests. ([#267](https://github.com/infor-design/enterprise/issues/267))
- `[Scatterplot]` Added a scatter plot chart similar to a bubble chart but with shapes. ([Check out the example.](https://bit.ly/2K9N59M) ([#341](https://github.com/infor-design/enterprise/issues/341))
- `[Toast]` Added an option `allowLink` which when set to true will allow you to specify a `<a>` in the message content to add a link to the message. ([#341](https://github.com/infor-design/enterprise/issues/341))

### v4.9.0 Fixes

- `[Accordion]` Fixed an issue that prevented a right click menu from working on the accordion. ([#238](https://github.com/infor-design/enterprise/issues/238))
- `[Charts]` Fixed up missing empty states and selection methods so they work on all charts. ([#265](https://github.com/infor-design/enterprise/issues/265))
- `[Datagrid]` Fixed the performance of pasting from excel. ([#240](https://github.com/infor-design/enterprise/issues/240))
- `[Datagrid]` The keyword search will now clear when reloading data. ([#307](https://github.com/infor-design/enterprise/issues/307))
- `[Docs]` Fixed several noted missing pages and broken links in the docs. ([#244](https://github.com/infor-design/enterprise/issues/244))
- `[Dropdown]` Fixed bug in badges configuration. ([#270](https://github.com/infor-design/enterprise/issues/270))
- `[Flex Layout]` Fixed field-flex to work better on IE. ([#252](https://github.com/infor-design/enterprise/issues/252))
- `[Editor]` Fixed bug that made it impossible to edit the visual tab. ([#478](https://github.com/infor-design/enterprise/issues/478))
- `[Editor]` Fixed a bug with dirty indicator that caused a messed up layout. ([#241](https://github.com/infor-design/enterprise/issues/241))
- `[Lookup]` Fixed it so that select will work correctly when filtering. ([#248](https://github.com/infor-design/enterprise/issues/248))
- `[Header]` Fixed missing `More` tooltip on the header. ([#345](https://github.com/infor-design/enterprise/issues/345))
- `[Validation]` Added fixes to prevent `error` and `valid` events from going off more than once. ([#237](https://github.com/infor-design/enterprise/issues/237))
- `[Validation]` Added fixes to make multiple messages work better. There is now a `getMessages()` function that will return all erros on a field as an array. The older `getMessage()` will still return a string. ([#237](https://github.com/infor-design/enterprise/issues/237))
- `[Validation]` Fixed un-needed event handlers when using fields on a tab. ([#332](https://github.com/infor-design/enterprise/issues/332))

### v4.9.0 Chore & Maintenance

- `[Blockgrid]` Added full test coverage ([#234](https://github.com/infor-design/enterprise/issues/234))
- `[CAP]` Fixed some examples that would not close ([#283](https://github.com/infor-design/enterprise/issues/283))
- `[Datepicker]` Added full test coverage ([#243](https://github.com/infor-design/enterprise/issues/243))
- `[Datagrid]` Fixed an example so that it shows how to clear a dropdown filter. ([#254](https://github.com/infor-design/enterprise/issues/254))
- `[Docs]` Added TEAMS.MD for collecting info on the teams using ids. If you are not in the list let us know or make a pull request. ([#350](https://github.com/infor-design/enterprise/issues/350))
- `[Listview]` Fixed some links in the sample app that caused some examples to fail. ([#273](https://github.com/infor-design/enterprise/issues/273))
- `[Tabs]` Added more test coverage ([#239](https://github.com/infor-design/enterprise/issues/239))
- `[Toast]` Added full test coverage ([#232](https://github.com/infor-design/enterprise/issues/232))
- `[Testing]` Added visual regression tests, and more importantly a system for doing them via CI. ([#255](https://github.com/infor-design/enterprise/issues/255))

(34 Issues Solved this release, Backlog Enterprise 158, Backlog Ng 41, 458 Functional Tests, 297 e2e Test)

## v4.8.0

- [Npm Package](https://www.npmjs.com/package/ids-enterprise)
- [IDS Enterprise Angular Change Log](https://github.com/infor-design/enterprise-ng/blob/master/docs/CHANGELOG.md)

### v4.8.0 Features

- `[Datagrid]` Added an example of Nested Datagrids with ([basic nested grid support.](https://bit.ly/2lGKM4a)) ([#SOHO-3474](https://jira.infor.com/browse/SOHO-3474))
- `[Datagrid]` Added support for async validation. ([#SOHO-7943](https://jira.infor.com/browse/SOHO-7943))
- `[Export]` Extracted excel export code so it can be run outside the datagrid. ([#SOHO-7246](https://jira.infor.com/browse/SOHO-7246))

### v4.8.0 Fixes

- `[Searchfield / Toolbar Searchfield]` Merged code between them so there is just one component. This reduced code and fixed many bugs. ([#161](https://github.com/infor-design/enterprise/pull/161))
- `[Datagrid]` Fixed issues using expand row after hiding/showing columns. ([#SOHO-8103](https://jira.infor.com/browse/SOHO-8103))
- `[Datagrid]` Fixed issue that caused nested grids in expandable rows to hide after hiding/showing columns on the parent grid. ([#SOHO-8102](https://jira.infor.com/browse/SOHO-8102))
- `[Datagrid]` Added an example showing Math rounding on numeric columns ([#SOHO-5168](https://jira.infor.com/browse/SOHO-5168))
- `[Datagrid]` Date editors now maintain date format correctly. ([#SOHO-5861](https://jira.infor.com/browse/SOHO-5861))
- `[Datagrid]` Fixed alignment off sort indicator on centered columns. ([#SOHO-7444](https://jira.infor.com/browse/SOHO-7444))
- `[Datagrid]` Behavior Change - Sorting clicking now no longer refocuses last cell. ([#SOHO-7682](https://jira.infor.com/browse/SOHO-7682))
- `[Datagrid]` Fixed formatter error that showed NaN on some number cells. ([#SOHO-7839](https://jira.infor.com/browse/SOHO-7682))
- `[Datagrid]` Fixed a bug rendering last column in some situations. ([#SOHO-7987](https://jira.infor.com/browse/SOHO-7987))
- `[Datagrid]` Fixed incorrect data in context menu event. ([#SOHO-7991](https://jira.infor.com/browse/SOHO-7991))
- `[Dropdown]` Added an onKeyDown option so keys can be overriden. ([#SOHO-4815](https://jira.infor.com/browse/SOHO-4815))
- `[Slider]` Fixed step slider to work better jumping across steps. ([#SOHO-6271](https://jira.infor.com/browse/SOHO-6271))
- `[Tooltip]` Will strip tooltip markup to prevent xss. ([#SOHO-6522](https://jira.infor.com/browse/SOHO-6522))
- `[Contextual Action Panel]` Fixed alignment issue on x icon. ([#SOHO-6612](https://jira.infor.com/browse/SOHO-6612))
- `[Listview]` Fixed scrollbar size when removing items. ([#SOHO-7402](https://jira.infor.com/browse/SOHO-7402))
- `[Navigation Popup]` Fixed a bug setting initial selected value. ([#SOHO-7411](https://jira.infor.com/browse/SOHO-7411))
- `[Grid]` Added a no-margin setting for nested grids with no indentation. ([#SOHO-7495](https://jira.infor.com/browse/SOHO-7495))
- `[Grid]` Fixed positioning of checkboxes in the grid. ([#SOHO-7979](https://jira.infor.com/browse/SOHO-7979))
- `[Tabs]` Fixed bug calling add in NG applications. ([#SOHO-7511](https://jira.infor.com/browse/SOHO-7511))
- `[Listview]` Selected event now contains the dataset row. ([#SOHO-7512](https://jira.infor.com/browse/SOHO-7512))
- `[Multiselect]` Fixed incorrect showing of delselect button in certain states. ([#SOHO-7535](https://jira.infor.com/browse/SOHO-7535))
- `[Search]` Fixed bug where highlight search terms where not shown in bold. ([#SOHO-7796](https://jira.infor.com/browse/SOHO-7796))
- `[Multiselect]` Improved performance on select all. ([#SOHO-7816](https://jira.infor.com/browse/SOHO-7816))
- `[Spinbox]` Fixed problem where you could arrow up in a readonly spinbox. ([#SOHO-8025](https://jira.infor.com/browse/SOHO-8025))
- `[Dropdown]` Fixed bug selecting two items with same value. ([#SOHO-8029](https://jira.infor.com/browse/SOHO-8029))
- `[Modal]` Fixed incorrect enabling of submit on validating modals. ([#SOHO-8042](https://jira.infor.com/browse/SOHO-8042))
- `[Modal]` Fixed incorrect closing of modal on enter key. ([#SOHO-8059](https://jira.infor.com/browse/SOHO-8059))
- `[Rating]` Allow decimal values for example 4.3. ([#SOHO-8063](https://jira.infor.com/browse/SOHO-8063))
- `[Datepicker]` Prevent datepicker from scrolling to the top of the browser. ([#SOHO-8107](https://jira.infor.com/browse/SOHO-8107))
- `[Tag]` Fixed layout on Right-To-Left. ([#SOHO-8120](https://jira.infor.com/browse/SOHO-8120))
- `[Listview]` Fixed missing render event. ([#SOHO-8129](https://jira.infor.com/browse/SOHO-8129))
- `[Angular Datagrid]` Fixed maskOptions input definition. ([#SOHO-8131](https://jira.infor.com/browse/SOHO-8131))
- `[Datepicker]` Fixed several bugs on the UmAlQura Calendar. ([#SOHO-8147](https://jira.infor.com/browse/SOHO-8147))
- `[Datagrid]` Fixed bug on expanding and collapsing multiple expandable rows. ([#SOHO-8154](https://jira.infor.com/browse/SOHO-8154))
- `[Pager]` Fixed focus state clicking page numbers. ([#SOHO-4528](https://jira.infor.com/browse/SOHO-4528))
- `[SearchField]` Fixed bug initializing search field with text. ([#SOHO-4820](https://jira.infor.com/browse/SOHO-4820))
- `[ColorPicker]` Fixed bug with incorrect cursor on readonly color picker. ([#SOHO-8030](https://jira.infor.com/browse/SOHO-8030))
- `[Pie]` Fixed ui glitch on mobile when pressing slices. ([#SOHO-8141](https://jira.infor.com/browse/SOHO-8141))

### v4.8.0 Chore & Maintenance

- `[Npm Package]` Added back sass files in correct folder structure. ([#SOHO-7583](https://jira.infor.com/browse/SOHO-7583))
- `[Menu Button]` Added button functional and e2e tests. ([#SOHO-7600](https://jira.infor.com/browse/SOHO-7600))
- `[Textarea]` Added Textarea functional and e2e tests. ([#SOHO-7929](https://jira.infor.com/browse/SOHO-7929))
- `[ListFilter]` Added ListFilter functional and e2e tests. ([#SOHO-7975](https://jira.infor.com/browse/SOHO-7975))
- `[Colorpicker]` Added Colorpicker functional and e2e tests. ([#SOHO-8078](https://jira.infor.com/browse/SOHO-8078))
- `[Site / Docs]` Fixed a few broken links ([#SOHO-7993](https://jira.infor.com/browse/SOHO-7993))

(62 Jira Issues Solved this release, Backlog Dev 186, Design 110, Unresolved 349, Test Count 380 Functional, 178 e2e )

## v4.7.0

- [Full Jira Release Notes](https://bit.ly/2HyT3zF)
- [Npm Package](https://www.npmjs.com/package/ids-enterprise)
- [IDS Enterprise Angular Change Log](https://github.com/infor-design/enterprise-ng/blob/master/docs/CHANGELOG.md)

### v4.7.0 Features

- `[Github]` The project was migrated to be open source on github with a new workflow and testing suite.
- `[Tag]` Added a Tag angular component. ([#SOHO-8005](https://jira.infor.com/browse/SOHO-8006))
- `[Validate]` Exposed validate and removeMessage methods. ([#SOHO-8003](https://jira.infor.com/browse/SOHO-8003))
- `[General]` Upgrade to Angular 6 ([#SOHO-7927](https://jira.infor.com/browse/SOHO-7927))
- `[General]` Introduced nightly versions in npm ([#SOHO-7804](https://jira.infor.com/browse/SOHO-7804))
- `[Multiselect]` A tooltip now shows if more content is selected than fits in the input. ([#SOHO-7799](https://jira.infor.com/browse/SOHO-7799))
- `[Datepicker]` Added an option to restrict moving to months that are not available to select from. ([#SOHO-7384](https://jira.infor.com/browse/SOHO-7384))
- `[Validation]` Added and icon alert([#SOHO-7225](https://jira.infor.com/browse/SOHO-7225)
- `[General]` Code is now available on ([public npm](https://www.npmjs.com/package/ids-enterprise)) ([#SOHO-7083](https://jira.infor.com/browse/SOHO-7083))

### v4.7.0 Fixes

- `[Lookup]` Fixed existing example that shows using an autocomplete on a lookup. ([#SOHO-8070](https://jira.infor.com/browse/SOHO-8070))
- `[Lookup]` Fixed existing example that shows creating a customized dialog on the lookup ([#SOHO-8069](https://jira.infor.com/browse/SOHO-8069))
- `[Lookup]` Fixed existing example that incorrectly showed a checkbox column. ([#SOHO-8068](https://jira.infor.com/browse/SOHO-8068))
- `[Line Chart]` Fixed an error when provoking the tooltip. ([#/SOHO-8051](https://jira.infor.com/browse/SOHO-8051))
- `[Module Tabs]` Fixed a bug toggling the menu on mobile. ([#/SOHO-8043](https://jira.infor.com/browse/SOHO-8043))
- `[Autocomplete]` Fixed a bug that made enter key not work to select. ([#SOHO-8036](https://jira.infor.com/browse/SOHO-8036))
- `[Tabs]` Removed an errant scrollbar that appeared sometimes on IE ([#SOHO-8034](https://jira.infor.com/browse/SOHO-8034))
- `[Datagrid]` The drill down click event now currently shows the right row information in the event data. ([#SOHO-8023](https://jira.infor.com/browse/SOHO-8023))
- `[Datagrid]` Fixed a broken nested data example. ([#SOHO-8019](https://jira.infor.com/browse/SOHO-8019))
- `[Datagrid]` Fixed a broken paging example. ([#SOHO-8013](https://jira.infor.com/browse/SOHO-8013))
- `[Datagrid]` Hyperlinks now can be clicked when in a datagrid expandable row. ([#SOHO-8009](https://jira.infor.com/browse/SOHO-8009))
- `[Popupmenu]` Removed extra padding on icon menus ([#SOHO-8006](https://jira.infor.com/browse/SOHO-8006))
- `[Spinbox]` Range limits now work correctly ([#SOHO-7999](https://jira.infor.com/browse/SOHO-7999))
- `[Dropdown]` Fixed not working filtering on nosearch option. ([#SOHO-7998](https://jira.infor.com/browse/SOHO-7998))
- `[Hierarchy]` Children layout and in general layouts where improved. ([#SOHO-7992](https://jira.infor.com/browse/SOHO-7992))
- `[Buttons]` Fixed layout issues on mobile. ([#SOHO-7982](https://jira.infor.com/browse/SOHO-7982))
- `[Datagrid]` Fixed format initialization issue ([#SOHO-7982](https://jira.infor.com/browse/SOHO-7982))
- `[Lookup]` Fixed a problem that caused the lookup to only work once. ([#SOHO-7971](https://jira.infor.com/browse/SOHO-7971))
- `[Treemap]` Fix a bug using `fixture.detectChanges()`. ([#SOHO-7969](https://jira.infor.com/browse/SOHO-7969))
- `[Textarea]` Fixed a bug that made it possible for the count to go to a negative value. ([#SOHO-7952](https://jira.infor.com/browse/SOHO-7952))
- `[Tabs]` Fixed a bug that made extra events fire. ([#SOHO-7948](https://jira.infor.com/browse/SOHO-7948))
- `[Toolbar]` Fixed a with showing icons and text in the overflowmenu. ([#SOHO-7942](https://jira.infor.com/browse/SOHO-7942))
- `[DatePicker]` Fixed an error when restricting dates. ([#SOHO-7922](https://jira.infor.com/browse/SOHO-7922))
- `[TimePicker]` Fixed sort order of times in arabic locales. ([#SOHO-7920](https://jira.infor.com/browse/SOHO-7920))
- `[Multiselect]` Fixed initialization of selected items. ([#SOHO-7916](https://jira.infor.com/browse/SOHO-7916))
- `[Line Chart]` Solved a problem clicking lines to select. ([#SOHO-7912](https://jira.infor.com/browse/SOHO-7912))
- `[Hierarchy]` Improved RTL version ([#SOHO-7888](https://jira.infor.com/browse/SOHO-7888))
- `[Datagrid]` Row click event now shows correct data when using Groups ([#SOHO-7861](https://jira.infor.com/browse/SOHO-7861))
- `[Modal]` Fixed cut of border on checkboxe focus states. ([#SOHO-7856](https://jira.infor.com/browse/SOHO-7856))
- `[Colorpicker]` Fixed cropped labels when longer ([#SOHO-7817](https://jira.infor.com/browse/SOHO-7817))
- `[Label]` Fixed cut off Thai characters ([#SOHO-7814](https://jira.infor.com/browse/SOHO-7814))
- `[Colorpicker]` Fixed styling issue on margins ([#SOHO-7776](https://jira.infor.com/browse/SOHO-7776))
- `[Hierarchy]` Fixed several layout issues and changed the paging example to show the back button on the left. ([#SOHO-7622](https://jira.infor.com/browse/SOHO-7622))
- `[Bar Chart]` Fixed RTL layout issues ([#SOHO-5196](https://jira.infor.com/browse/SOHO-5196))
- `[Lookup]` Made delimiter an option / changable ([#SOHO-4695](https://jira.infor.com/browse/SOHO-4695))

### v4.7.0 Chore & Maintenance

- `[Timepicker]` Added functional and e2e tests ([#SOHO-7809](https://jira.infor.com/browse/SOHO-7809))
- `[General]` Restructured the project to clean up and separate the demo app from code. ([#SOHO-7803](https://jira.infor.com/browse/SOHO-7803))

(56 Jira Issues Solved this release, Backlog Dev 218, Design 101, Unresolved 391, Test Count 232 Functional, 117 e2e )

## v4.6.0

- [Full Jira Release Notes](https://bit.ly/2jodbem)
- [Npm Package](http://npm.infor.com)
- [IDS Enterprise Angular Change Log](https://github.com/infor-design/enterprise-ng/blob/master/docs/CHANGELOG.md)

### v4.6.0 Key New Features

- `[Treemap]` New Component Added
- `[Website]` Launch of new docs site <https://design.infor.com/code/ids-enterprise/latest>
- `[Security]` Ids Now passes CSP (Content Security Policy) Compliance for info see <docs/SECURITY.md>.
- `[Toolbar]` New ["toolbar"](http://usalvlhlpool1.infor.com/4.6.0/components/toolbar-flex/list)
    - Based on css so it is much faster.
    - Expect a future breaking change from flex-toolbar to this toolbar when all features are implemented.
    - As of now collapsible search is not supported yet.

### v4.6.0 Behavior Changes

- `[App Menu]` Now automatically closes when items are clicked on mobile devices.

### v4.6.0 Improvements

- `[Angular]` Validation now allows dynamic functions.
- `[Editor]` Added a clear method.
- `[Locale]` Map iw locale to Hebrew.
- `[Locale]` Now defaults locals with no country. For example en maps to en-US es and es-ES.
- `[Color Picker]` Added option to clear the color.
- `[Angular]` Allow Formatters, Editors to work with Soho. without the migration script.
- `[Added a new labels example <http://usalvlhlpool1.infor.com/4.6.0/components/form/example-labels.html>
- `[Angular]` Added new Chart Wrappers (Line, Bar, Column ect ).
- `[Datagrid]` Added file up load editor.
- `[Editor]` Its possible to put a link on an image now.

### v4.6.0 Code Updates / Breaking Changes

- `[Templates]` The internal template engine changed for better XSS security as a result one feature is no longer supported. If you have a delimiter syntax to embed html like `{{& name}}`, change this to be `{{{name}}}`.
- `[jQuery]` Updated from 3.1.1 to 3.3.1.

### v4.6.0 Bug Fixes

- `[Angular]` Added fixes so that the `soho.migrate` script is no longer needed.
- `[Angular Datagrid]` Added filterWhenTyping option.
- `[Angular Popup]` Expose close, isOpen and keepOpen.
- `[Angular Linechart]` Added "xAxis" and "yAxis" options.
- `[Angular Treemap]` Added new wrapper.
- `[Angular Rating]` Added a rating wrapper.
- `[Angular Circle Page]` Added new wrapper.
- `[Checkbox]` Fixed issue when you click the top left of the page, would toggle the last checkbox.
- `[Composite Form]` Fixed broken swipe.
- `[Colorpicker]` Fixed cases where change did not fire.
- `[Colorpicker]` Added short field option.
- `[Completion Chart]` Added more colors.
- `[Datagrid]` Fixed some misaligned icons on short row height.
- `[Datagrid]` Fixed issue that blank dropdown filter items would not show.
- `[Datagrid]` Added click arguments for more information on editor clicks and callback data.
- `[Datagrid]` Fixed wrong data on events on second page with expandable row.
- `[Datagrid]` Fixed focus / filter bugs.
- `[Datagrid]` Fixed bug with filter dropdowns on IOS.
- `[Datagrid]` Fixed column alignment when scrolling and RTL.
- `[Datagrid]` Fixed NaN error when using the colspan example.
- `[Datagrid]` Made totals work correctly when filtering.
- `[Datagrid]` Fixed issue with focus when multiple grids on a page.
- `[Datagrid]` Removed extra rows from the grid export when using expandable rows.
- `[Datagrid]` Fixed performance of select all on paging client side.
- `[Datagrid]` Fixed text alignment on header when some columns are not filterable.
- `[Datagrid]` Fixed wrong cursor on non actionable rows.
- `[Hierarchy]` Fixed layout issues.
- `[Mask]` Fixed issue when not using decimals in the pattern option.
- `[Modal]` Allow editor and dropdown to properly block the submit button.
- `[Menu Button]` Fixed beforeOpen so it also runs on submenus.
- `[Message]` Fixed XSS vulnerability.
- `[Pager]` Added fixes for RTL.
- `[List Detail]` Improved amount of space the header takes
- `[Multiselect]` Fixed problems when using the tab key well manipulating the multiselect.
- `[Multiselect]` Fixed bug with select all not working correctly.
- `[Multiselect]` Fixed bug with required validation rule.
- `[Spinbox]` Fixed issue on short field versions.
- `[Textarea]` Fixed issue with counter when in angular and on a modal.
- `[Toast]` Fixed XSS vulnerability.
- `[Tree]` Fixed checkbox click issue.
- `[Lookup]` Fixed issue in the example when running on Edge.
- `[Validation]` Fixed broken form submit validation.
- `[Vertical Tabs]` Fix cut off header.

(98 Jira Issues Solved this release, Backlog Dev 388, Design 105, Unresolved 595, Test Coverage 6.66%)

## v4.5.0

### v4.5.0 Key New Features

- `[Font]` Experimental new font added from IDS as explained.
- `[Datagrid]` Added support for pasting from excel.
- `[Datagrid]` Added option to specify which column stretches.

### v4.5.0 Behavior Changes

- `[Search Field]` `ESC` incorrectly cleared the field and was inconsistent. The proper key is `ctrl + backspace` (PC )/ `alt + delete` (mac) to clear all field contents. `ESC` no longer does anything.

### v4.5.0 Improvements

- `[Datagrid]` Added support for a two line title on the header.
- `[Dropdown]` Added onKeyPress override for custom key strokes.
- `[Contextual Action Panel]` Added an option to add a right side close button.
- `[Datepicker]` Added support to select ranges.
- `[Maintenence]` Added more unit tests.
- `[Maintenence]` Removed jsHint in favor of Eslint.

### v4.5.0 Code Updates / Breaking Changes

- `[Swaplist]` changed custom events `beforeswap and swapupdate` data (SOHO-7407). From `Array: list-items-moved` to `Object: from: container-info, to: container-info and items: list-items-moved`. It now uses data in a more reliable way

### v4.5.0 Bug Fixes

- `[Angular]` Added new wrappers for Radar, Bullet, Line, Pie, Sparkline.
- `[Angular Dropdown]` Fixed missing data from select event.
- `[Colorpicker]` Added better translation support.
- `[Compound Field]` Fixed layout with some field types.
- `[Datepicker]` Fixed issues with validation in certain locales.
- `[Datepicker]` Not able to validate on MMMM.
- `[Datagrid]` Fixed bug that filter did not work when it started out hidden.
- `[Datagrid]` Fixed issue with context menu not opening repeatedly.
- `[Datagrid]` Fixed bug in indeterminate paging with smaller page sizes.
- `[Datagrid]` Fixed error when editing some numbers.
- `[Datagrid]` Added support for single line markup.
- `[Datagrid]` Fixed exportable option, which was not working for both csv and xls export.
- `[Datagrid]` Fixed column sizing logic to work better with alerts and alerts plus text.
- `[Datagrid]` Fixed bug when reordering rows with expandable rows.
- `[Datagrid]` Added events for opening and closing the filter row.
- `[Datagrid]` Fixed bugs on multiselect + tree grid.
- `[Datagrid]` Fixed problems with missing data on click events when paging.
- `[Datagrid]` Fixed problems editing with paging.
- `[Datagrid]` Fixed Column alignment calling updateDataset.
- `[Datagrid]` Now passes sourceArgs for the filter row.
- `[Dropdown]` Fixed cursor on disabled items.
- `[Editor]` Added paste support for links.
- `[Editor]` Fixed bug that prevented some shortcut keys from working.
- `[Editor]` Fixed link pointers in readonly mode.
- `[Expandable Area]` Fixed bug when not working on second page.
- `[General]` Some ES6 imports missing.
- `[Personalization]` Added support for cache bust.
- `[Locale]` Fixed some months missing in some cultures.
- `[Listview]` Removed redundant resize events.
- `[Line]` Fixed problems updating data.
- `[Mask]` Fixed bug on alpha masks that ignored the last character.
- `[Modal]` Allow enter key to be stopped for forms.
- `[Modal]` Allow filter row to work if a grid is on a modal.
- `[Fileupload]` Fixed bug when running in Contextual Action Panel.
- `[Searchfield]` Fixed wrong width.
- `[Step Process]` Improved layout and responsive.
- `[Step Process]` Improved wrapping of step items.
- `[Targeted Achievement]` Fixed icon alignment.
- `[Timepicker]` Fixed error calling removePunctuation.
- `[Text Area]` Adding missing classes for use in responsive-forms.
- `[Toast]` Fixed missing animation.
- `[Tree]` Fixed a bug where if the callback is not async the node wont open.
- `[Track Dirty]` Fixed error when used on a file upload.
- `[Track Dirty]` Did not work to reset dirty on editor and Multiselect.
- `[Validation]` Fixed more extra events firing.

(67 Jira Issues Solved this release, Backlog Dev 378, Design 105, Unresolved 585, Test Coverage 6% )<|MERGE_RESOLUTION|>--- conflicted
+++ resolved
@@ -8,16 +8,13 @@
 
 ### v4.21.0 Fixes
 
+- `[Circle Pager]` Fixed a bug where it was not showing on mobile view. ([#2589](https://github.com/infor-design/enterprise/issues/2589))
 - `[Contextual Action Panel]` Fixed an issue where if the title is longer, there will be an overflow causing a white space on the right on mobile view. ([#2605](https://github.com/infor-design/enterprise/issues/2605))
 - `[Datagrid]` Fixed a bug where calling update rows in the filter callback will cause an infinite loop. ([#2526](https://github.com/infor-design/enterprise/issues/2526))
 - `[Datagrid]` Fixed a bug where the value would clear when using a lookup editor with a mask on new rows. ([#2305](https://github.com/infor-design/enterprise/issues/2305))
 - `[Fileupload Advanced]` Added custom errors example page. ([#2620](https://github.com/infor-design/enterprise/issues/2620))
-<<<<<<< HEAD
 - `[Lookup]` Fixed memory leak issues after destroy. ([#2494](https://github.com/infor-design/enterprise/issues/2494))
 - `[Modal]` Fixed memory leak issues after destroy. ([#2497](https://github.com/infor-design/enterprise/issues/2497))
-=======
-- `[Circle Pager]` Fixed a bug where it was not showing on mobile view. ([#2589](https://github.com/infor-design/enterprise/issues/2589))
->>>>>>> d2ad9b5e
 
 ## v4.20.0
 
