--- conflicted
+++ resolved
@@ -484,15 +484,9 @@
    * @returns {void}
    */
   teardown() {
-<<<<<<< HEAD
-    this.element.removeEventListener('keydown', this.handleKeydown.bind(this));
-    this.element.removeEventListener('keyup', this.handleKeyup.bind(this));
-    this.element.removeEventListener('click', this.handleClick.bind(this));
-=======
     this.element.removeEventListener('keydown', this.keydownListener);
     this.element.removeEventListener('keyup', this.keyupListener);
     this.element.removeEventListener('click', this.clickListener);
->>>>>>> d1850743
 
     $(this.element).off(`selected.${COMPONENT_NAME}`);
 
