/**
 * Page Bootstrapper
 */

/* start-amd-strip-block */
(function(factory) {
  if (typeof define === 'function' && define.amd) {
    // AMD. Register as an anonymous module
    define(['jquery'], factory);
  } else if (typeof exports === 'object') {
    // Node/CommonJS
    module.exports = factory(require('jquery'));
  } else {
    // Browser globals
    factory(jQuery);
  }
}(function($) {
  /* end-amd-strip-block */

  $.fn.initialize = function(locale) {
    var self = this;

    if (!locale) {
      locale = 'en-US';
    }

    //Class-based detection for IE
    if (navigator.userAgent.match(/Trident/)) {
      $('html').addClass('ie');
    }
    if (navigator.appVersion.indexOf('MSIE 8.0') > -1 ||
      navigator.userAgent.indexOf('MSIE 8.0') > -1 ||
      document.documentMode === 8) {
      $('html').addClass('ie8');
    }
    if (navigator.appVersion.indexOf('MSIE 9.0') > -1) {
      $('html').addClass('ie9');
    }
    if (navigator.appVersion.indexOf('MSIE 10.0') > -1) {
      $('html').addClass('ie10');
    } else {
      if (navigator.userAgent.match(/Trident\/7\./)) {
        $('html').addClass('ie11');
      }
    }

    //Set Locale
    Locale.set(locale).done(function () {
      var returnObj;

      //Iterate all objects we are initializing
      returnObj = self.filter(':not(svg):not(use):not(.no-init)').each(function() {
        var elem = $(this);

        function setOptions(elment) {
          var options = $(elment).attr('data-options');

          if (options && options.length) {
            if (options.indexOf('{') > -1) {
              options = JSON.parse(options.replace(/'/g, '"'));
            }
          }
          return options;           
          // thisElem[plugin](options);
          // console.log('opt: ' + options);
        }

        function simpleInit(plugin, selector) {
          //Allow only the plugin name to be specified if the default selector is a class with the same name
          //Like $.fn.header applying to elements that match .header
          if (typeof selector === 'undefined') {
            selector = '.' + plugin;
          }

          if ($.fn[plugin]) {
            elem.find(selector).each(function () {
<<<<<<< HEAD
              var thisElem = $(this),
                options = thisElem.attr('data-options');

              if (options && options.length) {
                if (options.indexOf('{') > -1) {
                  options = JSON.parse(options.replace(/'/g, '"'));
                }
              }
              thisElem[plugin](options);
=======
              var options = setOptions(this);

              // var thisElem = $(this),
              //   options = thisElem.attr('data-options');

              //   console.log('opt: ' + options);

              // if (options && options.length) {
              //   if (options.indexOf('{') > -1) {
              //     options = JSON.parse(options.replace(/'/g, '"'));
              //   }
              // }            
              $(this)[plugin](options);
>>>>>>> 8a9f9593
            });
          }

          // Radio switch
          $('.radiosection input:radio.handle').change(function() {
            if (this.checked) {
              var option = $(this).closest('.option'),
              siblings = option.siblings(),
              fields = 'button, select, input[type="text"]';

              $(fields, option).removeAttr('disabled');
              $(fields, siblings).attr('disabled','disabled');
            }
          });
        }

        if ($.fn.applicationmenu) {
          elem.find('#application-menu').applicationmenu({
            triggers: elem.find('.application-menu-trigger')
          });
        }

        //Array of plugin names and selectors (optional) for no-configuration initializations
        var simplePluginMappings = [
          //Tabs
          ['tabs', '.tab-container'],

          //Select / DropDowns
          ['dropdown', 'select.dropdown:not(.multiselect)'],

          //Modals
          ['modal'],

          //Sliders
          ['slider', 'input[type="range"], .slider'],

          //Editors
          ['editor'],

          //Button with Effects
          ['button', '.btn, .btn-secondary, .btn-primary, .btn-destructive, .btn-tertiary, .btn-icon, .btn-actions, .btn-menu, .btn-split'],

          //Menu/Split/Action Buttons
          ['popupmenu', '.btn-menu'],
          ['popupmenu', '.btn-actions:not([data-init])'],

          //Tooltips
          ['tooltip', '[title]'],

          //Tree
          ['tree'],

          //Rating
          ['rating'],

          //Progress
          ['progress', '.progress-bar'],

          //Format
          ['mask', 'input[data-mask]'],

          //Auto Complete
          ['autocomplete', '.autocomplete:not([data-init])'],

          //Multiselect
          ['multiselect', 'select[multiple]:not(.dropdown), .multiselect:not([data-init])'],

          //Pager
          ['pager'],

          //Track Dirty
          ['trackdirty', '[data-trackdirty="true"]'],

          //Text Area
          ['textarea', 'textarea'],

          //Spinbox
          ['spinbox'],

          //Color Picker
          ['colorpicker'],

          //Date Picker
          ['datepicker'],

          //Time Picker
          ['timepicker'],

          //Busy Indicator
          ['busyindicator','.busy'],

          //Search Field
          ['searchfield', '.searchfield:not([data-init])'],

          //Toolbar
          ['toolbar'],

          ['header'],

          ['fileupload'],

          ['about'],

          ['accordion'],

          ['contextualactionpanel', '.contextual-action-panel-trigger:not(.no-init)'],

          ['sidebar', '.sidebar-nav'],

          ['expandablearea', '.expandable-area'],

          ['modalsearch', '.modal-search'],

          ['signin'],

          ['homepage'],

          ['lookup']
        ];

        //Do initialization for all the simple controls
        for(var i = 0; i < simplePluginMappings.length; i++) {
          simpleInit.apply(null, simplePluginMappings[i]);
        }

        //Context Menu
        if ($.fn.popupmenu) {
          elem.find('[data-popupmenu]').each(function () {
            var obj = $(this);
            obj.popupmenu({menuId: obj.attr('data-popupmenu'), trigger: 'rightClick'});
          });
        }

        //Popovers
        if ($.fn.popover) {
          elem.find('[data-popover]').each(function () {
            var obj = $(this),
              trigger = obj.attr('data-trigger'),
              title = obj.attr('data-title');

            obj.popover({
              content: $('#' + obj.attr('data-popover')),
              trigger: trigger ? trigger : 'click',
              title: title ? title : undefined,
              placement: 'right'
            });
          });
        }

        //Cardstack
        if ($.fn.listview) {
          elem.find('.listview').each(function () {
            var cs = $(this),
              attr = cs.attr('data-dataset'),
              tmpl = cs.attr('data-tmpl'),
              options = setOptions(this) || {};

            options.dataset = options.dataset || attr;
            options.template = options.template || tmpl;

            if (window[options.dataset]) {
              options.dataset = window[options.dataset];
            }
            if (options.template && options.template.length) {
              options.template = $('#' + options.template).html();
            }

            cs.listview(options);
          });
        }

        elem.find('.modal-search .close').on('click', function () {
          $('.modal-search.modal').removeClass('is-visible');
          $('.modal-search.modal').hide();
          $('.overlay.modal-search').remove();
        });

        //Validation
        //Should be one of the last items to invoke
        if ($.fn.validate) {
          elem.find('[data-validate]').validate();
          elem.find('[data-validate-on="submit"]').validate();
        }

        elem.find('.breadcrumb ol').attr('aria-label', Locale.translate('Breadcrumb'));
      });

      self.trigger('initialized');
      return returnObj;
    });
  };

  /* start-amd-strip-block */
}));
/* end-amd-strip-block */<|MERGE_RESOLUTION|>--- conflicted
+++ resolved
@@ -60,7 +60,7 @@
               options = JSON.parse(options.replace(/'/g, '"'));
             }
           }
-          return options;           
+          return options;
           // thisElem[plugin](options);
           // console.log('opt: ' + options);
         }
@@ -74,17 +74,6 @@
 
           if ($.fn[plugin]) {
             elem.find(selector).each(function () {
-<<<<<<< HEAD
-              var thisElem = $(this),
-                options = thisElem.attr('data-options');
-
-              if (options && options.length) {
-                if (options.indexOf('{') > -1) {
-                  options = JSON.parse(options.replace(/'/g, '"'));
-                }
-              }
-              thisElem[plugin](options);
-=======
               var options = setOptions(this);
 
               // var thisElem = $(this),
@@ -96,9 +85,8 @@
               //   if (options.indexOf('{') > -1) {
               //     options = JSON.parse(options.replace(/'/g, '"'));
               //   }
-              // }            
+              // }
               $(this)[plugin](options);
->>>>>>> 8a9f9593
             });
           }
 
@@ -138,9 +126,6 @@
           //Editors
           ['editor'],
 
-          //Button with Effects
-          ['button', '.btn, .btn-secondary, .btn-primary, .btn-destructive, .btn-tertiary, .btn-icon, .btn-actions, .btn-menu, .btn-split'],
-
           //Menu/Split/Action Buttons
           ['popupmenu', '.btn-menu'],
           ['popupmenu', '.btn-actions:not([data-init])'],
@@ -165,6 +150,9 @@
 
           //Multiselect
           ['multiselect', 'select[multiple]:not(.dropdown), .multiselect:not([data-init])'],
+
+          //Button with Effects
+          ['button', '.btn, .btn-secondary, .btn-primary, .btn-destructive, .btn-tertiary, .btn-icon, .btn-actions, .btn-menu, .btn-split'],
 
           //Pager
           ['pager'],
