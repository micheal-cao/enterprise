--- conflicted
+++ resolved
@@ -12,15 +12,7 @@
   
     
 
-
-<<<<<<< HEAD
-  
-    
-
-
-  
-    
-
+  <h2>Settings</h2>
   <table class="section-table">
     <thead>
       <th>Name</th>
@@ -28,30 +20,12 @@
       <th>Description</th>
     </thead>
     <tbody>
-    </tbody>
-  </table>
-
-
-  
-    
-
-
-  
-    <h2>Settings</h2>
-
-  <table class="section-table">
-    <thead>
-      <th>Name</th>
-      <th>Type</th>
-      <th>Description</th>
-    </thead>
-    <tbody>
       <tr>
         <td>
           source
         </td>
         <td>
-          String
+          string
         </td>
         <td>
           Defines the data to use, must be specified.
@@ -63,7 +37,7 @@
           sourceArguments
         </td>
         <td>
-          String
+          string
         </td>
         <td>
           If a source method is defined, this flexible
@@ -77,7 +51,7 @@
           template
         </td>
         <td>
-          Boolean
+          boolean
         </td>
         <td>
           If defined, use this to draw the contents of each
@@ -90,7 +64,7 @@
           filterMode
         </td>
         <td>
-          String
+          string
         </td>
         <td>
           The matching algorithm, startsWith and contains
@@ -103,7 +77,7 @@
           delay
         </td>
         <td>
-          Boolean
+          boolean
         </td>
         <td>
           The delay between key strokes on the keypad before it
@@ -116,7 +90,7 @@
           width
         </td>
         <td>
-          String
+          string
         </td>
         <td>
           Width of the open auto complete menu
@@ -128,7 +102,7 @@
           offset
         </td>
         <td>
-          String
+          string
         </td>
         <td>
           For the open menu, the left or top offset
@@ -140,7 +114,7 @@
           autoSelectFirstItem
         </td>
         <td>
-          String
+          string
         </td>
         <td>
           Whether or not to select he first item in the
@@ -164,6 +138,12 @@
       </tr>
     </tbody>
   </table>
+
+
+
+  
+    
+
 
   <h2>Methods</h2>
   <table class="section-table">
@@ -175,11 +155,25 @@
     </thead>
     <tbody>
       <tr>
+        <td>resetFilters</td>
+        <td>
+          
+        </td>
+        <td>
+          <p>Resets a filtered autocomplete back to its original state.</p>
+
+        </td>
+        <td>
+          
+void
+        </td>
+      </tr>
+      <tr>
         <td>updated</td>
         <td>
           
                 
-                  <span>settings (Object) = The new settings object to use.
+                  <span>settings (object) = The new settings object to use.
  </span>
                 
           
@@ -239,6 +233,7 @@
   </table>
 
 
+  
   
   
   
@@ -263,7 +258,7 @@
   
     
       <div>
-        <span>event (Object)
+        <span>event (object)
         
         = The jquery event object
 
@@ -272,7 +267,7 @@
       </div>
     
       <div>
-        <span>filterResult (Object)
+        <span>filterResult (object)
         
         = The results of the filtering
 
@@ -294,7 +289,7 @@
   
     
       <div>
-        <span>event (Object)
+        <span>event (object)
         
         = The input event object
 
@@ -316,7 +311,7 @@
   
     
       <div>
-        <span>event (Object)
+        <span>event (object)
         
         = The input event object
 
@@ -325,7 +320,7 @@
       </div>
     
       <div>
-        <span>An (Array)
+        <span>An (array)
         
         = array containing the searchTerm and call back function
 
@@ -347,7 +342,7 @@
   
     
       <div>
-        <span>event (Object)
+        <span>event (object)
         
         = The input event object
 
@@ -356,7 +351,7 @@
       </div>
     
       <div>
-        <span>event (Array)
+        <span>event (array)
         
         = An array with the buffer in it
 
@@ -378,7 +373,7 @@
   
     
       <div>
-        <span>event (Object)
+        <span>event (object)
         
         = The jquery event object
 
@@ -387,7 +382,7 @@
       </div>
     
       <div>
-        <span>ui (Object)
+        <span>ui (object)
         
         = The dialog object
 
@@ -398,6 +393,29 @@
   
   </td>
   <td>Fires when the menu is opened.
+</td>
+</tr>
+
+      
+        <tr>
+  <td>listopen
+  </td>
+  <td>
+  
+    
+      <div>
+        <span>event (object)
+        
+        = The jquery event object
+
+        </span>
+        
+      </div>
+    
+  
+  </td>
+  <td>Comes from Searchfields wrapping an autocomplete - resets
+a filtered autocomplete back to normal.
 </td>
 </tr>
 
@@ -406,57 +424,6 @@
     </table>
   </section>
 
-=======
-<h2 id="api-details">API Details</h2>
-<h3 id="settings">Settings</h3>
-<ul>
-<li><code>item</code> <strong><a href="https://developer.mozilla.org/docs/Web/JavaScript/Reference/Global_Objects/String">String</a></strong><br /></li>
-<li><p><code>options</code> <strong><a href="https://developer.mozilla.org/docs/Web/JavaScript/Reference/Global_Objects/Object">Object</a></strong></p>
-<ul>
-<li><code>options.alias</code> <strong><a href="https://developer.mozilla.org/docs/Web/JavaScript/Reference/Global_Objects/String">String</a>?</strong><br /></li>
-<li><code>options.filterMode</code> <strong><a href="https://developer.mozilla.org/docs/Web/JavaScript/Reference/Global_Objects/String">String</a></strong><br /></li>
-<li><code>options.term</code> <strong><a href="https://developer.mozilla.org/docs/Web/JavaScript/Reference/Global_Objects/String">String</a></strong></li>
-</ul></li>
-</ul>
-<p>Returns <strong><a href="https://developer.mozilla.org/docs/Web/JavaScript/Reference/Global_Objects/String">String</a></strong></p>
-<h2 id="autocomplete">Autocomplete</h2>
-<p>The Autocomplete control provides an easier means of searching through a large amount of data by filtering down the results based on keyboard input from the user.</p>
-<p><strong>Parameters</strong></p>
-<ul>
-<li><code>source</code> <strong><a href="https://developer.mozilla.org/docs/Web/JavaScript/Reference/Global_Objects/String">String</a></strong>  -  Defines the data to use, must be specified.<br /></li>
-<li><code>sourceArguments</code> <strong><a href="https://developer.mozilla.org/docs/Web/JavaScript/Reference/Global_Objects/String">String</a></strong>  -  If a source method is defined, this flexible object can be passed into the source method, and augmented with parameters specific to the implementation.<br /></li>
-<li><code>template</code> <strong><a href="https://developer.mozilla.org/docs/Web/JavaScript/Reference/Global_Objects/Boolean">Boolean</a></strong>  -  If defined, use this to draw the contents of each search result instead of the default draw routine.<br /></li>
-<li><code>filterMode</code> <strong><a href="https://developer.mozilla.org/docs/Web/JavaScript/Reference/Global_Objects/String">String</a></strong>  -  The matching algorithm, startsWith and contains are supported - false will not filter client side<br /></li>
-<li><code>delay</code> <strong><a href="https://developer.mozilla.org/docs/Web/JavaScript/Reference/Global_Objects/Boolean">Boolean</a></strong>  -  The delay between key strokes on the keypad before it thinks you stopped typing<br /></li>
-<li><code>width</code> <strong><a href="https://developer.mozilla.org/docs/Web/JavaScript/Reference/Global_Objects/String">String</a></strong>  -  Width of the open auto complete menu<br /></li>
-<li><code>offset</code> <strong><a href="https://developer.mozilla.org/docs/Web/JavaScript/Reference/Global_Objects/String">String</a></strong>  -  For the open menu, the left or top offset<br /></li>
-<li><code>autoSelectFirstItem</code> <strong><a href="https://developer.mozilla.org/docs/Web/JavaScript/Reference/Global_Objects/String">String</a></strong>  -  Whether or not to select he first item in the list to be selected<br /></li>
-<li><code>resultsCallback</code> <strong><a href="https://developer.mozilla.org/docs/Web/JavaScript/Reference/Statements/function">function</a></strong>  -  If defined, does not produce the results of the Autocomplete inside a popupmenu, instead piping them to a process defined inside this callback function.</li>
-</ul>
-<h3 id="functions">Functions</h3>
-<h4 id="resetfilters">resetFilters</h4>
-<p>Resets a filtered autocomplete back to its original state.</p>
-<p>Returns <strong>void</strong></p>
-<h4 id="enable">enable</h4>
-<p>Enable the input from readonly or disabled state.</p>
-<h4 id="disable">disable</h4>
-<p>Disable the input from editing</p>
-<h4 id="destroy">destroy</h4>
-<p>Teardown and remove any added markup and events.</p>
-<h3 id="events">Events</h3>
-<p>This component fires the following events.</p>
-<p><strong>Parameters</strong></p>
-<ul>
-<li><code>listopen</code> <strong><a href="https://developer.mozilla.org/docs/Web/JavaScript/Reference/Global_Objects/Object">Object</a></strong>  -  Fires when the menu is opened.<br /></li>
-<li><code>listclosed</code> <strong><a href="https://developer.mozilla.org/docs/Web/JavaScript/Reference/Global_Objects/Object">Object</a></strong>  -  Fires when the menu is closed.<br /></li>
-<li><code>populated</code> <strong><a href="https://developer.mozilla.org/docs/Web/JavaScript/Reference/Global_Objects/Object">Object</a></strong>  -  Fires after the menu is populated with its contents.<br /></li>
-<li><code>resetfilter</code> <strong><a href="https://developer.mozilla.org/docs/Web/JavaScript/Reference/Global_Objects/Object">Object</a></strong>  -  Comes from Searchfields wrapping an autocomplete - resets a filtered autocomplete back to normal.<br /></li>
-<li><code>input</code> <strong><a href="https://developer.mozilla.org/docs/Web/JavaScript/Reference/Global_Objects/Object">Object</a></strong>  -  Fires after the input is edited.<br /></li>
-<li><code>safe-blur</code> <strong><a href="https://developer.mozilla.org/docs/Web/JavaScript/Reference/Global_Objects/Object">Object</a></strong>  -  Fires after the input (and menu) both loose focus<br /></li>
-<li><code>requestend</code> <strong><a href="https://developer.mozilla.org/docs/Web/JavaScript/Reference/Global_Objects/Object">Object</a></strong>  -  Fires when the ajax request (source option) is completed<br /></li>
-<li><code>requeststart</code> <strong><a href="https://developer.mozilla.org/docs/Web/JavaScript/Reference/Global_Objects/Object">Object</a></strong>  -  Fires when the ajax request (source option) is initiated</li>
-</ul>
->>>>>>> f58cbff2
 <h2 id="code-example">Code Example</h2>
 <p>This example shows how to invoke the autocomplete and its starting markup. Remember to add autocomplete=“off” as some browsers have their own autocomplete functionality that interferes.</p>
 <div class="sourceCode" id="cb1"><pre class="sourceCode html"><code class="sourceCode html"><a class="sourceLine" id="cb1-1" data-line-number="1"></a>
