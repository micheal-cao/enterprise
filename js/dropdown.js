/* start-amd-strip-block */
(function(factory) {
  if (typeof define === 'function' && define.amd) {
    // AMD. Register as an anonymous module
    define(['jquery'], factory);
  } else if (typeof exports === 'object') {
    // Node/CommonJS
    module.exports = factory(require('jquery'));
  } else {
    // Browser globals
    factory(jQuery);
  }
}(function($) {
/* end-amd-strip-block */

  $.fn.dropdown = function(options) {

    'use strict';

    // Dropdown Settings and Options
    var pluginName = 'dropdown',
        defaults = {
          closeOnSelect: true, // When an option is selected, the list will close if set to "true".  List stays open if "false".
          cssClass: null,  //Append a css class to dropdown-list
          filterMode: 'contains',  // startsWith and contains Supported - false will not client side filter
          maxSelected: undefined, //If in multiple mode, sets a limit on the number of items that can be selected
          moveSelectedToTop: false, //When the menu is opened, displays all selected options at the top of the list
          multiple: false, //Turns the dropdown into a multiple selection box
          noSearch: false, //If true, disables the ability of the user to enter text in the Search Input field in the open combo box
          source: undefined, //A function that can do an ajax call.
          sourceArguments: {}, // If a source method is defined, this flexible object can be passed into the source method, and augmented with parameters specific to the implementation.
          reloadSourceOnOpen: false, // If set to true, will always perform an ajax call whenever the list is opened.  If false, the first AJAX call's results are cached.
          empty: false, //Initialize Empty Value
          delay: 300 //Typing Buffer Delay
        },
        settings = $.extend({}, defaults, options);

    /**
     * @constructor
     * @param {Object} element
     */
    function Dropdown(element) {
      this.settings = $.extend({}, settings);
      this.element = $(element);
      Soho.logTimeStart(pluginName);
      this.init();
      Soho.logTimeEnd(pluginName);
    }

    // Actual DropDown Code
    Dropdown.prototype = {
      init: function() {
        var orgId = this.element.attr('id');

        this.isIe10 = (Soho.env.browser.name === 'ie' && Soho.env.browser.version === '10');
        this.isIe11 = (Soho.env.browser.name === 'ie' && Soho.env.browser.version === '11');

        this.inlineLabel = this.element.closest('label');
        this.inlineLabelText = this.inlineLabel.find('.label-text');
        this.isInlineLabel = this.element.parent().is('.inline');

        if (orgId === undefined) {
          orgId = this.element.uniqueId('dropdown');
          this.element.attr('id', orgId);
          this.element.parent().find('label').first().attr('for', orgId);
        }

        // convert <select> tag's size css classes for the pseudo element
        var elemClassList = this.element[0].classList;
        var pseudoClassString = elemClassList.contains('dropdown-xs') ? 'dropdown input-xs' :
            elemClassList.contains('dropdown-sm') ? 'dropdown input-sm' :
            elemClassList.contains('dropdown-lg') ? 'dropdown input-lg' : 'dropdown';

        //Detect Inline Styles
        var style = this.element.attr('style');
        this.isHidden = style && style.indexOf('display: none') > 0;

        // Build the wrapper if it doesn't exist
        var baseElement = this.isInlineLabel ? this.inlineLabel : this.element;
        this.wrapper = baseElement.next('.dropdown-wrapper');
        if (!this.wrapper.length) {
          this.wrapper = $('<div class="dropdown-wrapper"></div>').insertAfter(baseElement);
        }

        // Build sub-elements if they don't exist
        this.label = $('label[for="'+ orgId +'"]');

        this.pseudoElem = $('div#'+ orgId + '-shdo');
        if (!this.pseudoElem.length) {
          this.pseudoElem = $('<div class="'+ pseudoClassString + '"' +
            ' role="combobox"' +
            ' aria-autocomplete="list"' +
            ' aria-controls="dropdown-list"' +
            ' aria-readonly="true"' +
            ' aria-expanded="false"' +
            ' aria-label="'+ this.label.text() + '"' +
          '>');
        } else {
          this.pseudoElem[0].setAttribute('class', pseudoClassString);
        }

        this.pseudoElem.append($('<span></span>'));

        // Pass disabled/readonly from the original element, if applicable
        // "disabled" is a stronger setting than "readonly" - should take precedent.
        function handleStates(self) {
          var disabled = self.element.prop('disabled'),
            readonly = self.element.prop('readonly');

          if (disabled) {
            return self.disable();
          }

          if (readonly) {
            return self.readonly();
          }

          return self.enable();
        }
        handleStates(this);

        this.wrapper.append(this.pseudoElem, this.trigger);

        // Check for and add the icon
        this.icon = this.wrapper.find('.icon');
        if (!this.icon.length) {
          this.icon = $.createIconElement('dropdown');
          this.wrapper.append(this.icon);
        }

        // Setup the incoming options that can be set as properties/attributes
        if (this.element.prop('multiple') && !this.settings.multiple) {
          this.settings.multiple = true;
        }
        var dataSource = this.element.attr('data-source');
        if (dataSource && dataSource !== 'source') {
          this.settings.source = dataSource;
        }
        var dataMaxselected = this.element.attr('data-maxselected');
        if (dataMaxselected && !isNaN(dataMaxselected)) {
          this.settings.maxSelected = parseInt(dataMaxselected, 10);
        }
        var dataMoveSelected = this.element.attr('data-move-selected');
        if (dataMoveSelected && !this.settings.moveSelectedToTop) {
          this.settings.moveSelectedToTop = dataMoveSelected === 'true';
        }
        var dataCloseOnSelect = this.element.attr('data-close-on-select');
        if (dataCloseOnSelect && !this.settings.closeOnSelect) {
          this.settings.closeOnSelect = dataCloseOnSelect === 'true';
        }
        var dataNoSearch = this.element.attr('data-no-search');
        if (dataNoSearch && !this.settings.noSearch) {
          this.settings.noSearch = dataNoSearch === 'true';
        }

        // Persist sizing defintions
        var sizingStrings = ['-xs', '-sm', '-md', '-lg'],
          classString = this.element.attr('class'),
          s;

        for (var i = 0; i < sizingStrings.length; i++) {
          s = sizingStrings[i];
          if (classString.match(s)) {
            this.pseudoElem.addClass('dropdown' + s);
          }
        }

        // Cached dataset (from AJAX, if applicable)
        this.dataset = [];

        this.listfilter = new ListFilter({
          filterMode: this.settings.filterMode
        });

        this.setValue();
        this.setInitial();
        this.setWidth();

        this.element.triggerHandler('rendered');

        return this.handleEvents();
      },

      // Used for preventing menus from popping open/closed when they shouldn't.
      // Gets around the need for timeouts everywhere
      inputTimer: function() {
        if (this.inputTimeout) {
          return false;
        }

        var self = this;

        this.inputTimeout = setTimeout(function inputTimeout(){
          clearTimeout(self.inputTimeout);
          self.inputTimeout = null;
        }, 100);

        return true;
      },

      // Set Field Width
      setWidth: function() {
        var style = this.element[0].style;

        if (style.width) {
          this.pseudoElem[0].style.width = style.width;
        }
        if (style.position === 'absolute') {
          this.pseudoElem[0].style.position = 'absolute';
          this.pseudoElem[0].style.left = style.left;
          this.pseudoElem[0].style.top = style.top;
          this.pseudoElem[0].style.bottom = style.bottom;
          this.pseudoElem[0].style.right = style.right;
        }
      },

      // Keep a generated list of items and update as needed
      updateList: function() {
        var self = this,
          isMobile = self.isMobile(),
          listExists = self.list !== undefined && self.list !== null && self.list.length > 0,
          listContents = '',
          ulContents = '',
          upTopOpts = 0,
          hasOptGroups = this.element.find('optgroup').length;

        if (!listExists) {
          listContents = '<div class="dropdown-list' +
            (isMobile ? ' mobile' : '') +
            (this.settings.multiple ? ' multiple' : '') + '" id="dropdown-list" role="application" ' + (this.settings.multiple ? 'aria-multiselectable="true"' : '') + '>' +
            '<label for="dropdown-search" class="audible">' + Locale.translate('Search') + '</label>' +
            '<input type="text" class="dropdown-search" role="combobox" aria-expanded="true" id="dropdown-search" aria-autocomplete="list">' +
            '<span class="trigger">' +
              (isMobile ? $.createIcon({ icon: 'close', classes: ['close'] }) : $.createIcon('dropdown')) +
              '<span class="audible">' + (isMobile ? Locale.translate('Close') : Locale.translate('Collapse')) + '</span>' +
            '</span>' +
            '<ul role="listbox">';
        }

        // Get a current list of <option> elements
        // If none are available, simply return out
        var opts = this.element.find('option');
        var groups = this.element.find('optgroup');
        var selectedOpts = opts.filter(':selected');

        function buildLiHeader(textContent) {
          return '<li role="presentation" class="group-label" focusable="false">' +
              textContent +
            '</li>';
        }

        function buildLiOption(option, index) {
          var liMarkup = '',
            attributes = Soho.DOM.getAttributes(option),
            text = option.innerHTML,
            value = attributes.getNamedItem('value'),
            title = attributes.getNamedItem('title'),
            badge = attributes.getNamedItem('data-badge'),
            badgeColor = attributes.getNamedItem('data-badge-color'),
            isSelected = option.selected,
            isDisabled = option.disabled,
            cssClasses = option.className;

          var trueValue = value && value.value ? value.value : text;
          if (trueValue === 'clear_selection') {
            if (text === '') {
              text = Locale.translate('ClearSelection');
            }
          }
          liMarkup += '<li role="presentation" class="dropdown-option'+ (isSelected ? ' is-selected' : '') +
                        (isDisabled ? ' is-disabled' : '') +
                        (cssClasses ? ' ' + cssClasses.value : '' ) + '"' +
                        ' data-val="' + trueValue.replace('"', '/quot/') + '"' +
                        ' tabindex="' + (index && index === 0 ? 0 : -1) + '">' +
                        (title ? '" title="' + title.value + '"' : '') +
                        '<a role="option" href="#" class="' +
                        (trueValue === 'clear_selection' ? ' clear-selection' : '' ) + '"' +
                        'id="list-option'+ index +'">' +
                          text +
                        '</a>' +
                        (badge ? '<span class="badge "' + (badgeColor ? badgeColor.value : 'azure07') + '"> '+ badge.value + '</span>' : '') +
                      '</li>';

          return liMarkup;
        }



        // Move all selected options to the top of the list if the setting is true.
        // Also adds a group heading if other option groups are found in the <select> element.
        if (self.settings.moveSelectedToTop) {
          opts = opts.not(selectedOpts);

          // Show a "selected" header if there are selected options
          if (selectedOpts.length > 0) {
            ulContents += buildLiHeader(Locale.translate('Selected') + ' ' + (self.isInlineLabel ? self.inlineLabelText.text() : this.label.text()));
          }

          selectedOpts.each(function(i) {
            ulContents += buildLiOption(this, i);
            upTopOpts++;
          });

          // Only show the "all" header beneath the selected options if there are no other optgroups present
          if (!hasOptGroups) {
            ulContents += buildLiHeader('All ' + (self.isInlineLabel ? self.inlineLabelText.text() : this.label.text()));
          }
        }

        opts.each(function(i) {
          var count = i + upTopOpts,
            option = $(this),
            parent = option.parent();

          // Add Group Header if this is an <optgroup>
          // Remove the group header from the queue.
          if (parent.is('optgroup') && groups.index(parent) > -1) {
            groups = groups.not(parent);
            ulContents += buildLiHeader('' + parent.attr('label'));
          }

          if (self.settings.moveSelectedToTop && option.is(':selected')) {
            return;
          }

          ulContents += buildLiOption(this, count);
        });

        // Render the new list contents to the page.
        // Build the entire thing and set references if this is the first opening.
        // Otherwise, simply replace the elements inside the <ul>.
        if (!listExists) {
          listContents += ulContents + '</ul>' +
            '</div>';

          // Append markup to the DOM
          this.list = $(listContents);

          // Get references
          this.listUl = this.list.find('ul');
          this.searchInput = this.list.find('#dropdown-search');
        } else {
          this.listUl.html(ulContents);
        }
      },

      // Set the value based on selected options
      setValue: function () {
        var opts = this.element.find('option:selected'),
          text = this.getOptionText(opts);
          if (opts.attr('value') === 'clear_selection') {
            text = '';
          }
        if (this.settings.empty && opts.length === 0) {
          this.pseudoElem.find('span').text('');
          return;
        }

        //Set initial values for the edit box
        this.setPseudoElemDisplayText(text);
        if (this.element.attr('maxlength')) {
           this.setPseudoElemDisplayText(text.substr(0, this.element.attr('maxlength')));
        }

        //Set the "previousActiveDescendant" to the first of the items
        this.previousActiveDescendant = opts.first().val();

        this.setBadge(opts);
      },

      // Sets only the display text of the Dropdown/Mutliselect
      // Can be used for setting a pre-populated value when working with an AJAX call.
      setPseudoElemDisplayText: function(text) {
        this.pseudoElem.find('span').text(text);
      },

      copyClass: function(from, to, prop) {
        if (from.hasClass(prop)) {
          to.addClass(prop);
        }
      },

      // Copy initial stuff from the drop down.
      setInitial: function() {

        if (this.element.is(':disabled')) {
          this.disable();
        }
        if (this.element.is('[readonly]')) {
          this.readonly();
        }
        if (this.isHidden) {
          this.pseudoElem.hide().prev('label').hide();
          this.pseudoElem.next('svg').hide();
        }

        //TODO: Empty Selection
        if (this.element.attr('placeholder')) {
          this.pseudoElem.attr('placeholder', this.element.attr('placeholder'));
          this.element.removeAttr('placeholder');
        }
      },

      //Bind mouse and key events
      handleEvents: function() {
        var self = this;

        this.pseudoElem.on('keydown.dropdown', function(e) {
          self.ignoreKeys($(this), e);
          self.handleKeyDown($(this), e);
        }).on('keypress.dropdown', function(e) {
          self.ignoreKeys($(this), e);
          self.toggleList();
          self.handleAutoComplete(e);
        }).on('click.dropdown', function(e) {
          e.stopPropagation();
        }).on('mouseup.dropdown', function(e) {
          if (e.button === 2) {
            return;
          }

          self.toggleList();
        }).on('touchend.dropdown touchcancel.dropdown', function(e) {
          e.stopPropagation();
          self.toggleList();
          e.preventDefault();
        });

        self.element.on('activated.dropdown', function () {
          self.label.trigger('click');
        }).on('updated.dropdown', function (e) {
          e.stopPropagation();
          self.updated();
        }).on('openlist.dropdown', function() {
          self.toggleList();
        });

        //for form resets.
        self.element.closest('form').on('reset.dropdown', function() {
          setTimeout(function () {
            self.element.triggerHandler('updated');
          }, 1);
        });

        //Handle Label click
        this.label.onTouchClick().on('click', function () {
          self.pseudoElem.focus();
        });

      },

      ignoreKeys: function (input, e) {
        var charCode = e.which;

        //Needed for browsers that use keypress events to manipulate the window.
        if (e.altKey && (charCode === 38 || charCode === 40)) {
          e.stopPropagation();
          e.preventDefault();
          return false;
        }

        if (charCode === 8 && input.hasClass('dropdown')) {
          e.stopPropagation();
          e.preventDefault();
          return false;
        }

        if (input.is(':disabled') || input.hasClass('is-readonly')) {
          return;
        }

        return true;
      },

      //handle events while search is focus'd
      handleSearchEvents: function () {
        var self = this, timer;

        if (this.settings.noSearch) {
          this.searchInput.prop('readonly', true);
        }

        // Used to determine how spacebar should function.  False means space will select/deselect.  True means
        // Space will add a space inside the search input.
        this.searchKeyMode = false;

        this.searchInput.on('keydown.dropdown', function(e) {
          var searchInput = $(this);

          if (!self.ignoreKeys(searchInput, e)) {
            return;
          }

          if (!self.handleKeyDown(searchInput, e)) {
            return;
          }

          if (self.settings.noSearch === false && !self.settings.source) {
            clearTimeout(timer);
            timer = setTimeout(function () {
              if (searchInput.val() === '') {
                self.resetList();
              } else {
                self.filterList(searchInput.val().toLowerCase());
              }
            }, 100);
          }
        }).on('keypress.dropdown', function (e) {
          self.isFiltering = true;
          self.handleAutoComplete(e);
        });

      },

      filterList: function(term) {
        var self = this,
          selected = false,
          list = $('li.dropdown-option', this.listUl),
          results;

        if (!list.length || !this.list || this.list && !this.list.length) {
          return;
        }

        if (!term) {
          term = '';
        }

        if (term && term.length) {
          results = this.listfilter.filter(list, term);
        }

        this.list.addClass('search-mode');
        this.list.find('.icon').attr('class', 'icon search').changeIcon('search');
        this.searchInput.removeAttr('aria-activedescendant');

        this.unhighlightOptions();

        if (!results || !results.length && !term) {
          this.resetList();
          return;
        }

        list.not(results).addClass('hidden');
        list.filter(results).each(function(i) {
          var li = $(this);
          li.attr('tabindex', i === 0 ? '0' : '-1');

          if (!selected) {
            self.highlightOption(li);
            selected = true;
          }

          //Highlight Term
          var exp = new RegExp('(' + term + ')', 'i');
          var text = li.text().replace(exp, '<i>$1</i>');
          li.removeClass('hidden').children('a').html(text);
        });

        term = '';
        this.position();
      },

      // Removes filtering from an open Dropdown list and turns off "search mode"
      resetList: function() {
        if (!this.list || this.list && !this.list.length) {
          return;
        }
        var isMobile = this.isMobile(),
          cssClass = 'icon' + (isMobile ? ' close' : ''),
          icon = $.getBaseURL(isMobile ? 'close' : 'dropdown');

        this.list.removeClass('search-mode');
        this.list.find('.icon').attr('class', cssClass) // needs to be 'attr' here because .addClass() doesn't work with SVG
          .changeIcon(icon);

        function stripHtml(obj) {
          if (!obj[0]) {
            return '';
          }

          return obj[0].textContent || obj[0].innerText;
        }

        var lis = this.listUl.find('li');
        lis.removeAttr('style').each(function() {
          var a = $(this).children('a');
          a.text(stripHtml(a));
        });

        //Adjust height / top position
        if (this.list.hasClass('is-ontop')) {
          this.list[0].style.top = (this.pseudoElem.offset().top - this.list.height() + this.pseudoElem.outerHeight() - 2) +'px';
        }

        if (this.settings.multiple) {
          this.updateList();
        }
      },

      selectBlank: function() {
        var blank = this.element.find('option').filter(function() {
          return !this.value || $.trim(this.value).length === 0;
        });

        if (blank.length > 0) {
          blank[0].selected = true;
          this.element.triggerHandler('updated').triggerHandler('change');
        }

      },

      handleKeyDown: function(input, e) {
        var selectedIndex = this.element[0].selectedIndex,
            options = this.element[0].options,
            key = e.which,
            self = this,
            excludes = 'li:visible:not(.separator):not(.group-label):not(.is-disabled)',
            next;

        if (this.isLoading()) {
          return;
        }

        //Down arrow, Up arrow, or Spacebar to open
        if (!self.isOpen() && (key === 38 || key === 40 || key === 32)) {
          self.toggleList();
          return;
        }

        if (self.isOpen()) {
          options = this.listUl.find(excludes);
          selectedIndex = -1;
          $(options).each(function(index) {
            if ($(this).is('.is-focused')) {
              selectedIndex = index;
            }
          });
        }

        switch (key) {
          case 37: //backspace
          case 8: //del & backspace
          case 46: { //del

            if (!self.isOpen()) {
              self.selectBlank();
              // Prevent Backspace from returning to the previous page.
              e.stopPropagation();
              e.preventDefault();
              return false;
            }
            break;
          }
          case 9: {  //tab - save the current selection
            // If "search mode" is currently off, Tab should turn this mode on and place focus back
            // into the SearchInput.  If search mode is on, Tab should 'select' the currently highlighted
            // option in the list, update the SearchInput and close the list.
            if (self.isOpen()) {
              self.selectOption($(options[selectedIndex])); // store the current selection
              self.closeList('tab');
              this.activate();
            }
            // allow tab to propagate otherwise
            return true;
          }
          case 27: { //Esc - Close the Combo and Do not change value
            if (self.isOpen()) {
              // Close the option list
              self.closeList('cancel');
              self.activate();
              e.stopPropagation();
              return false;
            }
            // Allow Esc to propagate if the menu was closed, since some other Controls
            // that rely on dropdown may need to trigger routines when the Esc key is pressed.
            break;
          }
          case 32: // spacebar // TODO: Figure Out what to do about using Spacebar.
          case 13: { //enter
            if (self.isOpen()) {
              if (key === 32 && self.searchKeyMode === true) {
                break;
              }

              e.preventDefault();
              self.selectOption($(options[selectedIndex])); // store the current selection
              if (self.settings.closeOnSelect) {
                self.closeList('select');  // Close the option list
                self.activate();
              }
            }
            e.stopPropagation();
            return false;
          }
          case 38: {  //up
            if (e.shiftKey) {
              return;
            }
            this.searchKeyMode = false;

            if (selectedIndex > 0) {
              next = $(options[selectedIndex - 1]);
              this.highlightOption(next);
              // NOTE: Do not also remove the ".is-selected" class here!  It's not the same as ".is-focused"!
              // Talk to ed.coyle@infor.com if you need to know why.
              next.parent().find
              ('.is-focused').removeClass('is-focused');
              next.addClass('is-focused');
            }

            e.stopPropagation();
            e.preventDefault();
            return false;
          }
          case 40: {  //down
            if (e.shiftKey) {
              return;
            }
            this.searchKeyMode = false;

            if (selectedIndex < options.length - 1) {
              next = $(options[selectedIndex + 1]);
              this.highlightOption(next);
              // NOTE: Do not also remove the ".is-selected" class here!  It's not the same as ".is-focused"!
              // Talk to ed.coyle@infor.com if you need to know why.
              next.parent().find('.is-focused').removeClass('is-focused');
              next.addClass('is-focused');
            }

            e.stopPropagation();
            e.preventDefault();
            return false;
          }
          case 35: { //end
            this.searchKeyMode = false;

            var last = $(options[options.length - 1]);
            this.highlightOption(last);

            e.stopPropagation();
            return false;
          }
          case 36: {  //home
            this.searchKeyMode = false;

            var first = $(options[0]);
            this.highlightOption(first);

            e.stopPropagation();
            return false;
          }
        }

        if (self.isOpen() && self.isControl(key) && key !== 8) {
          return false;
        }

        var isSearchInput = self.searchInput && self.searchInput.length;

        self.initialFilter = false;

        if (!self.isOpen() && !self.isControl(key) && !this.settings.source) {
          //Make this into Auto Complete
          self.initialFilter = true;
          self.isFiltering = true;
          self.filterTerm = $.actualChar(e);
          if (isSearchInput) {
            self.searchInput.val($.actualChar(e));
          }
          self.toggleList();
        }

        this.searchKeyMode = true;
        if (self.searchInput) {
          self.searchInput.attr('aria-activedescendant', '');
        }
        return true;
      },

      timer: null,
      filterTerm: '',

      handleAutoComplete: function(e) {
        if (this.isLoading()) {
          return;
        }

        var self = this;
        clearTimeout(this.timer);

        if (!self.settings.source) {
          return;
        }

        self.initialFilter = true;
        self.filterTerm += $.actualChar(e);

        this.timer = setTimeout(function () {
          if (!self.isOpen()) {
            self.searchInput.val(self.filterTerm);
            self.toggleList();
          } else {
            self.filterList(self.searchInput.val().toLowerCase());
          }
        }, self.settings.delay);
      },

      isControl: function(keycode) {
        var valid =
          (keycode > 7 && keycode < 48)   || // control chars
          (keycode > 90 && keycode < 94)   || // windows keys
          (keycode > 111 && keycode < 146);  // function keys

          return valid;
      },

      // Focus the Element
      activate: function (useSearchInput) {
        var self = this,
          input = this.pseudoElem;

        if (useSearchInput || self.isMobile()) {
          input = this.searchInput;
        }

        if (useSearchInput && (input.hasClass('is-readonly') || input.prop('readonly') === true)) {
          return;
        }

        function selectText() {
          if (self.isMobile()) {
            return;
          }

          if (input[0].setSelectionRange) {
            input[0].setSelectionRange(0, input[0].value.length);  //scroll to left
          } else {
            if (input[0].tagName === 'INPUT') { // using Search Input instead of Pseudo Div
              input[0].select();
            }
          }
        }

        selectText();

        if (document.activeElement !== input[0] &&
          $(document.activeElement).is('body, .dropdown.is-open')) {
          input[0].focus();
        }

        if ((self.isIe10 || self.isIe11) && input.closest('.time-parts').length) {
          setTimeout(function() {
            input[0].focus();
          }, 0);
        }
      },

      // Retrieves a string containing all text for currently selected options delimited by commas
      getOptionText: function(opts) {
        var text = '';

        if (!opts) {
          opts = this.element.find('option:selected');
        }

        opts.each(function() {
          if (text.length > 0) {
            text += ', ';
          }
          text += $(this).text();
        });

        return text;
      },

      // Prep for opening list,make ajax call ect...
      open: function() {
        var self = this;

        if (!this.inputTimer()) {
          return;
        }

        if (this.element.is(':disabled') || this.pseudoElem.hasClass('is-disabled') || this.pseudoElem.hasClass('is-readonly')) {
          return;
        }

        if (!self.callSource(function () {
          self.updateList();
          self.openList();
        })) {
          self.updateList();
          this.openList();
        }
      },

      // Actually Show The List
      openList: function () {
        var current = this.previousActiveDescendant ? this.list.find('.dropdown-option[data-val="'+ this.previousActiveDescendant.replace('"', '/quot/') +'"]') : this.list.find('.is-selected'),
          self =  this,
          touchPrevented = false,
          threshold = 10,
          isEmpty = true,
          pos;

        if (current.length > 0) {
          isEmpty = true;
        }

        if (Soho.env.os.name === 'ios') {
          $('head').triggerHandler('disable-zoom');
        }

        // Persist the "short" input field
        var isShort = (this.element.closest('.field-short').length === 1);

        this.pseudoElem
          .attr('aria-expanded', 'true')
          .addClass('is-open');

        this.pseudoElem.attr('aria-label', this.label.text());
        this.searchInput.attr('aria-activedescendant', current.children('a').attr('id'));

        //Close any other drop downs.
        $('select').each(function () {
          var data = $(this).data();
          if (data.dropdown) {
            data.dropdown.closeList('cancel');
          }
        });

        this.list.appendTo('body').show();

        //In a grid cell
        this.isInGrid = this.pseudoElem.closest('.datagrid-row').length === 1;

        if (this.isInGrid) {
          var rowHeight = this.pseudoElem.closest('.datagrid').attr('class').replace('datagrid', '');
          this.list.addClass('datagrid-dropdown-list ' + rowHeight);
        }

        if (this.pseudoElem.closest('.datagrid-filter-wrapper').length === 1) {
          this.list.addClass('datagrid-filter-dropdown');
        }

        var cssClass = this.settings.cssClass;
        if (cssClass && typeof cssClass === 'string') {
          this.list.addClass(cssClass);
        }

        this.position();

        if (!this.settings.multiple && this.initialFilter) {
          setTimeout(function () {
            self.searchInput.val(self.filterTerm);
            self.filterList(self.searchInput.val());
          }, 0);
          this.initialFilter = false;
        } else {
          // Change the values of both inputs and swap out the active descendant
          this.searchInput.val(this.pseudoElem.text());
        }

        var noScroll = this.settings.multiple;
        this.highlightOption(current, noScroll);
        if (this.settings.multiple && this.listUl.find('.is-selected').length > 0) {
          this.highlightOption(this.listUl.find('.dropdown-option').eq(0));
          setTimeout(function() {
            self.listUl.scrollTop(0);
          }, 0);
        }

        if (!this.settings.multiple && !isEmpty) {
          this.searchInput.val(current.find('a').text());
        }

        this.handleSearchEvents();
        this.activate(true); // Focus the Search Input
        this.element.trigger('listopened');

        if (this.isMobile()) {
          // iOS-specific keypress event that listens for when you click the "done" button
          self.searchInput.on('keypress.dropdown', function(e) {
            if (e.which === 13) {
              self.closeList('select');
            }
          });
        }

        function listItemClickHandler(e) {
          var target = $(e.target),
            ddOption = target.closest('li');

          if (ddOption.length) {
<<<<<<< HEAD
            if (ddOption.is('.separator, .group-label')) {
              return;
            }

=======
            if (ddOption.is('.group-label')) {
              return;
            }
            
>>>>>>> 312c1adb
            target = ddOption;
          }

          e.preventDefault();
          e.stopPropagation();

          var val = target.attr('data-val').replace('"','/quot/'),
            cur = self.element.find('option[value="'+ val +'"]');
          //Try matching the option's text if 'cur' comes back empty or overpopulated.
          //Supports options that don't have a 'value' attribute
          //And also some special &quote handling
          if (cur.length === 0 || cur.length > 1) {
            cur = self.element.find('option').filter(function() {
              var elem = $(this),
                attr = elem.attr('value');
              return elem.text() === val || (attr && attr.replace('"','/quot/') === val);
            });
          }

          //Select the clicked item
          if (cur.is(':disabled')) {
            return false;
          }

          self.selectOption(cur);

          if (self.settings.closeOnSelect) {
            self.closeList('select');
          }

          if (self.isMobile()) {
            return true;
          }

          self.activate(!self.settings.closeOnSelect);
          return true;
        }

        self.list
          .removeClass('dropdown-tall')
          .addClass(isShort ? 'dropdown-short' : '')
          .onTouchClick('list', 'li')
          .on('click.list', 'li', listItemClickHandler)
          .on('mouseenter.list', 'li', function() {
            var target = $(this);

            if (target.is('.separator, .group-label')) {
              return;
            }
          });

        // Some list-closing events are on a timer to prevent immediate list close
        // There would be several things to check with a setTimeout, so this is done with a CSS
        // class to keep things a bit cleaner
        setTimeout(function delayedListCloseEvents() {
          self.list.addClass('is-closable');
        }, 100);

        // Is the jQuery Element a component of the current Dropdown list?
        function isDropdownElement(target) {
          return target.closest('.dropdown, .multiselect').length > 0 ||
            target.closest('.dropdown-list').length > 0 ||
            self.touchmove === true;
        }

        // Triggered when the user scrolls the page.
        // Ignores Scrolling on Mobile, and will not close the list if accessing an item within the list
        function scrollDocument(e) {
          if (touchPrevented || isDropdownElement($(e.target))) {
            return;
          }
          self.closeList('cancel');
        }

        // Triggered when the user clicks anywhere in the document
        // Will not close the list if the clicked target is anywhere inside the dropdown list.

        function clickDocument(e) {
          var target = $(e.target);
          if (touchPrevented || (isDropdownElement(target) && !target.is('.icon'))) {
            e.preventDefault();

            touchPrevented = false;
            return;
          }

          self.closeList('cancel');
        }

        function touchStartCallback(e) {
          touchPrevented = false;

          pos = {
            x: e.originalEvent.touches[0].pageX,
            y: e.originalEvent.touches[0].pageY
          };

          $(document).on('touchmove.dropdown', function touchMoveCallback(e) {
            var newPos = {
              x: e.originalEvent.touches[0].pageX,
              y: e.originalEvent.touches[0].pageY
            };

            if ((newPos.x >= pos.x + threshold) || (newPos.x <= pos.x - threshold) ||
                (newPos.y >= pos.y + threshold) || (newPos.y <= pos.y - threshold)) {
              touchPrevented = true;
            }
          });
        }

        function touchEndCallback(e) {
          $(document).off('touchmove.dropdown');
          e.preventDefault();

          if (touchPrevented) {
            return false;
          }

          clickDocument(e);
        }

        // Need to detect whether or not scrolling is happening on a touch-capable device
        // The dropdown list should not close on mobile if scrolling is occuring, but should close
        // if the user is simply tapping outside the list.
        $(document)
          .on('touchstart.dropdown', touchStartCallback)
          .on('touchend.dropdown touchcancel.dropdown', touchEndCallback)
          .on('click.dropdown', clickDocument);

        var parentScroll = self.element.closest('.scrollable').length ? self.element.closest('.scrollable') : $(document);
        parentScroll = self.element.closest('.scrollable-y').length ? self.element.closest('.scrollable-y') : parentScroll;
        parentScroll.on('scroll.dropdown', scrollDocument);

        $('body').on('resize.dropdown', function() {
          self.position();

          // in desktop environments, close the list on viewport resize
          if (window.orientation === undefined) {
            self.closeList('cancel');
          }
        });

        // In mobile environments, close the list on an orientation change.
        // Don't do this on mobile against a resize because of the software keyboard's potential
        // to cause a "resize" event to fire.
        if (window.orientation !== undefined) {
          $(window).on('orientationchange.dropdown', function() {
            self.closeList('cancel');
          });
        }

        if (Soho.env.os.name === 'ios') {
          $('head').triggerHandler('enable-zoom');
        }
      },

      /**
       * Set size and positioning of the list
       * @returns {undefined}
       */
      position: function() {
        var self = this,
          positionOpts = {
            parentXAlignment: 'left',
            placement: 'bottom',
            strategies: ['flip', 'shrink-y']
          };

        function dropdownAfterPlaceCallback(e, placementObj) {
          // Turn upside-down if flipped to the top of the pseudoElem
          if (placementObj.wasFlipped === true) {
            self.list.addClass('is-ontop');
            self.listUl.prependTo(self.list);
          }

          // Set the <UL> height to 100% of the `.dropdown-list` minus the size of the search input
          var ulHeight = parseInt(window.getComputedStyle(self.listUl[0]).height),
            listHeight = parseInt(window.getComputedStyle(self.list[0]).height),
            searchInputHeight = 34;
          if (ulHeight + searchInputHeight > listHeight) {
            self.listUl[0].style.height = (listHeight - searchInputHeight) + 'px';
          }

          return placementObj;
        }

        // Reset styles that may have been appended to the list
        this.list[0].removeAttribute('style');
        this.listUl[0].removeAttribute('style');

        var parentElement = this.pseudoElem;
        if (this.isInGrid) {
          parentElement = this.element.closest('.datagrid-cell-wrapper');
        }

        // If the list would end up being wider parent,
        // use the list's width instead of the parent's width
        var listDefaultWidth, useParentWidth,
          parentElementStyle = window.getComputedStyle(parentElement[0]),
          parentElementWidth = parseInt(parentElementStyle.width + parentElementStyle.borderLeftWidth + parentElementStyle.borderRightWidth);

        this.searchInput[0].style.cssText = 'width:'+ parentElementWidth +'px !important';
        listDefaultWidth = this.list.width();
        useParentWidth = listDefaultWidth <= parentElementWidth;
        this.searchInput[0].style.width = '';

        // Add parent info to positionOpts
        positionOpts.parent = parentElement;
        positionOpts.useParentWidth = useParentWidth;

        // use negative height of the pseudoElem to get the Dropdown list to overlap the input.
        positionOpts.y = parseInt(parentElementStyle.height + parentElementStyle.borderTopWidth + parentElementStyle.borderBottomWidth) * -1;

        this.list.one('afterplace.dropdown', dropdownAfterPlaceCallback).place(positionOpts);
        this.list.data('place').place(positionOpts);
      },

      // Alias that works with the global "closeChildren" method.  See "js/lifecycle.js"
      close: function() {
        return this.closeList('cancel');
      },

      //Close list and detach events
      closeList: function(action) {
        if (!this.list || !this.list.is(':visible') || !this.isListClosable()) {
          return;
        }

        if (!this.inputTimer()) {
          return;
        }

        if (this.touchmove) {
          this.touchmove = false;
        }

        this.filterTerm = '';
        this.searchInput.off('keydown.dropdown keypress.dropdown keypress.dropdown');

        this.list
          .off('click.list touchmove.list touchend.list touchcancel.list mousewheel.list mouseenter.list')
          .remove();

        this.pseudoElem
          .removeClass('is-open')
          .attr('aria-expanded', 'false');

        this.searchInput
          .removeAttr('aria-activedescendant');

        $(document)
          .off('click.dropdown scroll.dropdown touchmove.dropdown touchend.dropdown touchcancel.dropdown');

        $('body').off('resize.dropdown');
        $(window).off('orientationchange.dropdown');
        this.element.trigger('listclosed', action);
        this.activate();
        this.list = null;
        this.searchInput = null;
        this.listUl = null;
      },

      //Set option into view
      scrollToOption: function(current) {
        var self = this;
        if (!current) {
          return;
        }
        if (current.length === 0) {
          return;
        }
        // scroll to the currently selected option
        self.listUl.scrollTop(0);
        self.listUl.scrollTop(current.offset().top - self.listUl.offset().top - self.listUl.scrollTop() - 40);
      },

      //Blur and Close List
      handleBlur: function() {
        var self = this;

        if (this.isOpen()) {
          this.timer = setTimeout(function() {
            self.closeList('cancel');
          }, 40);
        }

        return true;
      },

      // returns true if the field is attempting to load via AJAX.
      isLoading: function() {
        return this.element.is('.is-loading') &&  this.element.is('.is-blocked') ;
      },

      // Return true/false if the list is open
      isOpen: function() {
        return (this.list && this.list.is(':visible')) ? true : false;
      },

      // Hide or Show list
      toggleList: function() {
        if (this.isOpen() || this.isLoading()) {
          this.closeList('cancel');
          return;
        }
        this.open();
      },

      highlightOption: function(listOption, noScroll) {
        if (!listOption) {
          return listOption;
        }

        if (listOption.length === 0) {
          listOption = this.list.find('.dropdown-option').eq(0);
        }

        // Get corresponding option from the list
        var option = this.element.find('option[value="' + listOption.attr('data-val') + '"]');

        if (option.hasClass('.is-disabled') || option.is(':disabled')) {
          return;
        }

        if (this.isOpen()) {
          this.list.find('.is-focused').removeClass('is-focused').attr({'tabindex':'-1'});
          if (option.val() !== 'clear_selection') {
            listOption.addClass('is-focused').attr({'tabindex': '0'});
          }

          // Set activedescendent for new option
          //this.pseudoElem.attr('aria-activedescendant', listOption.attr('id'));
          this.searchInput.attr('aria-activedescendant', listOption.children('a').attr('id'));

          if (!noScroll || noScroll === false || noScroll === undefined) {
            this.scrollToOption(listOption);
          }
        }

        return;
      },

      unhighlightOptions: function(listOptions, noScroll) {
        if (!listOptions || !listOptions.length) {
          listOptions = this.list.find('.is-selected');
        }

        listOptions.removeClass('is-focused').attr({'tabindex': '-1'});

        this.searchInput.removeAttr('aria-activedescendant');

        if (!noScroll || noScroll === false || noScroll === undefined) {
          this.scrollToOption(listOptions.first());
        }
      },

      //Select an option and optionally trigger events
      selectOption: function(option, noTrigger) {
        if (!option) {
          return option;
        }
        var li;
        if (option.is('li')) {
          li = option;
          option = this.element.find('option[value="' + option.attr('data-val') + '"]');

          //Try matching the option's text if 'cur' comes back empty.
          //Supports options that don't have a 'value' attribute.
          if (option.length === 0) {
            option = this.element.find('option').filter(function() {
              return $(this).text() === li.attr('data-val');
            });
          }
        }
        if (!li) {
          li = this.listUl.find('li[data-val="'+ option.val().replace('"', '/quot/') +'"]');
        }

        if (option.hasClass('is-disabled') || option.is(':disabled')) {
          return;
        }

        var code = option.val(),
          val = this.element.val(),
          oldText = this.pseudoElem.text(),
          text = '',
          trimmed = '',
          clearSelection = false,
          isAdded = true; // Sets to false if the option is being removed from a multi-select instead of added
        if (option.val() === 'clear_selection') {
          clearSelection = true;
        }

        if (this.settings.multiple) {
          // Working with a select multiple allows for the "de-selection" of items in the list
          if (!val) {
            val = [];
          }
          if ($.inArray(code, val) !== -1) {
            val = $.grep(val, function(optionValue) {
              return optionValue !== code;
            });
            li.removeClass('is-selected');
            this.previousActiveDescendant = undefined;
            isAdded = false;
          } else {
            if (!isNaN(this.settings.maxSelected) && this.element.find('option:selected').length >= this.settings.maxSelected) {
              return;
            }

            val = typeof val === 'string' ? [val] : val;
            val.push(code);
            li.addClass('is-selected');
            this.previousActiveDescendant = option.val();
          }

          var newOptions = this.element.find('option').filter(function() {
            return $.inArray($(this)[0].value, val) !== -1;
          });
          text = this.getOptionText(newOptions);
        } else {
          // Working with a single select
          val = code;
          this.listUl.find('li.is-selected').removeClass('is-selected');
          if (!clearSelection) {
            li.addClass('is-selected');
          }
          this.previousActiveDescendant = option.val();
          text = option.text();
        }
        if (!clearSelection) {
          this.element.find('option').each(function () {
            if (this.value === code) {
              this.selected = true;
              return false;
            }
          });
        }
        // If we're working with a single select and the value hasn't changed, just return without
        // firing a change event
        if (text === oldText) {
          return;
        }

        // Change the values of both inputs and swap out the active descendant
        if (!clearSelection) {
          this.pseudoElem.find('span').text(text);
          this.searchInput.val(text);
        } else {
          this.pseudoElem.find('span').text('');
          this.searchInput.val('');
        }

        if (this.element.attr('maxlength')) {
          trimmed = text.substr(0, this.element.attr('maxlength'));
          this.pseudoElem.find('span').text(trimmed);
          this.searchInput.val(trimmed);
        }

        // Fire the change event with the new value if the noTrigger flag isn't set
        if (!noTrigger) {
          this.element.val(val).trigger('change').triggerHandler('selected', [option, isAdded]);
        }

        // If multiselect, reset the menu to the unfiltered mode
        if (this.settings.multiple) {
          if (this.list.hasClass('search-mode')) {
            this.resetList();
          }
          this.activate(true);
        }

        this.setBadge(option);
      },

      setBadge: function (option) {
        //Badge Support
        if (this.badges) {
          var badge = this.element.parent().find('.badge');

          if (badge.length === 0) {
            this.element.parent().find('.dropdown-wrapper').append('<span class="badge">1</span>');
            badge = this.element.parent().find('.badge');
          }

          badge.attr('class', 'badge ' + (option.attr('data-badge-color') ? option.attr('data-badge-color') : 'azure07'))
            .text(option.attr('data-badge'));
        }
      },

      // Execute the source ajax option
      callSource: function(callback) {
        var self = this, searchTerm = '';

        if (this.settings.source) {
          this.isFiltering = false;

          var sourceType = typeof this.settings.source,
            response = function (data) {
            //to do - no results back do not open.
            var list = '',
              val = self.element.val();

            function replaceDoubleQuotes(content) {
              return content.replace('"', '\'');
            }

            function buildOption(option) {
              if (option === null || option === undefined) {
                return;
              }

              var isString = typeof option === 'string',
                stringContent = option;

              if (isString) {
                option = {
                  value: stringContent
                };
              }
              option.value = replaceDoubleQuotes(option.value);

              if (option.id !== undefined) {
                if (!isNaN(option.id)) {
                  option.id = '' + option.id;
                }
                option.id = replaceDoubleQuotes(option.id);
              }

              if (option.label !== undefined) {
                option.label = replaceDoubleQuotes(option.label);
              }

              if (!option.selected && option.value === val) {
                option.selected = true;
              }

              list += '<option' + (option.id === undefined ? '' : ' id="' + option.id + '"') +
                        ' value="' + option.value + '"' +
                        (option.selected ? ' selected ' : '') +
                      '>'+ (option.label !== undefined ? option.label : option.value !== undefined ? option.value : '') + '</option>';
            }

            // If the incoming dataset is different than the one we started with,
            // replace the contents of the list, and rerender it.
            if (!self.isFiltering && !Soho.utils.equals(data, self.dataset)) {
              self.dataset = data;

              self.element.empty();
              for (var i=0; i < data.length; i++) {
                var opts;

                if (data[i].group) {
                  opts = data[i].options;
                  list += '<optgroup label="' + data[i].group + '">';
                  for (var ii = 0; ii < opts.length; ii++) {
                    buildOption(opts[ii]);
                  }
                  list += '</optgroup>';
                } else {
                  buildOption(data[i]);
                }
              }

              self.element.append(list);
              self.updateList();
            }

            self.element.triggerHandler('complete'); // For Busy Indicator
            self.element.trigger('requestend', [searchTerm, data]);
            callback();
            return;
          };

          self.element.triggerHandler('start'); // For Busy Indicator
          self.element.trigger('requeststart');

          if (sourceType === 'function') {
            // Call the 'source' setting as a function with the done callback.
            this.settings.source(response, searchTerm, this.settings.sourceArguments);
          } else if (sourceType === 'object') {
            // Use the 'source' setting as pre-existing data.
            // Sanitize accordingly.
            var sourceData = $.isArray(this.settings.source) ? this.settings.source : [this.settings.source];
            response(sourceData);
          } else {
            // Attempt to resolve source as a URL string.  Do an AJAX get with the URL
            var sourceURL = this.settings.source.toString(),
              request = $.getJSON(sourceURL);

            request.done(function(data) {
              response(data);
            }).fail(function() {
              response([]);
            });
          }

          return true;
        }
        return false;
      },

      // External Facing function to set value by code - Depricated set on select and trigger updated
      setCode: function(code) {
        var self = this,
          doSetting = function ()  {
            var option = null;

            self.element.find('option').each(function () {
              if (this.value === code) {
                option = $(this);
              }
            });

            self.selectOption(option, true);
          };

        if (!self.callSource(doSetting)) {
          doSetting();
        }
      },

      isMobile: function() {
        return ['ios', 'android'].indexOf(Soho.env.os.name) > -1;
      },

      isListClosable: function() {
        return this.list.hasClass('is-closable');
      },

      disable: function() {
        this.element
          .prop('disabled', true)
          .prop('readonly', false);

        if (this.pseudoElem.is($(document.activeElement))) {
          this.pseudoElem.blur();
        }

        this.pseudoElem
          .addClass('is-disabled')
          .removeClass('is-readonly')
          .attr('tabindex', '-1')
          .prop('readonly', false)
          .prop('disabled', true);
        this.closeList('cancel');
      },

      enable: function() {
        this.element
          .prop('disabled', false)
          .prop('readonly', false);
        this.pseudoElem
          .prop('disabled', false)
          .prop('readonly', false)
          .attr('tabindex', '0')
          .removeClass('is-disabled')
          .removeClass('is-readonly');
      },

      readonly: function() {
        this.element
          .prop('disabled', false)
          .prop('readonly', true);
        this.pseudoElem
          .removeClass('is-disabled')
          .addClass('is-readonly')
          .attr('tabindex', '0')
          .prop('disabled', false)
          .prop('readonly', true);
        this.closeList('cancel');
      },

      // Triggered whenever the plugin's settings are changed
      updated: function() {
        this.closeList('cancel');

        // Update the 'multiple' property
        if (this.settings.multiple && this.settings.multiple === true) {
          this.element.prop('multiple', true);
        } else {
          this.element.prop('multiple', false);
        }

        // update "readonly" prop
        if (this.element.prop('readonly') === true) {
          this.readonly();
        } else {
          this.pseudoElem.removeClass('is-readonly');
        }

        // update "disabled" prop
        this.pseudoElem[ this.element.prop('disabled') ? 'addClass' : 'removeClass' ]('is-disabled');

        // update the list and set a new value, if applicable
        this.updateList();
        this.setValue();

        this.element.trigger('has-updated');

        return this;
      },

      destroy: function() {
        $.removeData(this.element[0], pluginName);
        this.closeList('cancel');
        this.label.remove();
        this.pseudoElem.off().remove();
        this.icon.remove();
        this.wrapper.remove();
        this.listfilter.destroy();
        this.element.removeAttr('style');
      }

    };

    // Keep the Chaining and Init the Controls or Settings
    return this.each(function() {
      var instance = $.data(this, pluginName);

      if (instance) {
        instance.settings = $.extend({}, settings, instance.settings);
        instance.updated();
      } else {
        instance = $.data(this, pluginName, new Dropdown(this, settings));
      }
    });
  };

/* start-amd-strip-block */
}));
/* end-amd-strip-block */<|MERGE_RESOLUTION|>--- conflicted
+++ resolved
@@ -993,17 +993,9 @@
             ddOption = target.closest('li');
 
           if (ddOption.length) {
-<<<<<<< HEAD
             if (ddOption.is('.separator, .group-label')) {
               return;
             }
-
-=======
-            if (ddOption.is('.group-label')) {
-              return;
-            }
-            
->>>>>>> 312c1adb
             target = ddOption;
           }
 
