--- conflicted
+++ resolved
@@ -1,23 +1,25 @@
-<<<<<<< HEAD
-# Signin Component [Learn More](#)
-
-## Configuration Options
-
-1. Main Example [View Example](../components/signin/example-index)
-2. "Remember Me" Example [View Example](../components/signin/example-remember-me)
-3. Customer Designed Sign in Page [View Example](../components/signin/test-custom)
-4. Example with a server dropdown [View Example](../components/signin/test-dropdown)
-5. Example with several field [View Example](../components/signin/test-dropdown)
-
-
-{{api-details}}
+---
+title: Signin Component
+description: This page describes Signin Component .
+demo:
+  pages:
+  - name: Main Example
+    slug: example-index
+  - name: "Remember Me" Example
+    slug: example-remember-me
+  - name: Customer Designed Sign in Page
+    slug: test-custom
+  - name: Example with a server dropdown
+    slug: test-dropdown
+  - name: Example with several field
+    slug: test-dropdown
+---
 
 ## Code Example
 
 Displays one or more selectable values. A user can select exactly one value at a time. Best used when all possible options should be clearly visible to a user.
 
 ```html
-
 <div class="page-container scrollable">
   <div class="wrapper">
     <section class="signin" role="main">
@@ -58,8 +60,6 @@
   </div>
 
 </div>
-
-
 ```
 
 ## Implementation Tips
@@ -91,14 +91,4 @@
 
 ## Upgrading from 3.X
 
-- Has updated markup and layout.
-=======
----
-title: Signin Component
-description: This page describes Signin Component .
-demo:
-  pages:
-  - name: Main Example
-    slug: example-index
----
->>>>>>> 3acbcf36
+- Has updated markup and layout.