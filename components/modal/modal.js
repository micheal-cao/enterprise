import * as debug from '../utils/debug';
import { utils } from '../utils/utils';

// jQuery components
import '../button/button.jquery';

// The name of this component.
const COMPONENT_NAME = 'modal';

/**
* @namespace
* @property {string} trigger The method of opening the dialog. Supports click, immediate.
* @property {array} buttons  A list of buttons that will sit in the toolbar's Buttonset area.
* @property {isAlert} isAlert Adds alertdialog role for message dialogs.
* @property {content} content Ability to pass in dialog html content.
* @property {string} cssClass Append a css class to top level.
* @property {boolean} autoFocus If true the first input will be focused.
* @property {string} id Optionally tag a dialog with an id.
* @property {number} frameHeight Optional extra height to add.
* @property {number} frameWidth Optional extra width to add.
* @property {boolean} beforeShow Optional callback for before show
*/
const MODAL_DEFAULTS = {
  trigger: 'click',
  buttons: null,
  isAlert: false,
  content: null,
  cssClass: null,
  autoFocus: true,
  id: null,
  frameHeight: 180,
  frameWidth: 46,
  beforeShow: false
};

/**
* Responsive and Accessible Modal Control
* @class Modal
* @param {string} element The component element.
* @param {string} settings The component settings.
*/
function Modal(element, settings) {
  this.settings = utils.mergeSettings(element, settings, MODAL_DEFAULTS);
  this.element = $(element);
  debug.logTimeStart(COMPONENT_NAME);
  this.init();
  debug.logTimeEnd(COMPONENT_NAME);
  this.reStructure();
}

// Actual Plugin Code
Modal.prototype = {
  init() {
    const self = this;

    // Used for tracking events tied to the Window object
    this.id = (parseInt($('.modal').length, 10) + 1);
    this.trigger = $(`button[data-modal="${this.element.attr('id')}"]`); // Find the button with same dialog ID
    this.overlay = $('<div class="overlay"></div>');
    this.oldActive = this.trigger;

    if (this.settings.trigger === 'click') {
      this.trigger.on('click.modal', () => {
        self.open();
      });
    }

    if (this.settings.trigger === 'immediate') {
      setTimeout(() => {
        self.open();
      }, 1);
    }

    self.isCancelled = false;

    if (window.history && window.history.pushState) {
      $(window).off('popstate.modal');

      $(window).on('popstate.modal', () => {
        self.destroy();
      });
    }

    // ensure is appended to body for new dom tree
    if (this.settings.content) {
      this.settings.trigger = this.settings.content instanceof jQuery ? this.settings.trigger : 'immediate';
      this.appendContent();
      setTimeout(() => {
        self.open();
      }, 1);
      return;
    }

    self.addButtons(this.settings.buttons);
    this.element.appendTo('body');
    this.element[0].style.display = 'none';
  },

  appendContent() {
    let isAppended = false;

    this.element = $(`${'<div class="modal">' +
        '<div class="modal-content">' +
          '<div class="modal-header"><h1 class="modal-title">'}${this.settings.title}</h1></div>` +
          '<div class="modal-body-wrapper">' +
            '<div class="modal-body"></div>' +
          '</div>' +
        '</div>' +
      '</div>');

    if (this.settings.id) {
      this.element.attr('id', this.settings.id);
    }

    if ($(this.settings.content).is('.modal')) {
      this.element = $(this.settings.content);
    } else if (this.settings.content && this.settings.content.length > 0) {
      if (this.settings.content instanceof jQuery && this.settings.content.parent().is('.modal-body')) {
        isAppended = true;
        this.element = this.settings.content.closest('.modal');
      } else {
        if (this.settings.beforeShow) {
          this.element.find('.modal-body').append($('<div class="field"><div id="modal-busyindicator" class="busy card"></div></div>'));
        }

        this.element.find('.modal-body').append(this.settings.content);
      }
<<<<<<< HEAD

      if (this.settings.content instanceof jQuery && !this.settings.beforeShow) {
=======
      if (this.settings.content instanceof jQuery) {
        this.settings.content.removeClass('hidden is-hidden');
>>>>>>> 459682bb
        this.settings.content.show();
      }
    }

    if (!isAppended) {
      this.element.appendTo('body');
    }

    if (this.settings.cssClass) {
      this.element.addClass(this.settings.cssClass);
    }

    if (this.settings.title) {
      this.element.find('.modal-title').text(this.settings.title);
    }

    if (!isAppended) {
      this.addButtons(this.settings.buttons);
    }

    utils.fixSVGIcons(this.element);

    if (this.settings.beforeShow) {
      const busyIndEl = $('#modal-busyindicator');
      busyIndEl.busyindicator({}).data('busyindicator');
      busyIndEl.trigger('start.busyindicator');
    }
  },

  reStructure() {
    const body = $('.modal-body', this.element);
    const hr = $('hr:first-child', body);
    const buttonset = $('.modal-buttonset', this.element);

    if (body && body.length && !body.parent().hasClass('modal-body-wrapper')) {
      body.wrap('<div class="modal-body-wrapper"></div>');
    }
    if (hr && hr.length && !hr.parent().hasClass('modal-content')) {
      hr.insertAfter(this.element.find('.modal-header'));
    }
    if (buttonset && buttonset.length && !buttonset.parent().hasClass('modal-content')) {
      buttonset.insertAfter(this.element.find('.modal-body-wrapper'));
    }
  },

  /**
   * Check if the submit button should be disabled based on validation status.
   * @returns {void}
   */
  disableSubmit() {
    const body = this.element;
    const fields = body.find('[data-validate]:visible');
    const inlineBtns = body.find('.modal-buttonset button');
    const primaryButton = inlineBtns.filter('.btn-modal-primary').not('.no-validation');

    if (fields.length > 0) {
      primaryButton.removeAttr('disabled');

      let allValid = true;
      fields.each(function () {
        const field = $(this);
        if (field.closest('.datagrid-filter-wrapper').length > 0) {
          return;
        }

        const isVisible = field[0].offsetParent !== null;

        if (field.is('.required')) {
          if (isVisible && !field.val()) {
            allValid = false;
          }
        } else {
          field.validateField();
          if (isVisible && !field.isValid()) {
            allValid = false;
          }
        }

        if (allValid) {
          primaryButton.removeAttr('disabled');
        }
      });

      if (!allValid && !primaryButton.is(':disabled')) {
        primaryButton.attr('disabled', 'true');
      }
    }
  },

  addButtons(buttons) {
    const self = this;
    const body = this.element.find('.modal-body');
    const bodywrapper = body.parent();
    let btnWidth = 100;
    let isPanel = false;
    let buttonset;

    this.modalButtons = buttons;

    if (!buttons) {
      const inlineBtns = this.element.find('.modal-buttonset button');

      // Buttons in markup
      btnWidth = 100 / inlineBtns.length;
      for (let i = 0, l = inlineBtns.length; i < l; i++) {
        inlineBtns[i].style.width = `${btnWidth}%`;
      }
      inlineBtns.button();
      inlineBtns.not('[data-ng-click], [ng-click], [onclick], :submit').on('click.modal', (e) => {
        if ($(e.target).is('.btn-cancel')) {
          self.isCancelled = true;
        }
        self.close();
      });
      return;
    }

    if (this.element.is('.contextual-action-panel')) {
      isPanel = true;
      // construct the toolbar markup if a toolbar isn't found
      buttonset = this.element.find('.buttonset');
      if (!buttonset.length) {
        const toolbar = this.element.find('.toolbar');
        if (!toolbar.length) {
          $('<div class="toolbar"></div>').appendTo(this.element.find('.modal-header'));
        }
        buttonset = $('<div class="buttonset"></div>').appendTo(this.element.find('.toolbar'));
      }
    } else {
      buttonset = this.element.find('.modal-buttonset');
      if (!buttonset.length) {
        buttonset = $('<div class="modal-buttonset"></div>').insertAfter(bodywrapper);
      }
    }

    btnWidth = 100 / buttons.length;

    if (buttons) {
      buttonset.empty();
    }

    const decorateButtons = function (props, cnt) {
      let btn = $('<button type="button"></button>');
      btn.text(props.text);
      btn.attr('type', props.type || 'button');

      if (props.cssClass === 'separator') {
        btn = $('<div class="separator"></div>');
      }

      if (props.cssClass) {
        btn.attr('class', props.cssClass);
      } else if (props.isDefault) {
        btn.addClass('btn-modal-primary');
      } else {
        btn.addClass('btn-modal');
      }

      if (props.validate !== undefined && !props.validate) {
        btn.addClass('no-validation');
      }

      const attrs = {};
      const attrTypes = ['id', 'name', 'text'];

      for (let k = 0; k < attrTypes.length; k++) {
        if (props[attrTypes[k]]) {
          attrs[attrTypes[k]] = props[attrTypes[k]];
        }
      }

      if (props.type === 'input') {
        const label = $(`<label class="audible" for="filter">${props.text}</label>`);
        const input = $('<input class="searchfield">').attr(attrs);

        buttonset.append(label, input);
        return;
      }

      if (props.icon && props.icon.charAt(0) === '#') {
        btn.html(`<span>${btn.text()}</span>`);
        $.createIconElement({
          classes: [props.icon === '#icon-close' ? 'icon-close' : ''],
          icon: props.icon.substr('#icon-'.length)
        }).prependTo(btn);
      }

      btn.attr('id', props.id || $.fn.uniqueId('button', 'modal'));

      const func = buttons[cnt].click;

      btn.on('click.modal', (e) => {
        if (func) {
          func.apply(self.element[0], [e, self]);
          return;
        }
        self.close();
      });

      if (!isPanel) {
        btn[0].style.width = `${btnWidth}%`;
      }

      btn.button();
      buttonset.append(btn);
    };

    for (let cnt = 0; cnt < buttons.length; cnt++) {
      decorateButtons(buttons[cnt], cnt);
    }
  },

  /**
  * Size the inner content on resize.
  * @private
  * @returns {void}
  */
  sizeInner() {
    const messageArea = this.element.find('.detailed-message');
    // Set a max width
    const h = $(window).height() - messageArea.offset().top - 150;
    messageArea[0].style.maxHeight = `${h}px`;
    messageArea[0].style.overflow = 'auto';
    messageArea[0].style.width = `${messageArea.width()}px`;
  },

  /**
  * Completes the busy indicator and removes it from body then shows content
  * @returns {void}
  */
  endLoading() {
    if (this.settings.beforeShow) {
      $('#modal-busyindicator').trigger('complete.busyindicator');

      $($('#modal-busyindicator')[0].parentElement).remove();

      if (this.settings.content instanceof jQuery) {
        this.settings.content.show();
      }
    }
  },

  /**
  * Open the modal via the api.
  * @returns {void}
  */
  open() {
    let messageArea = null;
    let elemCanOpen = true;

    if (!this.trigger || this.trigger.length === 0) {
      this.oldActive = $(':focus'); // Save and restore focus for A11Y
    }

    this.element.after(this.overlay);
    if (this.element && !this.element.parent().hasClass('modal-wrapper')) {
      this.element.wrap('<div class="modal-page-container"><div class="modal-wrapper"></div>');
    }
    this.root = this.element.closest('.modal-page-container');

    messageArea = this.element.find('.detailed-message');
    if (messageArea.length === 1) {
      $('body').on(`resize.modal-${this.id}`, () => {
        this.sizeInner();
      });
      this.sizeInner();
    }

    elemCanOpen = this.element.triggerHandler('beforeopen', [this]);
    $('body').triggerHandler('beforeopen', [this]);
    this.isCancelled = false;

    if (elemCanOpen === false) {
      this.overlay.remove();
      this.root[0].style.display = 'none';
      return;
    }

    // Look for other nested dialogs and adjust the zindex.
    $('.modal').each(function (i) {
      const modal = $(this);
      this.style.zIndex = (1020 + (i + 1)).toString();

      if (modal.data('modal') && modal.data('modal').overlay) {
        modal.data('modal').overlay[0].style.zIndex = (1020 + i).toString();
      }

      if (!modal.data('modal')) {
        const overlay = modal.closest('.modal-page-container').next('.overlay');
        if (overlay && overlay[0]) {
          overlay[0].style.zIndex = (1020 + i).toString();
        }
      }
    });

    $('body > *').not(this.element).not('.modal, .overlay, .modal-page-container').attr('aria-hidden', 'true');

    // Ensure aria-labelled by points to the id
    if (this.settings.isAlert) {
      this.element.attr('aria-labeledby', 'message-title');
      this.element.attr('aria-describedby', 'message-text');
    } else {
      const h1 = this.element.find('h1:first');
      let id = h1.attr('id');

      if (!id) {
        id = `${this.element.attr('id') ? this.element.attr('id') : 'h1'}-title`;
        h1.attr('id', id);
      }

      const body = this.element.find('.modal-body');
      const descById = `${this.element.attr('id') ? this.element.attr('id') : 'message'}-text`;

      this.element.attr('aria-labeledby', id);

      // Contextual Action Panel Case - Has a toolbar
      if (this.element.find('.toolbar .title').length) {
        this.element.find('.toolbar .title').attr('id', descById);
        this.element.attr('aria-describedby', descById);
      } else {
        body.attr('id', descById);
        this.element.attr('aria-describedby', descById);
      }
    }

    this.mainContent = $('body').children('.scrollable-container');
    if (!this.mainContent.length) {
      this.mainContent = $('body');
    }

    this.removeNoScroll = !this.mainContent.hasClass('no-scroll');
    this.mainContent.addClass('no-scroll');

    $('body').on(`resize.modal-${this.id}`, () => {
      this.resize();
    });

    // Center
    this.root[0].style.display = '';
    this.element[0].style.display = '';

    setTimeout(() => {
      this.resize();
      this.element.addClass('is-visible').attr('role', (this.settings.isAlert ? 'alertdialog' : 'dialog'));
      this.root.attr('aria-hidden', 'false');
      this.overlay.attr('aria-hidden', 'true');
      this.element.attr('aria-modal', 'true'); // This is a forward thinking approach, since aria-modal isn't actually supported by browsers or ATs yet
    }, 1);

    // Add the 'modal-engaged' class after all the HTML markup and CSS classes have a
    // chance to be established
    // (Fixes an issue in non-V8 browsers (FF, IE) where animation doesn't work correctly).
    // http://stackoverflow.com/questions/12088819/css-transitions-on-new-elements
    $('body').addClass('modal-engaged');

    // Handle Default button.
    $(this.element).on('keypress.modal', (e) => {
      const target = $(e.target);

      if (target.is('.searchfield') || target.is('textarea') || target.is(':button') || target.is('.dropdown') || target.closest('.tab-list').length) {
        return;
      }

      if (e.which === 13 && this.isOnTop() &&
          !target.closest('form').find(':submit').length &&
          this.element.find('.btn-modal-primary:enabled').length) {
        e.stopPropagation();
        e.preventDefault();
        this.element.find('.btn-modal-primary:enabled').trigger('click');
      }
    });

    // Override this page's skip-link default functionality to instead focus the top
    // of this element if it's clicked.
    $('.skip-link').on('focus.modal', (e) => {
      e.preventDefault();
      this.getTabbableElements().first.focus();
    });

    function focusElement(self) {
      let focusElem = self.element.find(':focusable').not('.modal-header .searchfield').first();
      self.keepFocus();
      self.element.trigger('open', [self]);

      if (focusElem.length === 0) {
        focusElem = self.element.find('.btn-modal-primary');
      }

      if (focusElem.length === 1 && focusElem.is('.btn-modal')) {
        focusElem = self.element.find('.btn-modal-primary');
      }

      if (focusElem.length === 1 && focusElem.is('button') && !focusElem.is(':disabled')) {
        focusElem.addClass('hide-focus');
      }

      if (!self.settings.autoFocus) {
        return;
      }

      // If the selected element is a tab, actually make sure it's the "selected" tab.
      let selected;
      let tabParent;

      if (focusElem.is('.tab:not(.is-selected) a')) {
        tabParent = focusElem.closest('.tab-container');
        selected = tabParent.find('.is-selected');
        if (selected.length) {
          focusElem = selected;
          tabParent.data('tabs').select(selected.children('a').attr('href'));
          return;
        }
      }

      // Otherwise, just focus
      focusElem.focus();
    }

    const pagerElem = this.element.find('.paginated');
    pagerElem.on('afterpaging', () => {
      this.resize();
    });

    setTimeout(() => {
      this.disableSubmit();
    }, 10);

    const fields = this.element.find('[data-validate]');
    fields.removeClass('disable-validation');

    setTimeout(() => {
      focusElement(this);
    }, 200);

    setTimeout(() => {
      this.element.trigger('afteropen');
    }, 300);
  },

  resize() {
    // 90% -(180 :extra elements-height)
    let calcHeight = ($(window).height() * 0.9) - this.settings.frameHeight;
    const calcWidth = ($(window).width() * 1) - this.settings.frameWidth;

    const wrapper = this.element.find('.modal-body-wrapper');

    // Remove width for backwards compat
    this.element.find('.modal-contents').css('width', '');

    if (wrapper.length) {
      wrapper[0].style.maxHeight = `${calcHeight}px`;
      wrapper[0].style.maxWidth = `${calcWidth}px`;
    }

    if (this.element.hasClass('lookup-modal')) {
      const table = this.element.find('.datagrid-body');
      const hasPager = this.element.find('.pager-toolbar');
      const container = table.closest('.datagrid-container');

      calcHeight = calcHeight - (container.prev().is('.toolbar') ? 130 : 60) - (container.next().is('.pager-toolbar') ? 35 : 0);
      table[0].style.maxHeight = `${calcHeight + (hasPager.length ? -15 : 0)}px`;
      table[0].style.maxWidth = `${calcWidth}px`;
    }

    const toolbars = this.element.find('.toolbar');
    if (toolbars.length) {
      toolbars.triggerHandler('recalculate-buttons');
    }
  },

  isOpen() {
    return this.element.is('.is-visible');
  },

  isOnTop() {
    let max = 0;
    const dialog = this.element;

    $('.modal.is-visible').each(function () {
      if (max < this.style.zIndex) {
        max = this.style.zIndex;
      }
    });

    return max === dialog[0].style.zIndex;
  },

  getTabbableElements() {
    const allTabbableElements = $(this.element).find('a[href], area[href], input:not([disabled]),' +
      'select:not([disabled]), textarea:not([disabled]),' +
      'button:not([disabled]), iframe, object, embed, *[tabindex],' +
      '*[contenteditable]').filter(':visible');
    return {
      first: allTabbableElements[0],
      last: allTabbableElements[allTabbableElements.length - 1]
    };
  },

  keepFocus() {
    const self = this;
    let tabbableElements;

    // Escape key
    $(document).on('keyup.modal', (e) => {
      const keyCode = e.which || e.keyCode;
      if (keyCode === 27) {
        const modals = $('.modal.is-visible');
        const doAction = function (api) {
          if (!api.element.data('listclosed')) {
            api.close();
          }
          setTimeout(() => {
            api.element.removeData('listclosed');
          }, 0);
        };

        if (modals.length > 1) {
          modals.not(':last').on('beforeclose.modal', () => false);
          modals.on('afterclose.modal', () => {
            modals.off('beforeclose.modal');
          });
          const apiModal = modals.last().data('modal');
          if (apiModal && apiModal.close) {
            doAction(apiModal);
          }
        } else {
          doAction(self);
        }
      }
    });

    $(self.element).on('keypress.modal keydown.modal', (e) => {
      const keyCode = e.which || e.keyCode;

      if (keyCode === 9) {
        tabbableElements = self.getTabbableElements();

        // Move focus to first element that can be tabbed if Shift isn't used
        if (e.target === tabbableElements.last && !e.shiftKey) {
          e.preventDefault();
          tabbableElements.first.focus();
        } else if (e.target === tabbableElements.first && e.shiftKey) {
          e.preventDefault();
          tabbableElements.last.focus();
        }

        self.element.find('#message-title').removeAttr('tabindex');
      }
    });
  },

  /**
   * Close the modal.
   * @param  {boolean} destroy Call the destroy method.
   * @returns {boolean} If the dialog was open returns false. If the dialog was closed is true.
   */
  close(destroy) {
    if (!this.isOpen()) {
      return true;
    }

    const elemCanClose = this.element.triggerHandler('beforeclose');
    const self = this;
    const fields = this.element.find('[data-validate]');

    this.root = this.element.closest('.modal-page-container');
    fields.addClass('disable-validation');

    if (elemCanClose === false) {
      return false;
    }

    if (this.mainContent && this.removeNoScroll) {
      this.mainContent.removeClass('no-scroll');
    }
    $('body').off(`resize.modal-${this.id}`);

    this.element.off('keypress.modal keydown.modal');
    this.element.removeClass('is-visible');

    this.overlay.attr('aria-hidden', 'true');
    if (this.root) {
      this.root.attr('aria-hidden', 'true');
    }

    if ($('.modal-page-container[aria-hidden="false"]').length < 1) {
      $('body').removeClass('modal-engaged');
      $('body > *').not(this.element.closest('.modal-page-container')).removeAttr('aria-hidden');
      $('.overlay').remove();
    }

    // Fire Events
    self.element.trigger('close', self.isCancelled);

    // Restore focus
    if (this.oldActive && $(this.oldActive).is('a:visible, button:visible, input:visible, textarea:visible')) {
      this.oldActive.focus();
      this.oldActive = null;
    } else if (this.trigger.parents('.toolbar, .formatter-toolbar').length < 1) {
      this.trigger.focus();
    }

    // close tooltips
    $('#validation-errors, #tooltip, #validation-tooltip').addClass('is-hidden');

    // remove the event that changed this page's skip-link functionality in the open event.
    $('.skip-link').off('focus.modal');

    setTimeout(() => {
      self.overlay.remove();
      self.root[0].style.display = 'none';
      self.element.trigger('afterclose');

      if (self.settings.trigger === 'immediate' || destroy) {
        self.destroy();
      }
    }, 300); // should match the length of time needed for the overlay to fade out

    return false;
  },

  updated(settings) {
    if (settings) {
      this.settings = utils.mergeSettings(this.element, settings, this.settings);
    }

    return this;
  },

  // NOTE: Destroy method needs to function as a callback to be cancellable
  destroy() {
    const self = this;
    const canDestroy = this.element.trigger('beforedestroy');

    if (!canDestroy) {
      return;
    }

    function destroyCallback() {
      if (self.modalButtons) {
        self.element.find('button').off('click.modal');
      }

      if (self.element.find('.detailed-message').length === 1) {
        $('body').off(`resize.modal-${this.id}`);
      }

      if (self.settings.trigger === 'click') {
        self.trigger.off('click.modal');
      }

      self.element.closest('.modal-page-container').remove();
      $.removeData(self.element[0], 'modal');

      $(window).off('popstate.modal');
    }

    if (!this.isOpen()) {
      destroyCallback();
      return;
    }

    this.element.one('afterclose.modal', () => {
      destroyCallback();
    });

    this.close(true);
  }
};

export { Modal, COMPONENT_NAME };<|MERGE_RESOLUTION|>--- conflicted
+++ resolved
@@ -125,13 +125,9 @@
 
         this.element.find('.modal-body').append(this.settings.content);
       }
-<<<<<<< HEAD
 
       if (this.settings.content instanceof jQuery && !this.settings.beforeShow) {
-=======
-      if (this.settings.content instanceof jQuery) {
         this.settings.content.removeClass('hidden is-hidden');
->>>>>>> 459682bb
         this.settings.content.show();
       }
     }
