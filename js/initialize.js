--- conflicted
+++ resolved
@@ -179,14 +179,12 @@
 
         elem.find('.signin').signin();
 
-<<<<<<< HEAD
         elem.find('.homepage').homepage();
-=======
+
         //Validation
         //Should be one of the last items to invoke
         elem.find('[data-validate]').validate();
         elem.find('[data-validate-on="submit"]').validate();
->>>>>>> b2cbed36
       });
 
       self.trigger('initialized');
