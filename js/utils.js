--- conflicted
+++ resolved
@@ -145,7 +145,18 @@
     });
   };
 
-<<<<<<< HEAD
+  // Returns a key/value list of currently attached event listeners
+  $.fn.listEvents = function() {
+    var data = {};
+
+    this.each(function() {
+      data = $._data(this, 'events');
+    });
+
+    return data;
+  };
+
+
   // Returns a function, that, as long as it continues to be invoked, will not
   // be triggered. The function will be called after it stops being called for
   // N milliseconds. If `immediate` is passed, trigger the function on the
@@ -168,17 +179,6 @@
         func.apply(context, args);
       }
     };
-=======
-  // Returns a key/value list of currently attached event listeners
-  $.fn.listEvents = function() {
-    var data = {};
-
-    this.each(function() {
-      data = $._data(this, 'events');
-    });
-
-    return data;
->>>>>>> 7a105f8f
   };
 
 /* start-amd-strip-block */
