--- conflicted
+++ resolved
@@ -12,13 +12,8 @@
   </section>
 
   <nav class="demo-column-content sidebar">
-<<<<<<< HEAD
-    <div class="content" style="height: 1000px;">
+    <div class="content">
       <div id="splitter" class="splitter" data-options="{axis: 'x'}"></div>
-=======
-    <div class="content">
-      <div class="splitter" data-options="{axis: 'x'}"></div>
->>>>>>> 52b0169e
     </div>
   </nav>
 
