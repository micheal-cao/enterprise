

<div class="row">
  <div class="twelve columns">
    <div id="datagrid">
    </div>
  </div>
</div>

<script>
  $('body').one('initialized', function () {

    Locale.set('en-US').done(function () {
        var grid,
          columns = [],
          data = [];

        // Some Sample Data
        data.push({ id: 1, productId: 2142201, productName: 'Compressor', activity:  'Assemble Paint', quantity: 1, price: 210.99, status: 'OK', orderDate: new Date(2014, 12, 8), action: 'Action'});
        data.push({ id: 2, productId: 2241202, productName: 'Different Compressor', activity:  'Inspect and Repair', quantity: 2, price: 210.99, status: '', orderDate: new Date(2015, 7, 3), action: 'On Hold'});
        data.push({ id: 3, productId: 2342203, productName: 'Compressor', activity:  'Inspect and Repair', quantity: 1, price: 120.99, status: null, orderDate: new Date(2014, 6, 3), action: 'Action'});
        data.push({ id: 4, productId: 2445204, productName: 'Another Compressor', activity:  'Assemble Paint', quantity: 3, price: 210.99, status: 'OK', orderDate: new Date(2015, 3, 3), action: 'Action'});
        data.push({ id: 5, productId: 2542205, productName: 'I Love Compressors', activity:  'Inspect and Repair', quantity: 4, price: 210.99, status: 'OK', orderDate: new Date(2015, 5, 5), action: 'On Hold'});
        data.push({ id: 5, productId: 2642205, productName: 'Air Compressors', activity:  'Inspect and Repair', quantity: 41, price: 120.99, status: 'OK', orderDate: new Date(2014, 6, 9), action: 'On Hold'});
        data.push({ id: 6, productId: 2642206, productName: 'Some Compressor', activity:  'inspect and Repair', quantity: 41, price: 123.99, status: 'OK', orderDate: new Date(2014, 6, 9), action: 'On Hold'});

        //Define Columns for the Grid.
        columns.push({ id: 'drilldown', name: '', field: '', width: 95, formatter: Formatters.Drilldown, click: function(e, args) {
<<<<<<< HEAD
            console.log(e, args);
=======
          console.log(args);
>>>>>>> 7d1dd613
        }, align: 'center'});
        columns.push({ id: 'productId', name: 'Product Id', field: 'productId', width: 140, formatter: Formatters.Readonly});
        columns.push({ id: 'productName', name: 'Product Name', sortable: false, field: 'productName', width: 170, formatter: Formatters.Hyperlink});
        columns.push({ id: 'activity', hidden: true, name: 'Activity', field: 'activity', width: 125});
        columns.push({ id: 'quantity', name: 'Quantity', field: 'quantity', width: 125});
        columns.push({ id: 'price', name: 'Price', field: 'price', width: 125, formatter: Formatters.Decimal});
        columns.push({ id: 'orderDate', name: 'Order Date', field: 'orderDate', formatter: Formatters.Date, dateFormat: 'M/d/yyyy'});

        //Init and get the api for the grid
        $('#datagrid').datagrid({
          columns: columns,
          dataset: data,
          selectable: 'single',
          toolbar: {title: 'Data Grid Header Title', results: true, dateFilter: false ,keywordFilter: true, advancedFilter: true, actions: true, views: true, rowHeight: true}
        });
    });
  });

</script><|MERGE_RESOLUTION|>--- conflicted
+++ resolved
@@ -26,11 +26,7 @@
 
         //Define Columns for the Grid.
         columns.push({ id: 'drilldown', name: '', field: '', width: 95, formatter: Formatters.Drilldown, click: function(e, args) {
-<<<<<<< HEAD
-            console.log(e, args);
-=======
           console.log(args);
->>>>>>> 7d1dd613
         }, align: 'center'});
         columns.push({ id: 'productId', name: 'Product Id', field: 'productId', width: 140, formatter: Formatters.Readonly});
         columns.push({ id: 'productName', name: 'Product Name', sortable: false, field: 'productName', width: 170, formatter: Formatters.Hyperlink});
