--- conflicted
+++ resolved
@@ -32,12 +32,6 @@
   </div>
 </div>
 
-<<<<<<< HEAD
-<script>
-  $(function () {
-    $('body').css('height', '10000px');
-  });
-=======
 <div class="modal" id="modal-2">
   <div class="modal-content">
     <div class="modal-header">
@@ -83,5 +77,4 @@
 $(document).ready(function() {
   $('body').css('height', '10000px');
 });
->>>>>>> 7364faaf
 </script>