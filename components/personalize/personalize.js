import * as debug from '../utils/debug';

/**
 * Component name as referenced by jQuery/event namespace/etc
 */
let PLUGIN_NAME = 'personalize';

/**
 * Component Defaults
 */
let PERSONALIZE_DEFAULTS = {
  colors: '',
  theme: ''
};

/**
* The personalization routines for setting custom company colors.
*
* @class Personalize
* @param {String} colors  &nbsp;-&nbsp; The list of colors
* @param {String} theme  &nbsp;-&nbsp; The theme name (light, dark or high-contrast)
*
*/
function Personalize(element, options) {
  this.settings = $.extend({}, PERSONALIZE_DEFAULTS, options);
  this.element = $(element);
  debug.logTimeStart(PLUGIN_NAME);
  this.init();
  debug.logTimeEnd(PLUGIN_NAME);
}

// Plugin Methods
Personalize.prototype = {
  init: function() {
    this.makeSohoObject()
    .handleEvents();

    if (this.settings.colors) {
      this.setColors(this.settings.colors);
    }

    if (this.settings.theme) {
      this.setTheme(this.settings.theme);
    }
    return this;
  },

<<<<<<< HEAD
  makeSohoObject: function () {
    var self = this;

    //Handle Personalization and theme
    window.Soho.theme = 'light';
    $('html').removeClass('light-theme dark-theme high-contrast-theme').addClass(window.Soho.theme + '-theme');

    window.Soho.setTheme = function(theme) { // jshint ignore:line
      self.setTheme(theme);
=======
    // Plugin Methods
    Personalize.prototype = {
      init: function() {
        this.makeSohoObject()
        .handleEvents();

        if (this.settings.colors) {
          this.setColors(this.settings.colors);
        }

        if (this.settings.theme) {
          this.setTheme(this.settings.theme);
        }
        return this;
      },

      makeSohoObject: function () {
        var self = this;

        window.Soho = window.Soho || {};

        //Handle Personalization and theme
        window.Soho.theme = 'light';
        $('html').removeClass('light-theme dark-theme high-contrast-theme').addClass(window.Soho.theme + '-theme');

        window.Soho.setTheme = function(theme) { // jshint ignore:line
          self.setTheme(theme);
        };

        window.Soho.setColors = function(colors) { // jshint ignore:line
          self.setColors(colors);
        };

        window.Soho.getColorStyleSheet = function(colors) { // jshint ignore:line
          return self.getColorStyleSheet(colors);
        };

        return this;
      },

      // Sets up event handlers for this control and its sub-elements
      handleEvents: function() {
        var self = this;

        this.element.on('updated.' + pluginName, function() {
          self.updated();
        }).on('changecolors.' + pluginName, function(e, newColor, noAnimate) {
          self.setColors(newColor, noAnimate);
        }).on('changetheme.' + pluginName, function(e, theme) {
          self.setTheme(theme);
        });

        return this;
      },

      // Validates a string containing a hexadecimal number
      // @param {String} hex: A hex color.
      // @returns {String} a validated hexadecimal string.
      validateHex: function(hex) {
        hex = String(hex).replace(/[^0-9a-f]/gi, '');

        if (hex.length < 6) {
          hex = hex[0] + hex[0] + hex[1] + hex[1] + hex[2] + hex[2];
        }

        return '#' + hex;
      },

      appendStyleSheet: function(cssRules) {
        var sheet = document.getElementById('soho-personalization');
        if (sheet) {
          sheet.parentNode.removeChild(sheet);
        }

        // Create the <style> tag
        sheet = document.createElement('style');
        sheet.setAttribute('id', 'soho-personalization');
        sheet.appendChild(document.createTextNode(cssRules));

      	// Add the <style> element to the page
      	document.head.appendChild(sheet);
      },

      getColorStyleSheet: function(colors)  {
        Soho.colors = colors;

        if (typeof colors === 'string') {
          Soho.colors = {};
          Soho.colors.header = colors;
        }

        if (!colors || colors === '') {
          return this;
        }

        // Default Colors...
        // (Color)07 for the main color (fx headers)
        // (Color)06 for the secondary color (fx sub-headers)
        // Light or Dark (fff or 000) for the contrast color

        // (Color)06 for the vertical borders between module tabs - 133C59
        // (Color)07 for the page header and active module tab - 2578A9 DEFAULT
        // (Color)08 for the inactive module tab - 1d5f8a
        // (Color)09 for the horizontal border - 134D71
        // (Color)10 for the hover state on module tab - 133C59
        var defaultColors = {header: '2578A9',
                             subheader: '1d5f8a',
                             text: 'ffffff',
                             verticalBorder: '133C59',
                             horizontalBorder: '134D71',
                             inactive: '1d5f8a',
                             hover: '133C59',
                             btnColorHeader: '368AC0',
                             btnColorSubheader: '54a1d3'};

        // If an event sends a blank string through instead of a hex,
        // reset any color values back to the theme defaults.  Otherwise, get a valid hex value.
        Soho.colors.header = this.validateHex(Soho.colors.header || defaultColors.header);
        Soho.colors.text = this.validateHex(Soho.colors.text || defaultColors.text);
        Soho.colors.subheader = this.validateHex(Soho.colors.subheader || this.getLuminousColorShade(Soho.colors.header, 0.2));
        Soho.colors.inactive = this.validateHex(Soho.colors.inactive || this.getLuminousColorShade(Soho.colors.header, -0.22));
        Soho.colors.verticalBorder = this.validateHex(Soho.colors.verticalBorder || this.getLuminousColorShade(Soho.colors.header, 0.1));
        Soho.colors.horizontalBorder = this.validateHex(Soho.colors.horizontalBorder || this.getLuminousColorShade(Soho.colors.header, -0.4));
        Soho.colors.hover = this.validateHex(Soho.colors.hover || this.getLuminousColorShade(Soho.colors.header, -0.5));
        Soho.colors.btnColorHeader = this.validateHex(Soho.colors.btnColorHeader || this.getLuminousColorShade(Soho.colors.subheader, -0.025));
        Soho.colors.btnColorSubheader = this.validateHex(Soho.colors.btnColorSubheader || this.getLuminousColorShade(Soho.colors.header, -0.025));

        //not that the sheet is appended in backwards
        var cssRules = '.tab-container.module-tabs.is-personalizable { border-top: 1px solid '+ Soho.colors.horizontalBorder +' !important; border-bottom: 1px solid ' + Soho.colors.horizontalBorder + ' !important}' +
        ' .module-tabs.is-personalizable .tab:not(:first-child) { border-left: 1px solid '+ Soho.colors.verticalBorder +' !important}'  +
        ' .module-tabs.is-personalizable { background-color: '+ Soho.colors.inactive +' !important}'  +
        ' .module-tabs.is-personalizable .tab.is-selected { background-color: '+ Soho.colors.header +' !important}'  +
        ' .accordion.panel .accordion-header.is-selected { background-color: '+ Soho.colors.subheader +' !important; color: '+ Soho.colors.text +' !important}'  +
        ' .builder-header.is-personalizable{ background-color: '+ Soho.colors.subheader +'}'  +
        ' .header.is-personalizable { background-color: '+ Soho.colors.header +'}' +
        ' .header.is-personalizable .title { color: '+ Soho.colors.text +'}' +
        ' .header.is-personalizable h1 { color: '+ Soho.colors.text +'}' +
        ' .header.is-personalizable .go-button.is-personalizable { background-color: '+ Soho.colors.btnColorHeader +'; border-color:' + Soho.colors.btnColorHeader + ';color: '+ Soho.colors.text +'}' +
        ' .subheader.is-personalizable .go-button.is-personalizable { background-color: '+ Soho.colors.btnColorSubheader +'; border-color:' + Soho.colors.btnColorSubheader + ';color: '+ Soho.colors.text +'}' +
        ' .module-tabs.is-personalizable .tab-more { border-left: '+ Soho.colors.verticalBorder +' !important}' +
        ' .module-tabs.is-personalizable .tab-more:hover { background-color: '+ Soho.colors.hover +' !important}' +
        ' .module-tabs.is-personalizable .tab-more.is-open { background-color: '+ Soho.colors.hover +' !important}' +
        ' .module-tabs.is-personalizable .tab-more.is-selected { background-color: '+ Soho.colors.header +' !important}' +
        ' .header .toolbar > .toolbar-searchfield-wrapper.active .searchfield { background-color: '+ Soho.colors.hover +' !important; border-bottom-color: ' + Soho.colors.hover  +' !important}' +
        ' .header .toolbar > .toolbar-searchfield-wrapper.active .searchfield-category-button { background-color: '+ Soho.colors.hover +' !important; border-bottom-color: ' + Soho.colors.hover  +' !important}' +
        ' .subheader.is-personalizable { background-color: '+ Soho.colors.subheader +' !important}' +
        ' .builder .sidebar .header {border-right: 1px solid '+ Soho.colors.hover +' !important}' +
        ' .module-tabs.is-personalizable .tab:hover { background-color: '+ Soho.colors.hover +' !important}' +
        ' .module-tabs.has-toolbar.is-personalizable .tab-list-container + .toolbar { border-left: '+ Soho.colors.verticalBorder +' !important}' +
        ' .module-tabs.is-personalizable [class^="btn"] { background-color: '+ Soho.colors.inactive +' !important}' +
        ' .hero-widget.is-personalizable { background-color: '+ Soho.colors.subheader +' }' +
        ' .hero-widget.is-personalizable .hero-bottom { background-color: '+ Soho.colors.header +' }' +
        ' .hero-widget.is-personalizable .hero-footer .hero-footer-nav li::before { color: '+ Soho.colors.verticalBorder +' }' +
        ' .hero-widget.is-personalizable .chart-container .arc { stroke: '+ Soho.colors.subheader +' }' +
        ' .hero-widget.is-personalizable .chart-container .bar { stroke: '+ Soho.colors.subheader +' }' +
        ' .hero-widget.is-personalizable .chart-container.line-chart .dot { stroke: '+ Soho.colors.subheader +' }' +
        '';

        return cssRules;
      },

      /**
      * Sets the personalization color(s)
      *
      * @param {Array} colors  &nbsp;-&nbsp; The original hex color as a string or an object with all the Colors
      */
      setColors: function(colors) {
        if (!colors) {
          return;
        }

        this.appendStyleSheet(this.getColorStyleSheet(colors));
        return this;
      },

      /**
      * Takes a color and performs a change in luminosity of that color programatically.
      * @param {String} hex  &nbsp;-&nbsp; The original Hexadecimal base color.
      * @param {String} lum  &nbsp;-&nbsp; A percentage used to set luminosity change on the base color:  -0.1 would be 10% darker, 0.2 would be 20% brighter
      * @returns {String} hexadecimal color.
      */
      getLuminousColorShade: function(hex, lum) {
        // validate hex string
        hex = this.validateHex(hex).substr(1);
        lum = lum || 0;

        // convert to decimal and change luminosity
        var rgb = '#', c, i;
        for (i = 0; i < 3; i++) {
          c = parseInt(hex.substr(i*2, 2), 16);
          c = Math.round(Math.min(Math.max(0, c + (c * lum)), 255)).toString(16);
          rgb += ('00' + c).substr(c.length);
        }

        return rgb;
      },

      availableThemes: [
        'light',
        'dark',
        'high-contrast'
      ],

      /**
      * Sets the current theme, blocking the ui during the change.
      *
      * @param {String} theme  &nbsp;-&nbsp; Represents the file name of a color scheme (can be dark, light or high-contrast)
      */
      setTheme: function(theme) {
        if (Soho.theme === theme) {
          return;
        }

        Soho.theme = theme;
        // validate theme
        if (this.availableThemes.indexOf(theme) === -1) {
          return;
        }

        $('html').removeClass('light-theme dark-theme high-contrast-theme').addClass(theme + '-theme');

        this.blockUi();

        var self = this,
          originalCss = $('#stylesheet, #sohoxi-stylesheet'),
          newCss = $('<link rel="stylesheet">'),
          path = originalCss.attr('href');

        newCss.on('load', function() {
          originalCss.remove();
          self.unBlockUi();
        });

        newCss.attr({
          id: originalCss.attr('id'),
          href: path.substring(0, path.lastIndexOf('/')) + '/' + theme + '-theme' + (path.indexOf('.min') > -1 ? '.min' : '') + '.css'
        });
        originalCss.removeAttr('id');
        originalCss.after(newCss);
      },

      //Block the ui from FOUC
      blockUi: function () {

        this.pageOverlay = this.pageOverlay || $('<div style="' +
        	'background: ' + (Soho.theme === 'light' ? '#f0f0f0;' : (Soho.theme === 'dark' ? '#313236;' : '#bdbdbd;')) +
        	'display: block;' +
          'height: 100%;' +
        	'left: 0;' +
        	'position: fixed;' +
          'text-align: center;' +
        	'top: 0;' +
        	'width: 100%;' +
          'z-index: 10000;' +
          '"></div>'
        );

        $('body').append(this.pageOverlay);
      },

      unBlockUi: function (){
        var self = this;

        self.pageOverlay.fadeOut(300, function() {
          self.pageOverlay.remove();
          self.pageOverlay = undefined;
        });
      },

      // Handle Updating Settings
      updated: function() {
        return this
          .teardown()
          .init();
      },

      // Simple Teardown - remove events & rebuildable markup.
      // Ideally this will do non-destructive things that make it possible to easily rebuild
      teardown: function() {
        this.element.off('updated.' + pluginName);
        return this;
      },

      // Teardown - Remove added markup and events
      destroy: function() {
        this.teardown();
        $.removeData(this.element[0], pluginName);
      }
>>>>>>> 6a376028
    };

    window.Soho.setColors = function(colors) { // jshint ignore:line
      self.setColors(colors);
    };

    window.Soho.getColorStyleSheet = function(colors) { // jshint ignore:line
      return self.getColorStyleSheet(colors);
    };

    return this;
  },

  // Sets up event handlers for this control and its sub-elements
  handleEvents: function() {
    var self = this;

    this.element.on('updated.' + PLUGIN_NAME, function() {
      self.updated();
    }).on('changecolors.' + PLUGIN_NAME, function(e, newColor, noAnimate) {
      self.setColors(newColor, noAnimate);
    }).on('changetheme.' + PLUGIN_NAME, function(e, theme) {
      self.setTheme(theme);
    });

    return this;
  },

  // Validates a string containing a hexadecimal number
  // @param {String} hex: A hex color.
  // @returns {String} a validated hexadecimal string.
  validateHex: function(hex) {
    hex = String(hex).replace(/[^0-9a-f]/gi, '');

    if (hex.length < 6) {
      hex = hex[0] + hex[0] + hex[1] + hex[1] + hex[2] + hex[2];
    }

    return '#' + hex;
  },

  appendStyleSheet: function(cssRules) {
    var sheet = document.getElementById('soho-personalization');
    if (sheet) {
      sheet.parentNode.removeChild(sheet);
    }

    // Create the <style> tag
    sheet = document.createElement('style');
    sheet.setAttribute('id', 'soho-personalization');
    sheet.appendChild(document.createTextNode(cssRules));

    // Add the <style> element to the page
    document.head.appendChild(sheet);
  },

  getColorStyleSheet: function(colors)  {
    Soho.colors = colors;

    if (typeof colors === 'string') {
      Soho.colors = {};
      Soho.colors.header = colors;
    }

    if (!colors || colors === '') {
      return this;
    }

    // Default Colors...
    // (Color)07 for the main color (fx headers)
    // (Color)06 for the secondary color (fx sub-headers)
    // Light or Dark (fff or 000) for the contrast color

    // (Color)06 for the vertical borders between module tabs - 133C59
    // (Color)07 for the page header and active module tab - 2578A9 DEFAULT
    // (Color)08 for the inactive module tab - 1d5f8a
    // (Color)09 for the horizontal border - 134D71
    // (Color)10 for the hover state on module tab - 133C59
    var defaultColors = {header: '2578A9',
                         subheader: '368AC0',
                         text: 'ffffff',
                         verticalBorder: '133C59',
                         horizontalBorder: '134D71',
                         inactive: '1d5f8a',
                         hover: '133C59'};

    // If an event sends a blank string through instead of a hex,
    // reset any color values back to the theme defaults.  Otherwise, get a valid hex value.
    Soho.colors.header = this.validateHex(Soho.colors.header || defaultColors.header);
    Soho.colors.text = this.validateHex(Soho.colors.text || defaultColors.text);
    Soho.colors.subheader = this.validateHex(Soho.colors.subheader || this.getLuminousColorShade(Soho.colors.header, 0.2));
    Soho.colors.inactive = this.validateHex(Soho.colors.inactive || this.getLuminousColorShade(Soho.colors.header, -0.22));
    Soho.colors.verticalBorder = this.validateHex(Soho.colors.verticalBorder || this.getLuminousColorShade(Soho.colors.header, 0.1));
    Soho.colors.horizontalBorder = this.validateHex(Soho.colors.horizontalBorder || this.getLuminousColorShade(Soho.colors.header, -0.4));
    Soho.colors.hover = this.validateHex(Soho.colors.hover || this.getLuminousColorShade(Soho.colors.header, -0.5));

    //not that the sheet is appended in backwards
    var cssRules = '.tab-container.module-tabs.is-personalizable { border-top: 1px solid '+ Soho.colors.horizontalBorder +' !important; border-bottom: 1px solid ' + Soho.colors.horizontalBorder + ' !important}' +
    ' .module-tabs.is-personalizable .tab:not(:first-child) { border-left: 1px solid '+ Soho.colors.verticalBorder +' !important}'  +
    ' .module-tabs.is-personalizable { background-color: '+ Soho.colors.inactive +' !important}'  +
    ' .module-tabs.is-personalizable .tab.is-selected { background-color: '+ Soho.colors.header +' !important}'  +
    ' .accordion.panel .accordion-header.is-selected { background-color: '+ Soho.colors.subheader +' !important; color: '+ Soho.colors.text +' !important}'  +
    ' .builder-header.is-personalizable{ background-color: '+ Soho.colors.subheader +'}'  +
    ' .header.is-personalizable { background-color: '+ Soho.colors.header +'}' +
    ' .header.is-personalizable .title { color: '+ Soho.colors.text +'}' +
    ' .header.is-personalizable h1 { color: '+ Soho.colors.text +'}' +
    ' .module-tabs.is-personalizable .tab-more { border-left: '+ Soho.colors.verticalBorder +' !important}' +
    ' .module-tabs.is-personalizable .tab-more:hover { background-color: '+ Soho.colors.hover +' !important}' +
    ' .module-tabs.is-personalizable .tab-more.is-open { background-color: '+ Soho.colors.hover +' !important}' +
    ' .module-tabs.is-personalizable .tab-more.is-selected { background-color: '+ Soho.colors.header +' !important}' +
    ' .header .toolbar > .toolbar-searchfield-wrapper.active .searchfield { background-color: '+ Soho.colors.hover +' !important; border-bottom-color: ' + Soho.colors.hover  +' !important}' +
    ' .header .toolbar > .toolbar-searchfield-wrapper.active .searchfield-category-button { background-color: '+ Soho.colors.hover +' !important; border-bottom-color: ' + Soho.colors.hover  +' !important}' +
    ' .subheader.is-personalizable { background-color: '+ Soho.colors.subheader +' !important}' +
    ' .builder .sidebar .header {border-right: 1px solid '+ Soho.colors.hover +' !important}' +
    ' .module-tabs.is-personalizable .tab:hover { background-color: '+ Soho.colors.hover +' !important}' +
    ' .module-tabs.has-toolbar.is-personalizable .tab-list-container + .toolbar { border-left: '+ Soho.colors.verticalBorder +' !important}' +
    ' .module-tabs.is-personalizable [class^="btn"] { background-color: '+ Soho.colors.inactive +' !important}' +
    ' .hero-widget.is-personalizable { background-color: '+ Soho.colors.subheader +' }' +
    ' .hero-widget.is-personalizable .hero-bottom { background-color: '+ Soho.colors.header +' }' +
    ' .hero-widget.is-personalizable .hero-footer .hero-footer-nav li::before { color: '+ Soho.colors.verticalBorder +' }' +
    ' .hero-widget.is-personalizable .chart-container .arc { stroke: '+ Soho.colors.subheader +' }' +
    ' .hero-widget.is-personalizable .chart-container .bar { stroke: '+ Soho.colors.subheader +' }' +
    ' .hero-widget.is-personalizable .chart-container.line-chart .dot { stroke: '+ Soho.colors.subheader +' }' +
    '';

    return cssRules;
  },

  /**
  * Sets the personalization color(s)
  *
  * @param {Array} colors  &nbsp;-&nbsp; The original hex color as a string or an object with all the Colors
  */
  setColors: function(colors) {
    if (!colors) {
      return;
    }

    this.appendStyleSheet(this.getColorStyleSheet(colors));
    return this;
  },

  /**
  * Takes a color and performs a change in luminosity of that color programatically.
  * @param {String} hex  &nbsp;-&nbsp; The original Hexadecimal base color.
  * @param {String} lum  &nbsp;-&nbsp; A percentage used to set luminosity change on the base color:  -0.1 would be 10% darker, 0.2 would be 20% brighter
  * @returns {String} hexadecimal color.
  */
  getLuminousColorShade: function(hex, lum) {
    // validate hex string
    hex = this.validateHex(hex).substr(1);
    lum = lum || 0;

    // convert to decimal and change luminosity
    var rgb = '#', c, i;
    for (i = 0; i < 3; i++) {
      c = parseInt(hex.substr(i*2, 2), 16);
      c = Math.round(Math.min(Math.max(0, c + (c * lum)), 255)).toString(16);
      rgb += ('00' + c).substr(c.length);
    }

    return rgb;
  },

  availableThemes: [
    'light',
    'dark',
    'high-contrast'
  ],

  /**
  * Sets the current theme, blocking the ui during the change.
  *
  * @param {String} theme  &nbsp;-&nbsp; Represents the file name of a color scheme (can be dark, light or high-contrast)
  */
  setTheme: function(theme) {
    if (Soho.theme === theme) {
      return;
    }

    Soho.theme = theme;
    // validate theme
    if (this.availableThemes.indexOf(theme) === -1) {
      return;
    }

    $('html').removeClass('light-theme dark-theme high-contrast-theme').addClass(theme + '-theme');

    this.blockUi();

    var self = this,
      originalCss = $('#stylesheet, #sohoxi-stylesheet'),
      newCss = $('<link rel="stylesheet">'),
      path = originalCss.attr('href');

    newCss.on('load', function() {
      originalCss.remove();
      self.unBlockUi();
    });

    newCss.attr({
      id: originalCss.attr('id'),
      href: path.substring(0, path.lastIndexOf('/')) + '/' + theme + '-theme' + (path.indexOf('.min') > -1 ? '.min' : '') + '.css'
    });
    originalCss.removeAttr('id');
    originalCss.after(newCss);
  },

  //Block the ui from FOUC
  blockUi: function () {

    this.pageOverlay = this.pageOverlay || $('<div style="' +
      'background: ' + (Soho.theme === 'light' ? '#f0f0f0;' : (Soho.theme === 'dark' ? '#313236;' : '#bdbdbd;')) +
      'display: block;' +
      'height: 100%;' +
      'left: 0;' +
      'position: fixed;' +
      'text-align: center;' +
      'top: 0;' +
      'width: 100%;' +
      'z-index: 10000;' +
      '"></div>'
    );

    $('body').append(this.pageOverlay);
  },

  unBlockUi: function (){
    var self = this;

    self.pageOverlay.fadeOut(300, function() {
      self.pageOverlay.remove();
      self.pageOverlay = undefined;
    });
  },

  // Handle Updating Settings
  updated: function() {
    return this
      .teardown()
      .init();
  },

  // Simple Teardown - remove events & rebuildable markup.
  // Ideally this will do non-destructive things that make it possible to easily rebuild
  teardown: function() {
    this.element.off('updated.' + PLUGIN_NAME);
    return this;
  },

  // Teardown - Remove added markup and events
  destroy: function() {
    this.teardown();
    $.removeData(this.element[0], PLUGIN_NAME);
  }
};

/**
 * jQuery Component Wrapper for Personalize
 */
$.fn.personalize = function(options) {
  'use strict';

  // Settings and Options
  var settings = $.extend({}, PERSONALIZE_DEFAULTS, options);

  // Initialize the plugin (Once)
  return this.each(function() {
    var instance = $.data(this, PLUGIN_NAME);
    if (instance) {
      instance.settings = $.extend({}, instance.settings, options);
      instance.updated();
    } else {
      instance = $.data(this, PLUGIN_NAME, new Personalize(this, settings));
    }
  });
};

export { Personalize };<|MERGE_RESOLUTION|>--- conflicted
+++ resolved
@@ -45,7 +45,6 @@
     return this;
   },
 
-<<<<<<< HEAD
   makeSohoObject: function () {
     var self = this;
 
@@ -55,296 +54,6 @@
 
     window.Soho.setTheme = function(theme) { // jshint ignore:line
       self.setTheme(theme);
-=======
-    // Plugin Methods
-    Personalize.prototype = {
-      init: function() {
-        this.makeSohoObject()
-        .handleEvents();
-
-        if (this.settings.colors) {
-          this.setColors(this.settings.colors);
-        }
-
-        if (this.settings.theme) {
-          this.setTheme(this.settings.theme);
-        }
-        return this;
-      },
-
-      makeSohoObject: function () {
-        var self = this;
-
-        window.Soho = window.Soho || {};
-
-        //Handle Personalization and theme
-        window.Soho.theme = 'light';
-        $('html').removeClass('light-theme dark-theme high-contrast-theme').addClass(window.Soho.theme + '-theme');
-
-        window.Soho.setTheme = function(theme) { // jshint ignore:line
-          self.setTheme(theme);
-        };
-
-        window.Soho.setColors = function(colors) { // jshint ignore:line
-          self.setColors(colors);
-        };
-
-        window.Soho.getColorStyleSheet = function(colors) { // jshint ignore:line
-          return self.getColorStyleSheet(colors);
-        };
-
-        return this;
-      },
-
-      // Sets up event handlers for this control and its sub-elements
-      handleEvents: function() {
-        var self = this;
-
-        this.element.on('updated.' + pluginName, function() {
-          self.updated();
-        }).on('changecolors.' + pluginName, function(e, newColor, noAnimate) {
-          self.setColors(newColor, noAnimate);
-        }).on('changetheme.' + pluginName, function(e, theme) {
-          self.setTheme(theme);
-        });
-
-        return this;
-      },
-
-      // Validates a string containing a hexadecimal number
-      // @param {String} hex: A hex color.
-      // @returns {String} a validated hexadecimal string.
-      validateHex: function(hex) {
-        hex = String(hex).replace(/[^0-9a-f]/gi, '');
-
-        if (hex.length < 6) {
-          hex = hex[0] + hex[0] + hex[1] + hex[1] + hex[2] + hex[2];
-        }
-
-        return '#' + hex;
-      },
-
-      appendStyleSheet: function(cssRules) {
-        var sheet = document.getElementById('soho-personalization');
-        if (sheet) {
-          sheet.parentNode.removeChild(sheet);
-        }
-
-        // Create the <style> tag
-        sheet = document.createElement('style');
-        sheet.setAttribute('id', 'soho-personalization');
-        sheet.appendChild(document.createTextNode(cssRules));
-
-      	// Add the <style> element to the page
-      	document.head.appendChild(sheet);
-      },
-
-      getColorStyleSheet: function(colors)  {
-        Soho.colors = colors;
-
-        if (typeof colors === 'string') {
-          Soho.colors = {};
-          Soho.colors.header = colors;
-        }
-
-        if (!colors || colors === '') {
-          return this;
-        }
-
-        // Default Colors...
-        // (Color)07 for the main color (fx headers)
-        // (Color)06 for the secondary color (fx sub-headers)
-        // Light or Dark (fff or 000) for the contrast color
-
-        // (Color)06 for the vertical borders between module tabs - 133C59
-        // (Color)07 for the page header and active module tab - 2578A9 DEFAULT
-        // (Color)08 for the inactive module tab - 1d5f8a
-        // (Color)09 for the horizontal border - 134D71
-        // (Color)10 for the hover state on module tab - 133C59
-        var defaultColors = {header: '2578A9',
-                             subheader: '1d5f8a',
-                             text: 'ffffff',
-                             verticalBorder: '133C59',
-                             horizontalBorder: '134D71',
-                             inactive: '1d5f8a',
-                             hover: '133C59',
-                             btnColorHeader: '368AC0',
-                             btnColorSubheader: '54a1d3'};
-
-        // If an event sends a blank string through instead of a hex,
-        // reset any color values back to the theme defaults.  Otherwise, get a valid hex value.
-        Soho.colors.header = this.validateHex(Soho.colors.header || defaultColors.header);
-        Soho.colors.text = this.validateHex(Soho.colors.text || defaultColors.text);
-        Soho.colors.subheader = this.validateHex(Soho.colors.subheader || this.getLuminousColorShade(Soho.colors.header, 0.2));
-        Soho.colors.inactive = this.validateHex(Soho.colors.inactive || this.getLuminousColorShade(Soho.colors.header, -0.22));
-        Soho.colors.verticalBorder = this.validateHex(Soho.colors.verticalBorder || this.getLuminousColorShade(Soho.colors.header, 0.1));
-        Soho.colors.horizontalBorder = this.validateHex(Soho.colors.horizontalBorder || this.getLuminousColorShade(Soho.colors.header, -0.4));
-        Soho.colors.hover = this.validateHex(Soho.colors.hover || this.getLuminousColorShade(Soho.colors.header, -0.5));
-        Soho.colors.btnColorHeader = this.validateHex(Soho.colors.btnColorHeader || this.getLuminousColorShade(Soho.colors.subheader, -0.025));
-        Soho.colors.btnColorSubheader = this.validateHex(Soho.colors.btnColorSubheader || this.getLuminousColorShade(Soho.colors.header, -0.025));
-
-        //not that the sheet is appended in backwards
-        var cssRules = '.tab-container.module-tabs.is-personalizable { border-top: 1px solid '+ Soho.colors.horizontalBorder +' !important; border-bottom: 1px solid ' + Soho.colors.horizontalBorder + ' !important}' +
-        ' .module-tabs.is-personalizable .tab:not(:first-child) { border-left: 1px solid '+ Soho.colors.verticalBorder +' !important}'  +
-        ' .module-tabs.is-personalizable { background-color: '+ Soho.colors.inactive +' !important}'  +
-        ' .module-tabs.is-personalizable .tab.is-selected { background-color: '+ Soho.colors.header +' !important}'  +
-        ' .accordion.panel .accordion-header.is-selected { background-color: '+ Soho.colors.subheader +' !important; color: '+ Soho.colors.text +' !important}'  +
-        ' .builder-header.is-personalizable{ background-color: '+ Soho.colors.subheader +'}'  +
-        ' .header.is-personalizable { background-color: '+ Soho.colors.header +'}' +
-        ' .header.is-personalizable .title { color: '+ Soho.colors.text +'}' +
-        ' .header.is-personalizable h1 { color: '+ Soho.colors.text +'}' +
-        ' .header.is-personalizable .go-button.is-personalizable { background-color: '+ Soho.colors.btnColorHeader +'; border-color:' + Soho.colors.btnColorHeader + ';color: '+ Soho.colors.text +'}' +
-        ' .subheader.is-personalizable .go-button.is-personalizable { background-color: '+ Soho.colors.btnColorSubheader +'; border-color:' + Soho.colors.btnColorSubheader + ';color: '+ Soho.colors.text +'}' +
-        ' .module-tabs.is-personalizable .tab-more { border-left: '+ Soho.colors.verticalBorder +' !important}' +
-        ' .module-tabs.is-personalizable .tab-more:hover { background-color: '+ Soho.colors.hover +' !important}' +
-        ' .module-tabs.is-personalizable .tab-more.is-open { background-color: '+ Soho.colors.hover +' !important}' +
-        ' .module-tabs.is-personalizable .tab-more.is-selected { background-color: '+ Soho.colors.header +' !important}' +
-        ' .header .toolbar > .toolbar-searchfield-wrapper.active .searchfield { background-color: '+ Soho.colors.hover +' !important; border-bottom-color: ' + Soho.colors.hover  +' !important}' +
-        ' .header .toolbar > .toolbar-searchfield-wrapper.active .searchfield-category-button { background-color: '+ Soho.colors.hover +' !important; border-bottom-color: ' + Soho.colors.hover  +' !important}' +
-        ' .subheader.is-personalizable { background-color: '+ Soho.colors.subheader +' !important}' +
-        ' .builder .sidebar .header {border-right: 1px solid '+ Soho.colors.hover +' !important}' +
-        ' .module-tabs.is-personalizable .tab:hover { background-color: '+ Soho.colors.hover +' !important}' +
-        ' .module-tabs.has-toolbar.is-personalizable .tab-list-container + .toolbar { border-left: '+ Soho.colors.verticalBorder +' !important}' +
-        ' .module-tabs.is-personalizable [class^="btn"] { background-color: '+ Soho.colors.inactive +' !important}' +
-        ' .hero-widget.is-personalizable { background-color: '+ Soho.colors.subheader +' }' +
-        ' .hero-widget.is-personalizable .hero-bottom { background-color: '+ Soho.colors.header +' }' +
-        ' .hero-widget.is-personalizable .hero-footer .hero-footer-nav li::before { color: '+ Soho.colors.verticalBorder +' }' +
-        ' .hero-widget.is-personalizable .chart-container .arc { stroke: '+ Soho.colors.subheader +' }' +
-        ' .hero-widget.is-personalizable .chart-container .bar { stroke: '+ Soho.colors.subheader +' }' +
-        ' .hero-widget.is-personalizable .chart-container.line-chart .dot { stroke: '+ Soho.colors.subheader +' }' +
-        '';
-
-        return cssRules;
-      },
-
-      /**
-      * Sets the personalization color(s)
-      *
-      * @param {Array} colors  &nbsp;-&nbsp; The original hex color as a string or an object with all the Colors
-      */
-      setColors: function(colors) {
-        if (!colors) {
-          return;
-        }
-
-        this.appendStyleSheet(this.getColorStyleSheet(colors));
-        return this;
-      },
-
-      /**
-      * Takes a color and performs a change in luminosity of that color programatically.
-      * @param {String} hex  &nbsp;-&nbsp; The original Hexadecimal base color.
-      * @param {String} lum  &nbsp;-&nbsp; A percentage used to set luminosity change on the base color:  -0.1 would be 10% darker, 0.2 would be 20% brighter
-      * @returns {String} hexadecimal color.
-      */
-      getLuminousColorShade: function(hex, lum) {
-        // validate hex string
-        hex = this.validateHex(hex).substr(1);
-        lum = lum || 0;
-
-        // convert to decimal and change luminosity
-        var rgb = '#', c, i;
-        for (i = 0; i < 3; i++) {
-          c = parseInt(hex.substr(i*2, 2), 16);
-          c = Math.round(Math.min(Math.max(0, c + (c * lum)), 255)).toString(16);
-          rgb += ('00' + c).substr(c.length);
-        }
-
-        return rgb;
-      },
-
-      availableThemes: [
-        'light',
-        'dark',
-        'high-contrast'
-      ],
-
-      /**
-      * Sets the current theme, blocking the ui during the change.
-      *
-      * @param {String} theme  &nbsp;-&nbsp; Represents the file name of a color scheme (can be dark, light or high-contrast)
-      */
-      setTheme: function(theme) {
-        if (Soho.theme === theme) {
-          return;
-        }
-
-        Soho.theme = theme;
-        // validate theme
-        if (this.availableThemes.indexOf(theme) === -1) {
-          return;
-        }
-
-        $('html').removeClass('light-theme dark-theme high-contrast-theme').addClass(theme + '-theme');
-
-        this.blockUi();
-
-        var self = this,
-          originalCss = $('#stylesheet, #sohoxi-stylesheet'),
-          newCss = $('<link rel="stylesheet">'),
-          path = originalCss.attr('href');
-
-        newCss.on('load', function() {
-          originalCss.remove();
-          self.unBlockUi();
-        });
-
-        newCss.attr({
-          id: originalCss.attr('id'),
-          href: path.substring(0, path.lastIndexOf('/')) + '/' + theme + '-theme' + (path.indexOf('.min') > -1 ? '.min' : '') + '.css'
-        });
-        originalCss.removeAttr('id');
-        originalCss.after(newCss);
-      },
-
-      //Block the ui from FOUC
-      blockUi: function () {
-
-        this.pageOverlay = this.pageOverlay || $('<div style="' +
-        	'background: ' + (Soho.theme === 'light' ? '#f0f0f0;' : (Soho.theme === 'dark' ? '#313236;' : '#bdbdbd;')) +
-        	'display: block;' +
-          'height: 100%;' +
-        	'left: 0;' +
-        	'position: fixed;' +
-          'text-align: center;' +
-        	'top: 0;' +
-        	'width: 100%;' +
-          'z-index: 10000;' +
-          '"></div>'
-        );
-
-        $('body').append(this.pageOverlay);
-      },
-
-      unBlockUi: function (){
-        var self = this;
-
-        self.pageOverlay.fadeOut(300, function() {
-          self.pageOverlay.remove();
-          self.pageOverlay = undefined;
-        });
-      },
-
-      // Handle Updating Settings
-      updated: function() {
-        return this
-          .teardown()
-          .init();
-      },
-
-      // Simple Teardown - remove events & rebuildable markup.
-      // Ideally this will do non-destructive things that make it possible to easily rebuild
-      teardown: function() {
-        this.element.off('updated.' + pluginName);
-        return this;
-      },
-
-      // Teardown - Remove added markup and events
-      destroy: function() {
-        this.teardown();
-        $.removeData(this.element[0], pluginName);
-      }
->>>>>>> 6a376028
     };
 
     window.Soho.setColors = function(colors) { // jshint ignore:line
@@ -424,12 +133,14 @@
     // (Color)09 for the horizontal border - 134D71
     // (Color)10 for the hover state on module tab - 133C59
     var defaultColors = {header: '2578A9',
-                         subheader: '368AC0',
+                         subheader: '1d5f8a',
                          text: 'ffffff',
                          verticalBorder: '133C59',
                          horizontalBorder: '134D71',
                          inactive: '1d5f8a',
-                         hover: '133C59'};
+                         hover: '133C59',
+                         btnColorHeader: '368AC0',
+                         btnColorSubheader: '54a1d3'};
 
     // If an event sends a blank string through instead of a hex,
     // reset any color values back to the theme defaults.  Otherwise, get a valid hex value.
@@ -440,6 +151,8 @@
     Soho.colors.verticalBorder = this.validateHex(Soho.colors.verticalBorder || this.getLuminousColorShade(Soho.colors.header, 0.1));
     Soho.colors.horizontalBorder = this.validateHex(Soho.colors.horizontalBorder || this.getLuminousColorShade(Soho.colors.header, -0.4));
     Soho.colors.hover = this.validateHex(Soho.colors.hover || this.getLuminousColorShade(Soho.colors.header, -0.5));
+    Soho.colors.btnColorHeader = this.validateHex(Soho.colors.btnColorHeader || this.getLuminousColorShade(Soho.colors.subheader, -0.025));
+    Soho.colors.btnColorSubheader = this.validateHex(Soho.colors.btnColorSubheader || this.getLuminousColorShade(Soho.colors.header, -0.025));
 
     //not that the sheet is appended in backwards
     var cssRules = '.tab-container.module-tabs.is-personalizable { border-top: 1px solid '+ Soho.colors.horizontalBorder +' !important; border-bottom: 1px solid ' + Soho.colors.horizontalBorder + ' !important}' +
@@ -451,6 +164,8 @@
     ' .header.is-personalizable { background-color: '+ Soho.colors.header +'}' +
     ' .header.is-personalizable .title { color: '+ Soho.colors.text +'}' +
     ' .header.is-personalizable h1 { color: '+ Soho.colors.text +'}' +
+    ' .header.is-personalizable .go-button.is-personalizable { background-color: '+ Soho.colors.btnColorHeader +'; border-color:' + Soho.colors.btnColorHeader + ';color: '+ Soho.colors.text +'}' +
+    ' .subheader.is-personalizable .go-button.is-personalizable { background-color: '+ Soho.colors.btnColorSubheader +'; border-color:' + Soho.colors.btnColorSubheader + ';color: '+ Soho.colors.text +'}' +
     ' .module-tabs.is-personalizable .tab-more { border-left: '+ Soho.colors.verticalBorder +' !important}' +
     ' .module-tabs.is-personalizable .tab-more:hover { background-color: '+ Soho.colors.hover +' !important}' +
     ' .module-tabs.is-personalizable .tab-more.is-open { background-color: '+ Soho.colors.hover +' !important}' +
