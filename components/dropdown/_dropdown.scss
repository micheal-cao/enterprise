// Select (DropDown)
//================================================== //
@mixin list-icon-colors {
  &.error {
    fill: $error-color;
  }

  &.alert {
    fill: $alert-orange;
  }

  &.alert-yellow {
    fill: $alert-yellow;
  }

  &.neutral {
    fill: $alert-neutral;
  }

  &.good {
    fill: $alert-green;
  }

  &.info {
    fill: $alert-info;
  }

  &.white {
    fill: $white;
  }
}

select.dropdown,
select.multiselect,
select.dropdown-lg,
select.dropdown-md,
select.dropdown-sm,
select.dropdown-xs {
  display: none;
  font-size: 50px;
}

.dropdown-wrapper {
  display: inline-block;
  margin-bottom: 20px;
  max-width: 100%;
  position: relative;

  .icon-error,
  .icon-confirm,
  .icon-alert,
  .icon-info,
  .icon-pending {
    right: 25px;
    top: 1px;
  }

  .badge {
    display: inline-block;
    position: absolute;
    right: 28px;
    top: 6px;
  }
}

div.dropdown,
div.multiselect {
  @include input-style();
  @include css3(touch-callout, none);
  @include css3(user-select, none);
  @include transition(background-color .2s ease);
  background-color: $input-bg-color;
  border-color: $input-border-color;
  color: $dropdown-color;
  cursor: pointer;
  overflow: hidden;
  padding: 8px 30px 8px 10px;
  -webkit-text-fill-color: $dropdown-color;
  text-overflow: ellipsis;
  vertical-align: middle;
  white-space: nowrap;

  &.text-align-reverse {
    text-align: right;
  }

  &.text-align-center {
    text-align: center;
  }

  > span {
    display: inline-block;
    max-width: 100%;
    overflow: hidden;
    text-overflow: ellipsis;
    vertical-align: top;
    width: inhert;
  }

  > .listoption-icon {
    @include list-icon-colors();
    fill: $popupmenu-icon-color;
    height: 16px;
    left: 14px;
    position: absolute;
    top: 9px;
    vertical-align: middle;
    width: 16px;

    + span {
      padding-left: 29px;
    }
  }

  &:empty {
    min-height: 34px;
  }

  &[disabled],
  &.is-disabled {
    background-color: $input-disabled-bg-color;
    border-color: $input-disabled-border-color;
    color: $input-disabled-color;
    cursor: default;
    pointer-events: none;
    -webkit-text-fill-color: $input-disabled-color;

    + .icon {
      background-color: $input-disabled-bg-color;
      cursor: default;
      fill: $trigger-disabled-color;
    }
  }

  &:active:not([disabled]):not(.is-disabled):not(.is-readonly) {
    border-color: $trigger-active-color;

    + .icon {
      fill: $trigger-active-color;
    }
  }

  &:hover:not([disabled]):not(.is-disabled):not(.is-readonly):not(.is-open) {
    border-color: $trigger-hover-color;

    + .icon {
      fill: $trigger-hover-color;
    }
  }

  // Icon States
  + .icon {
    background-color: inherit;
    border-radius: 1px;
    cursor: pointer;
    display: inline-block;
    fill: $trigger-icon-fill-color;
    height: 32px;
    margin-left: -33px;
    pointer-events: none;
    position: absolute;
    right: 6px;
    top: 1px;
    width: 18px;
  }

  &.is-readonly {
    background-color: $input-readonly-bg-color;
    border-color: $input-readonly-border-color;
    color: $input-readonly-color;
    cursor: text;
    -webkit-text-fill-color: $input-readonly-color;
  }

  &:focus {
    // scss-lint:disable ImportantRule
    border-color: $input-focus-border-color !important;
    // scss-lint:enable ImportantRule
  }
}

// The List
.dropdown-list {
  @include unselectable();
  background-color: transparent;
  border: 1px solid $dropdown-menu-border-color;
  border-radius: 3px;
  box-shadow: $dropdown-box-shadow, $focus-box-shadow;
  font-size: 1.4rem;
  max-height: 300px;
  min-height: 30px;
  overflow: hidden;
  -webkit-overflow-scrolling: touch;
  position: absolute;
  white-space: nowrap;
  width: auto;
  z-index: 4501;

  &.text-align-reverse {
    text-align: right;
  }

  &.text-align-center {
    text-align: center;
  }

  &:active {
    outline: 0;
  }

  // Enables certain mobile-specific settings
  &.mobile {
    background-color: $body-bg-color;
  }

  &.is-ontop {
    box-shadow: $dropdown-box-shadow-top;
  }

  ul {
    @include font-size(14);
    background-color: $popupmenu-bg-color;
    color: $popupmenu-color;
    height: auto;
    line-height: 32px;
    overflow-x: hidden;
    overflow-y: auto;
    padding: 5px 0;
    position: relative;
    text-indent: 10px;
  }

  li {
    //min-height: 32px;
    position: relative;

    i {
      color: $dropdown-filter-color;
      font-style: normal;
      text-decoration: none;
    }

    .clear-selection {
      color: $label-disabled-color;
    }

    &:hover,
    &.hover {
      background-color: $popupmenu-hover-color;
      cursor: pointer;
      outline: none;
    }

    &.is-disabled {
      > a {
        color: $disabled-color;
      }

      &:hover,
      &.hover {
        background-color: transparent;
        cursor: default;
      }
    }

    &:focus {
      background-color: $popupmenu-hover-color;
      cursor: pointer;
      outline: none;
    }

    &.is-focused {
      background-color: $dropdown-selected-bg-color;

      a {
        color: $dropdown-selected-color;
      }

      &::before {
        @include checkbox-checked-before-style;
        border-color: $inverse-color;
      }

      &.is-selected {
        background-color: $dropdown-selected-bg-color;

        a {
          color: $inverse-color;
        }
      }

      .listoption-icon {
        fill: $inverse-color;
      }

      .badge {
        border-color: $inverse-color;
      }
    }

    .listoption-icon {
      @include list-icon-colors();
      fill: $popupmenu-icon-color;
      height: 16px;
      left: 0;
      margin-right: 7px;
      pointer-events: none;
      top: 3px;
    }

    // Badge Support
    .badge {
      border: 1px solid transparent;
      display: inline-block;
      float: right;
      margin-left: -40px;
      margin-top: 4px;
      position: relative;
      right: 8px;
      text-indent: 0;
    }
  }

  > .listoption-icon {
    @include list-icon-colors();
    fill: $popupmenu-icon-color;
    height: 16px;
    left: 10px;
    position: absolute;
    top: 8px;

    + span {
      padding-left: 39px;
    }
  }

  &.has-icons {
    .dropdown-search {
      padding-left: 39px;
    }
  }

  a {
    @include css3(touch-callout, none);
    @include css3(user-select, none);
    color: $popupmenu-color;
    display: block;
    overflow: hidden;
    text-decoration: none;
    text-overflow: ellipsis;
    white-space: nowrap;
    width: inherit;
  }

  // Added to the dropdown list when doing a search
  &.search-mode {

    li {
      i {
        color: $font-color-extrahighcontrast;
        font-weight: bold;
        letter-spacing: -.2;
      }

      &.is-disabled {
        a {
          color: $disabled-color;
        }
      }

      &.is-focused {
        i {
          color: $inverse-color;
        }
      }
    }

  }

  &.multiple {

    ul {
      text-indent: 33px;
    }

    li::before {
      @include checkbox-unchecked-before-style;
      margin-left: 10px;
      margin-top: 8px;
    }

    li.is-disabled::before {
      @include checkbox-unchecked-disabled-before-style;
    }

    li.is-focused {
      background-color: $popupmenu-hover-color;

      > a {
        color: $font-color-highcontrast;
      }
    }

    li.is-selected::before {
      @include checkbox-checked-before-style;
    }

    li.is-selected::after {
      @include checkbox-checked-after-style;
      left: 15px;
      margin-top: 0;
      top: 8px;
    }

    li.is-disabled.is-selected::before {
      @include checkbox-checked-disabled-before-style;
    }

    li.is-disabled.is-selected::after {
      @include checkbox-checked-disabled-after-style;
    }

    li.group-label,
    li.separator {
      &::before,
      &::after {
        content: none;
      }
    }

    a {
      color: $font-color-highcontrast;
    }

    &.search-mode {
      a {
        i {
          color: $font-color-highcontrast;
        }
      }
    }
  }

  .group-label {
    @include css3(user-select, none);
    @include font-size(12);
    color: $dropdown-group-label-color;
    font-weight: bold;
    line-height: 20px;
    min-height: 20px;
    padding: 6px 0 4px;
    text-indent: 10px;

    &:not(:first-child) {
      border-top: 1px solid $dropdown-menu-separator-border-color;
      margin-top: 10px;
    }

    &:hover {
      background-color: transparent;
      cursor: default;
    }
  }

  > .trigger {
    cursor: pointer;
    height: 32px;
    margin-left: -26px;
    position: absolute;
    width: 26px;
    z-index: 1;

    .icon {
      @include css3(transform, rotate(180deg));
      background-color: rgba($white, 0);
      fill: $trigger-icon-fill-color;
      height: 32px;
      width: 18px;

      &.search {
        @include css3(transform, rotate(0deg));
        height: 18px;
        margin-top: 7px;
        width: 16px;
      }

      &.close {
        right: -6px;
        top: 0;
        width: 14px;
      }
    }
  }

  &.dropdown-short {
    > .trigger {
      margin-left: -18px;
    }
  }
}

.dropdown-search {
  background-color: $body-bg-color;
  border: 0;
  border-bottom: 1px solid $dropdown-menu-separator-border-color;
  border-radius: 0;
  color: $dropdown-color;
  padding: 8px 30px 8px 10px;
  text-overflow: ellipsis;
  width: 100%;

  &.text-align-reverse {
    text-align: right;
  }

  &.text-align-center {
    text-align: center;
  }

  &::-ms-clear {
    display: none;
  }

  &:focus {
    border: 0;
    border-bottom: 1px solid $dropdown-menu-separator-color;
    box-shadow: none;
    outline: none;
  }
}

.modal-engaged .dropdown-search {
  background-color: $modal-bg-color;
}

.is-ontop {
  &.dropdown-list ul {
    top: -1px;
  }

  .dropdown-search {
    border-bottom: 0;
  }
}

.dropdown.error {
  border-color: $error-color;

  &::-webkit-input-placeholder {
    color: $error-color;
  }
}

input.dropdown.error:focus {
  border-color: $error-color;
  box-shadow: $error-focus-box-shadow;
  color: $input-color;
}

.field,
.field-short {
  .dropdown-wrapper {
    margin-bottom: 0;
  }
}

//Shorter Field Size
.field-short {

  div.dropdown {
    @include font-size(12);
    margin-bottom: 0;
    padding: 5px 21px 5px 5px;

    > .listoption-icon {
      height: 14px;
      left: 6px;
      top: 6px;

      + span {
        padding-left: 20px;
      }
    }
  }

  div.dropdown,
  div.multiselect {
    + .icon {
      height: 30px;
      right: 4px;
      top: -2px;
      width: 16px;
    }

    ~ .icon-error {
      margin-left: -38px;
      right: auto;
    }

  }

}

// Different Width Dropdowns
.dropdown-lg,
.field-short .dropdown-lg {
  width: 400px;
}

div.dropdown-lg {
  width: 400px;
}

.dropdown-md,
div.dropdown-md,
.field-short .dropdown-md {
  width: 300px;
}

.dropdown-sm,
div.dropdown-sm,
.field-short .dropdown-sm {
  width: 150px;
}

.dropdown-xs,
div.dropdown-xs,
.field-short .dropdown-xs {
  width: 75px;
}

// Shorter Drop Down Lists

.dropdown-list.dropdown-short {
  .dropdown-search {
    @include font-size(12);
    padding: 5px 32px 5px 5px;
  }

  &.has-icons {
    .dropdown-search {
      padding-left: 25px;
    }
  }

  ul {
    @include font-size(12);
    text-indent: 5px;
  }

  li {
    > a {
      line-height: 24px;
    }

    .listoption-icon {
      height: 14px;
      width: 14px;
    }
  }

  &.is-ontop {
    margin-top: 8px;
  }

  > .icon {
    height: 24px;
    margin-left: -21px;
    margin-top: 0;
    width: 16px;
  }

  > .listoption-icon {
    height: 14px;
    left: 26px;
    top: 5px;
  }

  .trigger .icon {
    height: 30px;
    right: 3px;
    top: -4px;
    width: 16px;

    &.icon.search {
      height: 14px;
      right: -6px;
      top: -2px;
    }
  }

  // Multiple
  &.multiple {
    li {
      &::before {
        margin-left: 5px;
      }

      &::after {
        margin-top: 0;
      }

      a {
        display: inline;
        padding-left: 26px;
      }
    }
  }
}

.ie {
  .is-ontop {
    margin-top: 1px;
  }

  .dropdown-list {
    &.multiple li {
      &::before {
        margin-left: -23px;
      }
    }
  }

  &.ie11 {
    .is-ontop {
      margin-top: 2px;

      .dropdown-search {
        border-top: 1px solid $dropdown-menu-separator-border-color;
      }
    }
  }
}

// Firefox needs a nudge on the list items
.is-firefox {
  .is-ontop {
    &.dropdown-list ul {
      margin-top: 1px;
      top: 0;
    }

    .dropdown-search {
      border-top: 1px solid $dropdown-menu-separator-border-color;
    }
  }

  .dropdown-list {
    &.multiple li {
      &::before {
        margin-left: -23px;
<<<<<<< HEAD
        top: 0;
=======
>>>>>>> a92724da
      }

      &.is-selected::after {
        left: 15px;
        top: 9px;
      }
    }

    .dropdown-search {
      padding-bottom: 6px;
      padding-top: 9px;
    }

    &.dropdown-short {
      .dropdown-search {
        @include font-size(12);
        padding: 5px 21px 5px 5px;
      }
    }
  }

  div.dropdown,
  div.multiselect {
    > span {
      padding-top: 1px;
    }
  }
}

// iOS needs a nudge too
.ios {
  .dropdown-list.multiple li {
    &::before {
      top: 6px;
    }

    &.is-selected::after {
      top: 11px;
    }
  }
}

//RTL Styles
html[dir='rtl'] {

  .dropdown,
  .multiselect,
  input.dropdown,
  input.multiselect {
    padding: 9px 10px 8px 32px;
    text-align: right;

    &.text-align-reverse {
      text-align: left;
    }

    &.text-align-center {
      text-align: center;
    }

    // Icon States
    + .icon {
      left: 8px;
      margin-left: inherit;
      margin-right: -33px;
      // scss-lint:disable ImportantRule
      right: auto !important;
      // scss-lint:enable ImportantRule
    }
  }

  div.dropdown {
    > .listoption-icon {
      left: auto;
      right: 14px;

      + span {
        padding-left: inherit;
        padding-right: 29px;
      }
    }
  }

  // The List
  .dropdown-list {

    &.multiple {

      li::before {
        margin-left: inherit;
        margin-right: 5px;
      }

      li.is-selected::after {
        left: inherit;
        right: 15px;
      }

      li.is-disabled.is-selected::after {
        left: inherit;
        right: 21px;
      }
    }

    > .icon {
      margin-left: inherit;
      margin-right: -26px;

      &.search {
        margin-left: inherit;
        margin-right: -26px;
      }
    }

    > .trigger {
      .icon {
        margin-right: -22px;
      }
    }


    li {
      .listoption-icon {
        left: auto;
        margin-left: 7px;
        margin-right: inherit;
        right: 0;
      }
    }

    > .listoption-icon {
      left: auto;
      right: 36px;

      + span {
        padding-left: inherit;
        padding-right: 39px;
      }
    }

    &.has-icons {
      .dropdown-search {
        padding-left: inherit;
        padding-right: 39px;
      }
    }
  }

  .dropdown-search {
    padding: 9px 10px 8px 32px;

    &.text-align-reverse {
      text-align: left;
    }

    &.text-align-center {
      text-align: center;
    }
  }

  .dropdown-list.dropdown-short {
    .dropdown-search {
      padding: 5px 5px 5px 32px;
    }

    &.has-icons {
      .dropdown-search {
        padding-left: inherit;
        padding-right: 25px;
      }
    }

    > .listoption-icon {
      left: auto;
      right: 31px;
    }

    &.multiple {
      li {
        a {
          padding-left: 0;
          padding-right: 27px;
        }
      }
    }
  }

  .dropdown-wrapper {
    .icon-error,
    .icon-confirm,
    .icon-alert,
    .icon-info,
    .icon-pending {
      left: 21px;
      right: auto;
    }
  }

  .field-short {
    .dropdown,
    .multiselect,
    input.dropdown,
    input.multiselect {
      padding: 5px 5px 5px 18px;

      ~ .icon-error {
        margin-left: inherit;
        // scss-lint:disable ImportantRule
        margin-right: -38px !important;
        // scss-lint:enable ImportantRule
      }
    }

    div.dropdown {
      > .listoption-icon {
        left: auto;
        right: 6px;

        + span {
          padding-left: inherit;
          padding-right: 20px;
        }
      }
    }
  }
}<|MERGE_RESOLUTION|>--- conflicted
+++ resolved
@@ -749,10 +749,6 @@
     &.multiple li {
       &::before {
         margin-left: -23px;
-<<<<<<< HEAD
-        top: 0;
-=======
->>>>>>> a92724da
       }
 
       &.is-selected::after {
