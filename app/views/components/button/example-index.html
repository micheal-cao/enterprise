
<div class="row">
  <div class="four columns">
    <span class="label">Primary</span>
    <button class="btn btn-primary" type="button" id="primary-action-one">Action</button><br><br><br>
    <button class="btn-primary" type="button" id="primary-action-two">Action</button><br><br><br>
    <button class="btn-primary" type="button" id="primary-action-three" disabled>Action</button><br><br><br>

<<<<<<< HEAD
    <button class="btn-primary" type="button" id="primary-alert">
      <svg class="icon" focusable="false" aria-hidden="true" role="presenatation">
=======
    <button class="btn-primary" type="button">
      <svg class="icon" focusable="false" aria-hidden="true" role="presentation">
>>>>>>> 52b0169e
        <use xlink:href="#icon-alert"></use>
      </svg>
      <span>Primary Button</span>
    </button>

    <br><br><br><br>
  </div>

  <div class="three columns">
    <span class="label">Secondary</span>
    <button class="btn-secondary" type="button" id="secondary-action-one">Action</button><br><br><br>
    <button class="btn-secondary" type="button" id="secondary-action-two" disabled>Action</button><br><br><br>

<<<<<<< HEAD
    <button class="btn-secondary" type="button" id="secondary-alert">
      <svg class="icon" focusable="false" aria-hidden="true" role="presenatation">
=======
    <button class="btn-secondary" type="button">
      <svg class="icon" focusable="false" aria-hidden="true" role="presentation">
>>>>>>> 52b0169e
        <use xlink:href="#icon-settings"></use>
      </svg>
      <span>Secondary Button</span>
    </button>

    <br><br><br><br>
  </div>

  <div class="three columns">
    <span class="label">Tertiary</span>

    <button type="button" class="btn-tertiary" id="tertiary-filter-one">
      <svg role="presentation" aria-hidden="true" focusable="false" class="icon">
        <use xlink:href="#icon-filter"></use>
      </svg>
      <span>Action</span>
    </button>
    <br><br>

    <button type="button" class="btn-tertiary" id="tertiary-filter-two" disabled>
      <svg role="presentation" aria-hidden="true" focusable="false" class="icon">
        <use xlink:href="#icon-filter"></use>
      </svg>
      <span>Action</span>
    </button>
    <br><br>

    <button type="button" class="btn btn-link" id="tertiary-filter-three">
      <svg role="presentation" aria-hidden="true" focusable="false" class="icon">
        <use xlink:href="#icon-filter"></use>
      </svg>
      <span>Action</span>
    </button>

    <br><br><br><br>
  </div>

  <div class="two columns">
    <span class="label">Icon</span>

    <button type="button" class="btn-icon" id="calendar-enabled">
      <span>Date</span>
      <svg role="presentation" aria-hidden="true" focusable="false" class="icon">
        <use xlink:href="#icon-calendar"></use>
      </svg>
    </button>
    <br><br>

    <button type="button" class="btn-icon" id="calendar-disabled" disabled>
      <span>Date</span>
      <svg role="presentation" aria-hidden="true" focusable="false" class="icon">
        <use xlink:href="#icon-calendar"></use>
      </svg>
    </button>

    <br><br><br><br>
  </div>
</div><|MERGE_RESOLUTION|>--- conflicted
+++ resolved
@@ -6,13 +6,8 @@
     <button class="btn-primary" type="button" id="primary-action-two">Action</button><br><br><br>
     <button class="btn-primary" type="button" id="primary-action-three" disabled>Action</button><br><br><br>
 
-<<<<<<< HEAD
     <button class="btn-primary" type="button" id="primary-alert">
-      <svg class="icon" focusable="false" aria-hidden="true" role="presenatation">
-=======
-    <button class="btn-primary" type="button">
       <svg class="icon" focusable="false" aria-hidden="true" role="presentation">
->>>>>>> 52b0169e
         <use xlink:href="#icon-alert"></use>
       </svg>
       <span>Primary Button</span>
@@ -26,13 +21,8 @@
     <button class="btn-secondary" type="button" id="secondary-action-one">Action</button><br><br><br>
     <button class="btn-secondary" type="button" id="secondary-action-two" disabled>Action</button><br><br><br>
 
-<<<<<<< HEAD
     <button class="btn-secondary" type="button" id="secondary-alert">
-      <svg class="icon" focusable="false" aria-hidden="true" role="presenatation">
-=======
-    <button class="btn-secondary" type="button">
       <svg class="icon" focusable="false" aria-hidden="true" role="presentation">
->>>>>>> 52b0169e
         <use xlink:href="#icon-settings"></use>
       </svg>
       <span>Secondary Button</span>
