import * as debug from '../../utils/debug';
import { utils } from '../../utils/utils';
import { colorUtils } from '../../utils/color';
import { xssUtils } from '../../utils/xss';
import { theme } from '../theme/theme';
import { personalizeStyles } from './personalize.styles';

// Component name as referenced by jQuery/event namespace/etc
const COMPONENT_NAME = 'personalize';

// Component Defaults
const PERSONALIZE_DEFAULTS = {
  colors: '',
  theme: '',
  font: '',
  blockUI: true
};

/**
 * The personalization routines for setting custom company colors.
 *
 * @class Personalize
 * @param {HTMLElement|jQuery[]} element The base element
 * @param {object} [settings] Incoming settings
 * @param {string} [settings.colors]  The list of colors
 * @param {string} [settings.theme='light'] The theme name (light, dark or high-contrast)
 * @param {string} [settings.font='Helvetica'] Use the newer source sans font
 * @param {boolean} [settings.blockUI=true] Cover the UI and animate when changing theme.
*/
function Personalize(element, settings) {
  this.element = $(element);
  this.settings = utils.mergeSettings(this.element[0], settings, PERSONALIZE_DEFAULTS);

  debug.logTimeStart(COMPONENT_NAME);
  this.init();
  debug.logTimeEnd(COMPONENT_NAME);
}

// Plugin Methods
Personalize.prototype = {

  /**
   * Runs on each initialization
   * @private
   * @returns {this} component instance
   */
  init() {
    // Set the default theme, or grab the theme from an external CSS stylesheet.
    const cssTheme = this.getThemeFromStylesheet();
    this.currentTheme = this.settings.theme || cssTheme;
    this.setTheme(this.currentTheme);

    if (this.settings.colors) {
      this.setColors(this.settings.colors);
    }

    if (this.settings.font) {
      $('html').addClass(`font-${this.settings.font}`);
    }

    this.handleEvents();

    return this;
  },

  /**
   * Sets up event handlers for this control and its sub-elements
   * @private
   * @returns {this} component instance
   */
  handleEvents() {
    const self = this;

    this.element
      .off(`updated.${COMPONENT_NAME}`)
      .on(`updated.${COMPONENT_NAME}`, () => {
        self.updated();
      });

    return this;
  },

  /**
   * Create new CSS rules in head and override any existing
   * @private
   * @param {object} cssRules The rules to append.
   */
  appendStyleSheet(cssRules) {
    let sheet = document.getElementById('soho-personalization');
    if (sheet) {
      sheet.parentNode.removeChild(sheet);
    }

    // Create the <style> tag
    sheet = document.createElement('style');
    sheet.setAttribute('id', 'soho-personalization');
    sheet.appendChild(document.createTextNode(cssRules));

    // Add the <style> element to the page
    document.head.appendChild(sheet);
  },

  /**
   * Generate a style sheet to append in the page.
   * @private
   * @param {array} colors The rules to append.
   * @returns {string} The string of css to append.
   */
  getColorStyleSheet(colors) {
    if (!colors) {
      colors = {};
    }

    // Use an incoming `colors` param defined as a string, as the desired
    // "header" color (backwards compatibility)
    if (typeof colors === 'string') {
      colors = {
        header: colors
      };
    }

    if (!colors || colors === '') {
      return this;
    }

    // Default Colors...
    // (Color)07 for the main color (fx headers)
    // (Color)06 for the secondary color (fx sub-headers)
    // Light or Dark (fff or 000) for the contrast color

    // (Color)06 for the vertical borders between module tabs - 133C59
    // (Color)07 for the page header and active module tab - 2578A9 DEFAULT
    // (Color)08 for the inactive module tab - 1d5f8a
    // (Color)09 for the horizontal border - 134D71
    // (Color)10 for the hover state on module tab - 133C59
    const defaultColors = {
      header: '2578A9',
      subheader: '1d5f8a',
      text: 'ffffff',
      verticalBorder: '133C59',
      horizontalBorder: '134D71',
      inactive: '1d5f8a',
      hover: '133C59',
      btnColorHeader: '368AC0',
      btnColorSubheader: '54a1d3'
    };

    // If an event sends a blank string through instead of a hex,
    // reset any color values back to the theme defaults.  Otherwise, get a valid hex value.
<<<<<<< HEAD
    colors.header = this.validateHex(colors.header || defaultColors.header);
    colors.text = this.validateHex(colors.text || defaultColors.text);
    colors.subheader = this.validateHex(colors.subheader ||
      this.getLuminousColorShade(colors.header, 0.2));
    colors.button = this.validateHex(colors.button ||
      this.getLuminousColorShade(colors.text, -0.80));
    colors.inactive = this.validateHex(colors.inactive ||
      this.getLuminousColorShade(colors.header, -0.22));
    colors.verticalBorder = this.validateHex(colors.verticalBorder ||
      this.getLuminousColorShade(colors.header, 0.1));
    colors.horizontalBorder = this.validateHex(colors.horizontalBorder ||
      this.getLuminousColorShade(colors.header, -0.4));
    colors.hover = this.validateHex(colors.hover ||
      this.getLuminousColorShade(colors.header, -0.5));
    colors.btnColorHeader = this.validateHex(colors.btnColorHeader ||
      this.getLuminousColorShade(colors.subheader, -0.025));
    colors.btnColorSubheader = this.validateHex(colors.btnColorSubheader ||
      this.getLuminousColorShade(colors.header, -0.025));

    // note that the sheet is appended in backwards
    let cssRules = `.tab-container.module-tabs.is-personalizable { border-top: 1px solid ${colors.horizontalBorder} !important; border-bottom: 1px solid ${colors.horizontalBorder} !important}` +
    ` .module-tabs.is-personalizable .tab:not(:first-child) { border-left: 1px solid ${colors.verticalBorder} !important}` +
    ` .module-tabs.is-personalizable { background-color: ${colors.inactive} !important}` +
    ` .module-tabs.is-personalizable .tab.is-selected { background-color: ${colors.header} !important}` +
    ` .accordion.panel .accordion-header.is-selected { background-color: ${colors.subheader} !important; color: ${colors.text} !important}` +
    ` .builder-header.is-personalizable{ background-color: ${colors.subheader}}` +
    ` .header.is-personalizable { background-color: ${colors.header}}` +
    ` .header.is-personalizable .title { color: ${colors.text}}` +
    ` .header.is-personalizable h1 { color: ${colors.text}}` +
    ` .header.is-personalizable button:not(:disabled), .header.is-personalizable button:not(:disabled) .icon, .header.is-personalizable button:not(:disabled) .app-header.icon > span { color: ${colors.text} !important; opacity: .8}` +
    ` .header.is-personalizable .header.is-personalizable button:not(:disabled) .app-header.icon > span { background-color: ${colors.text} !important; opacity: .8}` +
    ` .header.is-personalizable button:not(:disabled):hover, .header.is-personalizable button:not(:disabled):hover .icon, .header.is-personalizable button:not(:disabled):hover .app-header.icon > span, .header.is-personalizable .toolbar [class^='btn']:hover:not([disabled]) { color: ${colors.text} !important; opacity: 1}` +
    ` .header.is-personalizable button:not(:disabled) .app-header.icon > span { background-color: ${colors.text} !important; opacity: 1}` +
    ` .header.is-personalizable .go-button.is-personalizable { background-color: ${colors.btnColorHeader}; border-color:${colors.btnColorHeader};color: ${colors.text}}` +
    ` .header.is-personalizable.has-tabs .tab-container.header-tabs > .tab-list-container .tab.is-selected:not(.is-disabled) { color: ${colors.text} !important }` +
    ` .header.is-personalizable.has-tabs .tab-container.header-tabs > .tab-list-container .tab { color: ${colors.text} !important; opacity: .8 }` +
    ` .header.is-personalizable.has-tabs .tab-container.header-tabs > .tab-list-container .tab:hover:not(.is-disabled) { color: ${colors.text} !important; opacity: 1 }` +
    ` .header.is-personalizable.has-tabs .tab-container.header-tabs > .tab-list-container .tab:hover:not(.is-disabled)::before { background-color: ${colors.text}}` +
    ` .header.is-personalizable.has-tabs .animated-bar { background-color: ${colors.text}}` +
    ` .header.is-personalizable.has-tabs .tab-list-container .tab.is-selected:not(.is-disabled):hover::before { background-color: ${colors.text} !important }` +
    ` .subheader.is-personalizable .go-button.is-personalizable { background-color: ${colors.btnColorSubheader}; border-color:${colors.btnColorSubheader};color: ${colors.text}}` +
    ` .module-tabs.is-personalizable .tab-more { border-left: ${colors.verticalBorder} !important}` +
    ` .module-tabs.is-personalizable .tab-more:hover { background-color: ${colors.hover} !important}` +
    ` .module-tabs.is-personalizable .tab-more.is-open { background-color: ${colors.hover} !important}` +
    ` .module-tabs.is-personalizable .tab-more.is-selected { background-color: ${colors.header} !important}` +
    ` .header .toolbar > .toolbar-searchfield-wrapper.active .searchfield { background-color: ${colors.hover} !important; border-bottom-color: ${colors.hover} !important}` +
    ` .header .toolbar > .toolbar-searchfield-wrapper.active .searchfield-category-button { background-color: ${colors.hover} !important; border-bottom-color: ${colors.hover} !important}` +
    ` .subheader.is-personalizable { background-color: ${colors.subheader} !important}` +
    ` .builder .sidebar .header {border-right: 1px solid ${colors.hover} !important}` +
    ` .module-tabs.is-personalizable .tab:hover { background-color: ${colors.hover} !important}` +
    ` .module-tabs.has-toolbar.is-personalizable .tab-list-container + .toolbar { border-left: ${colors.verticalBorder} !important}` +
    ` .module-tabs.is-personalizable [class^="btn"] { background-color: ${colors.inactive} !important; color: ${colors.text} !important}` +
    ` .module-tabs.is-personalizable .tab.is-disabled { background-color: ${colors.inactive} !important; color: ${colors.text} !important}` +
    ` .module-tabs.is-personalizable .tab.is-disabled > svg { fill: ${colors.text} !important}` +
    ` .module-tabs.is-personalizable .add-tab-button { border-left: ${colors.verticalBorder} !important}` +
    ` .module-tabs.is-personalizable .add-tab-button:hover { background-color: ${colors.inactive} !important}` +
    ` .module-tabs.is-personalizable .toolbar-searchfield-wrapper > .searchfield { color: ${colors.text} !important}` +
    ` .module-tabs.is-personalizable .toolbar-searchfield-wrapper > svg { fill: ${colors.text} !important}` +
    ` .is-personalizable .tab-container.header-tabs::before { background-image: linear-gradient(to right, ${colors.header}, rgba(37, 120, 169, 0)) }` +
    ` .is-personalizable .tab-container.header-tabs::after { background-image: linear-gradient(to right, rgba(37, 120, 169, 0), ${colors.header}) }` +
    ` .hero-widget.is-personalizable { background-color: ${colors.subheader} }` +
    ` .hero-widget.is-personalizable .hero-bottom { background-color: ${colors.header} }` +
    ` .hero-widget.is-personalizable .hero-footer .hero-footer-nav li::before { color: ${colors.verticalBorder} }` +
    ` .hero-widget.is-personalizable .chart-container .arc { stroke: ${colors.subheader} }` +
    ` .hero-widget.is-personalizable .chart-container .bar { stroke: ${colors.subheader} }` +
    ` .hero-widget.is-personalizable .chart-container.line-chart .dot { stroke: ${colors.subheader} }` +
    ` .application-menu.is-personalizable { background-color: ${colors.subheader}; border-right: ${colors.verticalBorder} }` +
    ` .application-menu.is-personalizable .application-menu-header { background-color: ${colors.subheader}; border-bottom-color: ${colors.verticalBorder} }` +
    ` .application-menu.is-personalizable .application-menu-footer { background-color: ${colors.subheader}; border-top-color: ${colors.verticalBorder} }` +
    ` .application-menu.is-personalizable button .icon, .application-menu.is-personalizable button span, .application-menu.is-personalizable .hyperlink { color: ${colors.text}; opacity: 0.8 }` +
    ` .application-menu.is-personalizable button:not(:disabled):hover .icon, .application-menu.is-personalizable button:not(:disabled):hover span, .application-menu.is-personalizable .hyperlink:hover  { color: ${colors.text}; opacity: 1 }` +
    ` .application-menu.is-personalizable .accordion.panel { background-color: ${colors.header} }` +
    ` .application-menu.is-personalizable .name-xl, .application-menu.is-personalizable .name, .application-menu.is-personalizable .accordion-heading { color: ${colors.text} }` +
    ` .application-menu.is-personalizable .accordion.panel .accordion-header { background-color: ${colors.header}; border-bottom-color: transparent; color: ${colors.text}; opacity: .8; }` +
    ` .application-menu.is-personalizable .accordion.panel .accordion-header .icon { color: ${colors.text} !important; }` +
    ` .application-menu.is-personalizable .accordion.panel .accordion-header.is-selected > a, .application-menu.is-personalizable .accordion.panel .accordion-header.is-selected:hover > a, .application-menu.is-personalizable .accordion.panel .accordion-header.is-selected > a, .application-menu.is-personalizable .accordion.panel .accordion-header.is-selected .icon { color: ${colors.text} !important; }` +
    ' .application-menu.is-personalizable .accordion.panel .accordion-header:hover { opacity: 1 }' +
    ` .application-menu.is-personalizable .accordion.panel .accordion-header.is-focused:not(.hide-focus) { border-color: ${colors.text}; opacity: 1; box-shadow: 0 0 4px 3px rgba(0, 0, 0, 0.2); }` +
    ` .accordion.panel.inverse .accordion-pane.is-expanded + .accordion-header:not(.is-focused):not(.is-selected), .accordion.panel.inverse .accordion-pane.is-expanded + .accordion-content { border-color: ${colors.verticalBorder};}` +
    ` .application-menu.is-personalizable button:focus:not(.hide-focus), .application-menu.is-personalizable .hyperlink:focus:not(.hide-focus)::after { border-color: ${colors.text}; opacity: 1; box-shadow: 0 0 4px 3px rgba(0, 0, 0, 0.2) }` +
    ` .application-menu.is-personalizable .application-menu-switcher-panel { border-top-color: ${colors.horizontalBorder} }` +
    ` .application-menu.is-personalizable .application-menu-switcher-panel .accordion-heading { border-top-color: ${colors.horizontalBorder} }` +
    ` .application-menu.is-personalizable .searchfield-wrapper { background-color: ${colors.header}; border-bottom: 1px solid ${colors.horizontalBorder} }` +
    ` .application-menu.is-personalizable .searchfield-wrapper .searchfield { color: ${colors.text} !important }` +
    ` .application-menu.is-personalizable .accordion-header.has-filtered-children > a, .application-menu.is-personalizable .accordion.panel .accordion-header.has-filtered-children.is-focused { color: ${colors.text} !important }` +
    ` .application-menu.is-personalizable .searchfield-wrapper .searchfield::placeholder { color: ${colors.text}; opacity: .8 }` +
    ` .application-menu.is-personalizable .searchfield-wrapper .icon { color: ${colors.text}; opacity: .8 }` +
    ` .application-menu.is-personalizable .searchfield-wrapper.active .icon { color: ${colors.text}; opacity: 1 }` +
    '';

    // Add reusable classes that can be used on some elements
    cssRules += `.is-personalizable .personalize-header { background-color: ${colors.header} }` +
      `.is-personalizable .personalize-subheader { background-color: ${colors.subheader} }` +
      `.is-personalizable .personalize-text { color: ${colors.text} }` +
      `.is-personalizable .personalize-actionable { color: ${colors.text}; opacity: .8 }` +
      `.is-personalizable .personalize-actionable:hover:not([disabled]) { color: ${colors.text}; opacity: 1 }` +
      `.is-personalizable .personalize-actionable.is-focused:not(.hide-focus), .is-personalizable .personalize-actionable:focus:not(.hide-focus) { border-color: ${colors.text}; box-shadow: 0 0 4px 3px rgba(0, 0, 0, 0.2); }` +
      `.is-personalizable .personalize-actionable.hyperlink:focus:not(.hide-focus)::after { border-color: ${colors.text}; opacity: 1; box-shadow: 0 0 4px 3px rgba(0, 0, 0, 0.2); }` +
      `.is-personalizable .personalize-vertical-border { border-color: ${colors.verticalBorder}; }` +
      `.is-personalizable .personalize-horizontal-bottom-border { border-bottom: 1px solid ${colors.horizontalBorder}; }` +
      `.is-personalizable .personalize-horizontal-top-border { border-top: 1px solid: ${colors.horizontalBorder}; }` +
      '.is-personalizable .personalize-actionable-disabled, .is-personalizable .personalize-actionable-disabled:hover { opacity: .4 !important; cursor: default; }' +
    '';

    return cssRules;
=======
    colors.header = colorUtils.validateHex(colors.header || defaultColors.header);
    colors.text = colorUtils.validateHex(colors.text || defaultColors.text);
    colors.subheader = colorUtils.validateHex(colors.subheader ||
      colorUtils.getLuminousColorShade(colors.header, 0.2));
    colors.button = colorUtils.validateHex(colors.button ||
      colorUtils.getLuminousColorShade(colors.text, -0.80));
    colors.inactive = colorUtils.validateHex(colors.inactive ||
      colorUtils.getLuminousColorShade(colors.header, -0.22));
    colors.verticalBorder = colorUtils.validateHex(colors.verticalBorder ||
      colorUtils.getLuminousColorShade(colors.header, 0.1));
    colors.horizontalBorder = colorUtils.validateHex(colors.horizontalBorder ||
      colorUtils.getLuminousColorShade(colors.header, -0.4));
    colors.hover = colorUtils.validateHex(colors.hover ||
      colorUtils.getLuminousColorShade(colors.header, -0.5));
    colors.btnColorHeader = colorUtils.validateHex(colors.btnColorHeader ||
      colorUtils.getLuminousColorShade(colors.subheader, -0.025));
    colors.btnColorSubheader = colorUtils.validateHex(colors.btnColorSubheader ||
      colorUtils.getLuminousColorShade(colors.header, -0.025));

    return personalizeStyles(colors);
>>>>>>> 9218cfff
  },

  /**
  * Sets the personalization color(s)
  * @param {array} colors The original hex color as a string or an object with all the Colors
  * @returns {this} component instance
  */
  setColors(colors) {
    if (colors === '') {
      this.setColorsToDefault();
      return this;
    }

    if (!colors) {
      return this;
    }

    this.appendStyleSheet(this.getColorStyleSheet(colors));

    // record state of colors in settings
    this.settings.colors = colors;

    /**
    * Fires after the colors are changed.
    * @event colorschanged
    * @memberof Personalize
    * @property {object} event - The jquery event object
    * @property {object} args - The event args
    * @property {string} args.colors - The color(s) changed to.
    */
    this.element.triggerHandler('colorschanged', { colors });
    return this;
  },

  /**
   * Sets the colors back to the default color (by removing the geneated stylesheet).
   */
  setColorsToDefault() {
    this.settings.colors = '';
    const sheet = document.getElementById('soho-personalization');
    if (sheet) {
      sheet.parentNode.removeChild(sheet);
<<<<<<< HEAD
    }
  },

  /**
  * Takes a color and performs a change in luminosity of that color programatically.
  * @private
  * @param {string} hex  The original Hexadecimal base color.
  * @param {string} lum  A percentage used to set luminosity
  * change on the base color:  -0.1 would be 10% darker, 0.2 would be 20% brighter
  * @returns {string} hexadecimal color.
  */
  getLuminousColorShade(hex, lum) {
    // validate hex string
    hex = this.validateHex(hex).substr(1);
    lum = lum || 0;

    // convert to decimal and change luminosity
    let rgb = '#';
    let c;
    let i;

    for (i = 0; i < 3; i++) {
      c = parseInt(hex.substr(i * 2, 2), 16);
      c = Math.round(Math.min(Math.max(0, c + (c * lum)), 255)).toString(16);
      rgb += (`00${c}`).substr(c.length);
=======
>>>>>>> 9218cfff
    }
  },

  /**
   * Detect the current theme based on the style sheet.
   * @private
   * @returns {string} The current theme.
   */
  getThemeFromStylesheet() {
    const css = $('#stylesheet, #sohoxi-stylesheet');
    let thisTheme = '';

    if (css.length > 0) {
      const path = css.attr('href');
      thisTheme = path.substring(path.lastIndexOf('/') + 1);
      // trim query string off the end if it exists
      // something like ?v=123 may be used for cache busting or build identifiers
      const queryParamIndex = thisTheme.lastIndexOf('?');
      if (queryParamIndex > -1) {
        thisTheme = thisTheme.slice(0, queryParamIndex);
      }
      // trim the file extensions off the end and drop the -theme portion
      thisTheme = thisTheme.replace('.min.css', '').replace('.css', '').replace('-theme', '');
    }
    return thisTheme;
  },

  /**
  * Sets the current theme, blocking the ui during the change.
  * @param {string} incomingTheme  Represents the file name of a color
  * scheme (can be dark, light or high-contrast)
  */
  setTheme(incomingTheme) {
    if (theme.currentTheme.id === incomingTheme) {
      if (!$('html').hasClass(`${incomingTheme}-theme`)) {
        $('html').addClass(`${incomingTheme}-theme`);
      }
      return;
    }

    // Validate theme is supported
    const result = theme.themes().filter(themeObj => themeObj.id === incomingTheme);
    if (result.length === 0) {
      return;
    }

    $('html').removeClass('light-theme dark-theme high-contrast-theme').addClass(`${incomingTheme}-theme`);

    this.blockUi();

    const self = this;
    const originalCss = $('#stylesheet, #sohoxi-stylesheet');
    const newCss = $('<link rel="stylesheet">');
    const path = originalCss.attr('href');

    newCss.on('load', () => {
      originalCss.remove();
      self.unBlockUi();
    });

    const themePath = path ? path.substring(0, path.lastIndexOf('/')) : '';
    const isMin = path ? path.indexOf('.min') > -1 : false;

    newCss.attr({
      id: originalCss.attr('id'),
      href: xssUtils.stripTags(`${themePath}/${incomingTheme}-theme${isMin ? '.min' : ''}.css`)
    });
    originalCss.removeAttr('id');

    // Add new stylesheet before current stylesheet
    // to give it time to parse/render before revealing it
    originalCss.before(newCss);

    // record state of theme in settings
    this.settings.theme = incomingTheme;
    theme.setTheme(incomingTheme);

    /**
    * Fires after the theme is changed
    * @event themechanged
    * @memberof Personalize
    * @property {object} event - The jquery event object
    * @property {object} args - The event args
    * @property {string} args.theme - The theme id changed to.
    */
    this.element.triggerHandler('themechanged', { theme: incomingTheme });
  },

  /**
   * Builds a temporary page overlay that prevents end users from experiencing FOUC
   * @private
   * @returns {void}
   */
  blockUi() {
    const self = this;
    if (!self.settings.blockUI) {
      return;
    }

    let backgroundColor = '#bdbdbd';
    switch (theme) {
      case 'light':
        backgroundColor = '#f0f0f0';
        break;
      case 'dark':
        backgroundColor = '#313236';
        break;
      case 'high-contrast':
        backgroundColor = '#d8d8d8';
        break;
      default:
        backgroundColor = '#f0f0f0';
    }

    this.pageOverlay = this.pageOverlay || $('<div class="personalize-overlay"></div>');
    this.pageOverlay.css('background', backgroundColor);
    $('body').append(this.pageOverlay);
  },

  /**
   * Removes a temporary page overlay built by `blockUi()`
   * @private
   * @returns {void}
   */
  unBlockUi() {
    const self = this;
    if (!self.settings.blockUI) {
      return;
    }

    self.pageOverlay.fadeOut(300, () => {
      self.pageOverlay.remove();
      self.pageOverlay = undefined;
    });
  },

  /**
   * Handle Updating Settings
   * @param {object} [settings] incoming settings
   * @returns {this} component instance
   */
  updated(settings) {
    if (settings) {
      this.settings = utils.mergeSettings(this.element[0], settings, this.settings);
    }

    return this
      .teardown()
      .init();
  },

  /**
   * Simple Teardown - remove events & rebuildable markup.
   * Ideally this will do non-destructive things that make it possible to easily rebuild
   * @private
   * @returns {this} component instance
   */
  teardown() {
    this.element.off(`updated.${COMPONENT_NAME}`);
    return this;
  },

  /**
   * Teardown - Remove added markup and events
   * @returns {void}
   */
  destroy() {
    this.teardown();
    $.removeData(this.element[0], COMPONENT_NAME);
  }
};

export { Personalize, COMPONENT_NAME };<|MERGE_RESOLUTION|>--- conflicted
+++ resolved
@@ -147,113 +147,6 @@
 
     // If an event sends a blank string through instead of a hex,
     // reset any color values back to the theme defaults.  Otherwise, get a valid hex value.
-<<<<<<< HEAD
-    colors.header = this.validateHex(colors.header || defaultColors.header);
-    colors.text = this.validateHex(colors.text || defaultColors.text);
-    colors.subheader = this.validateHex(colors.subheader ||
-      this.getLuminousColorShade(colors.header, 0.2));
-    colors.button = this.validateHex(colors.button ||
-      this.getLuminousColorShade(colors.text, -0.80));
-    colors.inactive = this.validateHex(colors.inactive ||
-      this.getLuminousColorShade(colors.header, -0.22));
-    colors.verticalBorder = this.validateHex(colors.verticalBorder ||
-      this.getLuminousColorShade(colors.header, 0.1));
-    colors.horizontalBorder = this.validateHex(colors.horizontalBorder ||
-      this.getLuminousColorShade(colors.header, -0.4));
-    colors.hover = this.validateHex(colors.hover ||
-      this.getLuminousColorShade(colors.header, -0.5));
-    colors.btnColorHeader = this.validateHex(colors.btnColorHeader ||
-      this.getLuminousColorShade(colors.subheader, -0.025));
-    colors.btnColorSubheader = this.validateHex(colors.btnColorSubheader ||
-      this.getLuminousColorShade(colors.header, -0.025));
-
-    // note that the sheet is appended in backwards
-    let cssRules = `.tab-container.module-tabs.is-personalizable { border-top: 1px solid ${colors.horizontalBorder} !important; border-bottom: 1px solid ${colors.horizontalBorder} !important}` +
-    ` .module-tabs.is-personalizable .tab:not(:first-child) { border-left: 1px solid ${colors.verticalBorder} !important}` +
-    ` .module-tabs.is-personalizable { background-color: ${colors.inactive} !important}` +
-    ` .module-tabs.is-personalizable .tab.is-selected { background-color: ${colors.header} !important}` +
-    ` .accordion.panel .accordion-header.is-selected { background-color: ${colors.subheader} !important; color: ${colors.text} !important}` +
-    ` .builder-header.is-personalizable{ background-color: ${colors.subheader}}` +
-    ` .header.is-personalizable { background-color: ${colors.header}}` +
-    ` .header.is-personalizable .title { color: ${colors.text}}` +
-    ` .header.is-personalizable h1 { color: ${colors.text}}` +
-    ` .header.is-personalizable button:not(:disabled), .header.is-personalizable button:not(:disabled) .icon, .header.is-personalizable button:not(:disabled) .app-header.icon > span { color: ${colors.text} !important; opacity: .8}` +
-    ` .header.is-personalizable .header.is-personalizable button:not(:disabled) .app-header.icon > span { background-color: ${colors.text} !important; opacity: .8}` +
-    ` .header.is-personalizable button:not(:disabled):hover, .header.is-personalizable button:not(:disabled):hover .icon, .header.is-personalizable button:not(:disabled):hover .app-header.icon > span, .header.is-personalizable .toolbar [class^='btn']:hover:not([disabled]) { color: ${colors.text} !important; opacity: 1}` +
-    ` .header.is-personalizable button:not(:disabled) .app-header.icon > span { background-color: ${colors.text} !important; opacity: 1}` +
-    ` .header.is-personalizable .go-button.is-personalizable { background-color: ${colors.btnColorHeader}; border-color:${colors.btnColorHeader};color: ${colors.text}}` +
-    ` .header.is-personalizable.has-tabs .tab-container.header-tabs > .tab-list-container .tab.is-selected:not(.is-disabled) { color: ${colors.text} !important }` +
-    ` .header.is-personalizable.has-tabs .tab-container.header-tabs > .tab-list-container .tab { color: ${colors.text} !important; opacity: .8 }` +
-    ` .header.is-personalizable.has-tabs .tab-container.header-tabs > .tab-list-container .tab:hover:not(.is-disabled) { color: ${colors.text} !important; opacity: 1 }` +
-    ` .header.is-personalizable.has-tabs .tab-container.header-tabs > .tab-list-container .tab:hover:not(.is-disabled)::before { background-color: ${colors.text}}` +
-    ` .header.is-personalizable.has-tabs .animated-bar { background-color: ${colors.text}}` +
-    ` .header.is-personalizable.has-tabs .tab-list-container .tab.is-selected:not(.is-disabled):hover::before { background-color: ${colors.text} !important }` +
-    ` .subheader.is-personalizable .go-button.is-personalizable { background-color: ${colors.btnColorSubheader}; border-color:${colors.btnColorSubheader};color: ${colors.text}}` +
-    ` .module-tabs.is-personalizable .tab-more { border-left: ${colors.verticalBorder} !important}` +
-    ` .module-tabs.is-personalizable .tab-more:hover { background-color: ${colors.hover} !important}` +
-    ` .module-tabs.is-personalizable .tab-more.is-open { background-color: ${colors.hover} !important}` +
-    ` .module-tabs.is-personalizable .tab-more.is-selected { background-color: ${colors.header} !important}` +
-    ` .header .toolbar > .toolbar-searchfield-wrapper.active .searchfield { background-color: ${colors.hover} !important; border-bottom-color: ${colors.hover} !important}` +
-    ` .header .toolbar > .toolbar-searchfield-wrapper.active .searchfield-category-button { background-color: ${colors.hover} !important; border-bottom-color: ${colors.hover} !important}` +
-    ` .subheader.is-personalizable { background-color: ${colors.subheader} !important}` +
-    ` .builder .sidebar .header {border-right: 1px solid ${colors.hover} !important}` +
-    ` .module-tabs.is-personalizable .tab:hover { background-color: ${colors.hover} !important}` +
-    ` .module-tabs.has-toolbar.is-personalizable .tab-list-container + .toolbar { border-left: ${colors.verticalBorder} !important}` +
-    ` .module-tabs.is-personalizable [class^="btn"] { background-color: ${colors.inactive} !important; color: ${colors.text} !important}` +
-    ` .module-tabs.is-personalizable .tab.is-disabled { background-color: ${colors.inactive} !important; color: ${colors.text} !important}` +
-    ` .module-tabs.is-personalizable .tab.is-disabled > svg { fill: ${colors.text} !important}` +
-    ` .module-tabs.is-personalizable .add-tab-button { border-left: ${colors.verticalBorder} !important}` +
-    ` .module-tabs.is-personalizable .add-tab-button:hover { background-color: ${colors.inactive} !important}` +
-    ` .module-tabs.is-personalizable .toolbar-searchfield-wrapper > .searchfield { color: ${colors.text} !important}` +
-    ` .module-tabs.is-personalizable .toolbar-searchfield-wrapper > svg { fill: ${colors.text} !important}` +
-    ` .is-personalizable .tab-container.header-tabs::before { background-image: linear-gradient(to right, ${colors.header}, rgba(37, 120, 169, 0)) }` +
-    ` .is-personalizable .tab-container.header-tabs::after { background-image: linear-gradient(to right, rgba(37, 120, 169, 0), ${colors.header}) }` +
-    ` .hero-widget.is-personalizable { background-color: ${colors.subheader} }` +
-    ` .hero-widget.is-personalizable .hero-bottom { background-color: ${colors.header} }` +
-    ` .hero-widget.is-personalizable .hero-footer .hero-footer-nav li::before { color: ${colors.verticalBorder} }` +
-    ` .hero-widget.is-personalizable .chart-container .arc { stroke: ${colors.subheader} }` +
-    ` .hero-widget.is-personalizable .chart-container .bar { stroke: ${colors.subheader} }` +
-    ` .hero-widget.is-personalizable .chart-container.line-chart .dot { stroke: ${colors.subheader} }` +
-    ` .application-menu.is-personalizable { background-color: ${colors.subheader}; border-right: ${colors.verticalBorder} }` +
-    ` .application-menu.is-personalizable .application-menu-header { background-color: ${colors.subheader}; border-bottom-color: ${colors.verticalBorder} }` +
-    ` .application-menu.is-personalizable .application-menu-footer { background-color: ${colors.subheader}; border-top-color: ${colors.verticalBorder} }` +
-    ` .application-menu.is-personalizable button .icon, .application-menu.is-personalizable button span, .application-menu.is-personalizable .hyperlink { color: ${colors.text}; opacity: 0.8 }` +
-    ` .application-menu.is-personalizable button:not(:disabled):hover .icon, .application-menu.is-personalizable button:not(:disabled):hover span, .application-menu.is-personalizable .hyperlink:hover  { color: ${colors.text}; opacity: 1 }` +
-    ` .application-menu.is-personalizable .accordion.panel { background-color: ${colors.header} }` +
-    ` .application-menu.is-personalizable .name-xl, .application-menu.is-personalizable .name, .application-menu.is-personalizable .accordion-heading { color: ${colors.text} }` +
-    ` .application-menu.is-personalizable .accordion.panel .accordion-header { background-color: ${colors.header}; border-bottom-color: transparent; color: ${colors.text}; opacity: .8; }` +
-    ` .application-menu.is-personalizable .accordion.panel .accordion-header .icon { color: ${colors.text} !important; }` +
-    ` .application-menu.is-personalizable .accordion.panel .accordion-header.is-selected > a, .application-menu.is-personalizable .accordion.panel .accordion-header.is-selected:hover > a, .application-menu.is-personalizable .accordion.panel .accordion-header.is-selected > a, .application-menu.is-personalizable .accordion.panel .accordion-header.is-selected .icon { color: ${colors.text} !important; }` +
-    ' .application-menu.is-personalizable .accordion.panel .accordion-header:hover { opacity: 1 }' +
-    ` .application-menu.is-personalizable .accordion.panel .accordion-header.is-focused:not(.hide-focus) { border-color: ${colors.text}; opacity: 1; box-shadow: 0 0 4px 3px rgba(0, 0, 0, 0.2); }` +
-    ` .accordion.panel.inverse .accordion-pane.is-expanded + .accordion-header:not(.is-focused):not(.is-selected), .accordion.panel.inverse .accordion-pane.is-expanded + .accordion-content { border-color: ${colors.verticalBorder};}` +
-    ` .application-menu.is-personalizable button:focus:not(.hide-focus), .application-menu.is-personalizable .hyperlink:focus:not(.hide-focus)::after { border-color: ${colors.text}; opacity: 1; box-shadow: 0 0 4px 3px rgba(0, 0, 0, 0.2) }` +
-    ` .application-menu.is-personalizable .application-menu-switcher-panel { border-top-color: ${colors.horizontalBorder} }` +
-    ` .application-menu.is-personalizable .application-menu-switcher-panel .accordion-heading { border-top-color: ${colors.horizontalBorder} }` +
-    ` .application-menu.is-personalizable .searchfield-wrapper { background-color: ${colors.header}; border-bottom: 1px solid ${colors.horizontalBorder} }` +
-    ` .application-menu.is-personalizable .searchfield-wrapper .searchfield { color: ${colors.text} !important }` +
-    ` .application-menu.is-personalizable .accordion-header.has-filtered-children > a, .application-menu.is-personalizable .accordion.panel .accordion-header.has-filtered-children.is-focused { color: ${colors.text} !important }` +
-    ` .application-menu.is-personalizable .searchfield-wrapper .searchfield::placeholder { color: ${colors.text}; opacity: .8 }` +
-    ` .application-menu.is-personalizable .searchfield-wrapper .icon { color: ${colors.text}; opacity: .8 }` +
-    ` .application-menu.is-personalizable .searchfield-wrapper.active .icon { color: ${colors.text}; opacity: 1 }` +
-    '';
-
-    // Add reusable classes that can be used on some elements
-    cssRules += `.is-personalizable .personalize-header { background-color: ${colors.header} }` +
-      `.is-personalizable .personalize-subheader { background-color: ${colors.subheader} }` +
-      `.is-personalizable .personalize-text { color: ${colors.text} }` +
-      `.is-personalizable .personalize-actionable { color: ${colors.text}; opacity: .8 }` +
-      `.is-personalizable .personalize-actionable:hover:not([disabled]) { color: ${colors.text}; opacity: 1 }` +
-      `.is-personalizable .personalize-actionable.is-focused:not(.hide-focus), .is-personalizable .personalize-actionable:focus:not(.hide-focus) { border-color: ${colors.text}; box-shadow: 0 0 4px 3px rgba(0, 0, 0, 0.2); }` +
-      `.is-personalizable .personalize-actionable.hyperlink:focus:not(.hide-focus)::after { border-color: ${colors.text}; opacity: 1; box-shadow: 0 0 4px 3px rgba(0, 0, 0, 0.2); }` +
-      `.is-personalizable .personalize-vertical-border { border-color: ${colors.verticalBorder}; }` +
-      `.is-personalizable .personalize-horizontal-bottom-border { border-bottom: 1px solid ${colors.horizontalBorder}; }` +
-      `.is-personalizable .personalize-horizontal-top-border { border-top: 1px solid: ${colors.horizontalBorder}; }` +
-      '.is-personalizable .personalize-actionable-disabled, .is-personalizable .personalize-actionable-disabled:hover { opacity: .4 !important; cursor: default; }' +
-    '';
-
-    return cssRules;
-=======
     colors.header = colorUtils.validateHex(colors.header || defaultColors.header);
     colors.text = colorUtils.validateHex(colors.text || defaultColors.text);
     colors.subheader = colorUtils.validateHex(colors.subheader ||
@@ -274,7 +167,6 @@
       colorUtils.getLuminousColorShade(colors.header, -0.025));
 
     return personalizeStyles(colors);
->>>>>>> 9218cfff
   },
 
   /**
@@ -317,34 +209,6 @@
     const sheet = document.getElementById('soho-personalization');
     if (sheet) {
       sheet.parentNode.removeChild(sheet);
-<<<<<<< HEAD
-    }
-  },
-
-  /**
-  * Takes a color and performs a change in luminosity of that color programatically.
-  * @private
-  * @param {string} hex  The original Hexadecimal base color.
-  * @param {string} lum  A percentage used to set luminosity
-  * change on the base color:  -0.1 would be 10% darker, 0.2 would be 20% brighter
-  * @returns {string} hexadecimal color.
-  */
-  getLuminousColorShade(hex, lum) {
-    // validate hex string
-    hex = this.validateHex(hex).substr(1);
-    lum = lum || 0;
-
-    // convert to decimal and change luminosity
-    let rgb = '#';
-    let c;
-    let i;
-
-    for (i = 0; i < 3; i++) {
-      c = parseInt(hex.substr(i * 2, 2), 16);
-      c = Math.round(Math.min(Math.max(0, c + (c * lum)), 255)).toString(16);
-      rgb += (`00${c}`).substr(c.length);
-=======
->>>>>>> 9218cfff
     }
   },
 
