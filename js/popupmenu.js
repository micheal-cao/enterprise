/**
* Responsive Popup Menu Control (Context)
* @name popupmenu
*/
(function (factory) {
  if (typeof define === 'function' && define.amd) {
      // AMD. Register as an anonymous module depending on jQuery.
      define(['jquery'], factory);
  } else {
      // No AMD. Register plugin with global jQuery object.
      factory(jQuery);
  }
}(function ($) {

  $.fn.popupmenu = function( options, callback ) {

    // Settings and Options
    var pluginName = 'popupmenu',
      defaults = {
        menuId: null,  //Menu's Id
        trigger: 'click',  //click, rightClick, immediate
        autoFocus: false
      },
      settings = $.extend({}, defaults, options);

    // Plugin Constructor
    function Plugin(element) {
      this.element = $(element);
      this.init();
    }

    // Plugin Object
    Plugin.prototype = {
      init: function() {
        this.configureOptions();
        this.addMarkup();
        this.handleEvents();
      },

      configureOptions: function () {
        //Backwards Compat
        if (settings.invokeMethod) {
          settings.trigger = settings.invokeMethod;
        }
        if (settings.menu) {
          settings.menuId = settings.menu;
        }
      },

      //Add markip including Aria
      addMarkup: function () {
        var id = settings.menuId;

        this.menu = $('#' + settings.menuId);
        //Use Next Element if no Id
        if (!settings.menuId) {
          this.menu = this.element.next('.popupmenu');
          this.menu.attr('id', 'popupmenu-'+ (parseInt($('.popupmenu').length, 10)+1).toString());
          id = this.menu.attr('id');
        }
        this.menu.addClass('popupmenu')
          .attr('role', 'menu').attr('aria-hidden', 'true');

        //TODO: Follow up 'button expanded' in JAWS
        this.element.attr('aria-haspopup', true)
          .attr('aria-expanded', 'false')
          .attr('aria-owns', id);

        this.menu.find('li').attr('role', 'presentation');
        this.menu.find('.popupmenu').parent().parent().addClass('submenu');
        this.menu.find('.submenu').children('a').after('<svg class="icon"><use xlink:href="#icon-dropdown-arrow"></svg>');
        this.menu.find('a').attr('tabindex', '-1').attr('role', 'menuitem');
        this.menu.find('li.is-disabled a, li.disabled a').attr('tabindex', '-1').attr('disabled', 'disabled');
      },

      handleEvents: function() {
        var self = this;

        if (settings.trigger === 'click' || settings.trigger === 'toggle') {
          this.element.on('click.popupmenu', function (e) {
            if (self.menu.hasClass('is-open')){
              self.close();
            } else {
              self.open(e);
            }
          });
        }
        //settings.trigger
        if (settings.trigger === 'rightClick') {
          this.element.on('contextmenu.popupmenu', function (e) {
            e.preventDefault();
            return false;
          }).on('mousedown.popupmenu', function (e) {
            if (e.button === 2) {
              self.open(e);
            }
            e.stopPropagation();
          });
        }

        if (settings.trigger === 'immediate') {
          this.open();
        }

        this.element.on('keypress.popupmenu', function (e) {
          if (settings.trigger === 'rightClick' && e.shiftKey && e.keyCode === 121) {  //Shift F10
            self.open(e, true);
          }
        });
      },

      handleKeys: function () {
        var self = this;
        //http://access.aol.com/dhtml-style-guide-working-group/#popupmenu

        //Handle Events in Anchors
        this.menu.on('click.popmenu', 'a', function (e) {
          var anchor = $(this),
            href = anchor.attr('href');

          if (anchor.parent().is('.submenu') || anchor.parent().is('.is-disabled')) {
            //Do not close parent items of submenus on click
            return;
          }

          if (anchor.find('input[checkbox]').length > 0) {
            return;
          }

          self.close();
          //Not a very usefull call back use closed events
          if (callback && href) {
            callback(href.substr(1), self.element , self.menu.offset(), $(this));
          }

          self.element.trigger('selected', [anchor]);

          if (href && href.charAt(0) !== '#') {
            return true;
          }
          e.preventDefault();
        });

        $(document).on('keydown.popupmenu', function (e) {
          var key = e.which,
            focus,
            excludes = 'li:not(.separator):not(.group):not(.is-disabled)';

          //Close on escape
          if (key === 27) {
            self.close();
          }

          if (key === 9) {
            self.close();
          }

          //Select Checkboxes
          if (key === 32) {
            $(e.target).find('input:checkbox').trigger('click');
          }

          focus = self.menu.find(':focus');

          //Right Close Submenu
          if (key === 37) {
            e.preventDefault();
            if (focus.closest('.popupmenu')[0] !== self.menu[0] && focus.closest('.popupmenu').length > 0) {
              focus.closest('.popupmenu').removeClass('is-open').prev('a').focus();
            }
          }

          //Up on Up
          if (key === 38) {
             e.preventDefault();

            //Go back to Top on the last one
            if (focus.parent().prevAll(excludes).length === 0) {
              self.menu.parent().find(excludes).last().find('a').focus();
              return;
            }
            focus.parent().prevAll(excludes).first().find('a').focus();
          }

          //Right Open Submenu
          if (key === 39) {
            e.preventDefault();
            if (focus.parent().hasClass('submenu')) {
              self.showSubmenu(focus.parent());
              focus.parent().find('.popupmenu a:first').focus();
            }
          }

          //Down
          if (key === 40) {
            e.preventDefault();
            //Go back to Top on the last one
            if (focus.parent().nextAll(excludes).length === 0) {
              if (focus.length === 0) {
                self.menu.parent().find(excludes).first().find('a').focus();
              } else {
                focus.closest('.popupmenu').find(excludes).first().find('a').focus();
              }
              return;
            }
            focus.parent().nextAll(excludes).first().find('a').focus();
          }
        });
      },

      position: function(e) {
        var target = (e ? $(e.target) : this.element),
          menuWidth = this.menu.outerWidth(),
          menuHeight = this.menu.outerHeight();

        if (settings.trigger === 'rightClick') {
          this.menu.css({'left': (e.type === 'keypress' ? target.offset().left : e.pageX),
                        'top': (e.type === 'keypress' ? target.offset().top : e.pageY)});
        } else {
          this.menu.css({'left': target.offset().left - (this.menu.parent().length ===1 ? this.menu.offsetParent().offset().left : 0),
              'top': target.offset().top - (this.menu.parent().length >1 ? this.menu.parent().offset().top: 0) + target.outerHeight() + (target.css('box-shadow') ? 2 : 0)});
        }

        //Handle Case where menu is off bottom
        if ((this.menu.offset().top + menuHeight) > ($(window).height() + $(document).scrollTop())) {
          this.menu.css({'top': $(window).height() - menuHeight - ($(window).height() - target.offset().top)});

          //Did it fit?
          if (this.menu.offset().top < 0) {
            //No so see if more room on top or bottom and shrink
            if (target.offset().top > $(window).height() - target.offset().top + target.outerWidth) {
              //fits on top
            } else {
              //shrink to bottom
              this.menu.css({'left': target.offset().left - (this.menu.parent().length ===1 ? this.menu.parent().offset().left : 0), 'top': target.offset().top - (this.menu.parent().length >1 ? this.menu.parent().offset().top: 0) + target.outerHeight()});
              this.menu.height($(window).outerHeight() - (this.menu.offset().top + 45) + 'px').css('overflow', 'auto');
              //Note: 45 gives some space on the bottom
            }
          }
        }
        //Handle Case where menu is off left side
        if ((this.menu.offset().left + menuWidth) > $(window).width()) {
          this.menu.css({'left': $(window).width() - menuWidth - ($(window).width() - target.offset().left) + target.outerWidth()});
        }
      },

      open: function(e) {
        var self = this;
        this.element.trigger('beforeOpen', [this.menu]);

        $('.popupmenu').not(this.menu).removeClass('is-open');  //close others.
        this.menu.addClass('is-open').attr('aria-hidden', 'false');
        self.position(e);

        //Close on Document Click ect..
        setTimeout(function () {
          $(document).on('click.popupmenu', function (e) {
            if (e.button === 2) {
              return;
            }

            if ($(e.target).closest('.popupmenu').length === 0) {
              self.close();
            }
          });

          $(window).on(' scroll.popupmenu resize.popupmenu', function () {
            self.close();
          });
          self.element.trigger('open', [self.menu]);
        }, 400);

        //Hide on iFrame Clicks
        $('iframe').ready(function () {
          $('iframe').contents().find('body').on('click.popupmenu', function () {
            self.close();
          });
        });

        this.handleKeys();
        this.element.attr('aria-expanded', 'true');

        //hide and decorate submenus - we use a variation on
        var tracker = 0, startY, menuToClose, timeout;

<<<<<<< HEAD
        self.menu.find('.popupmenu').removeClass('is-open');
=======
        self.menu.find('.popupmenu').removeClass('is-open').parent().addClass('submenu');
>>>>>>> 6fba5757
        self.menu.find('.submenu').on('mouseenter', function (e) {
          var menuitem = $(this);
          startY = e.pageX;

          clearTimeout(timeout);
          timeout = setTimeout(function () {
            self.showSubmenu(menuitem);
          }, 300);

          $(document).on('mousemove.popupmenu', function (e) {
            tracker = e.pageX;
          });
        }).on('mouseleave', function () {
          $(document).off('mousemove.popupmenu');

          menuToClose = $(this).find('ul');

          if ((tracker - startY) < 3.5) { //We are moving slopie to the menu
            menuToClose.removeClass('is-open');
          }
          clearTimeout(timeout);
        });

        if (settings.autoFocus) {
          self.menu.find('li:not(.separator):not(.group):not(.is-disabled)').first().find('a').focus();
        }
      },

      showSubmenu: function (li) {
        var menu = li.find('ul:first');
        li.parent().find('.submenu > ul').not(li.find('ul')).removeClass('is-open');

        menu.css({left: 0, top: 0}).addClass('is-open');
        menu.css('width','');
        menu.css('width', menu.outerWidth()+1);
        menu.css({left: li.outerWidth(), top: li.outerHeight()*(li.parent().index()-1)});

        //Handle Case where the menu is off to the right
        var menuWidth = menu.outerWidth();
        if ((menu.offset().left + menuWidth) > ($(window).width() + $(document).scrollLeft())) {
          menu.css('left', 0 - menuWidth);
          //Did it fit?
          if (menu.offset().left < 0) {
            //No. Push the menu's left offset onto the screen
            menu.css('left', parseInt(menu.css('left')) + Math.abs(menu.offset().left));
            menuWidth = menu.outerWidth();
            //Does it fit now?
            if ((menu.offset().left + menuWidth) > ($(window).width() + $(document).scrollLeft())) {
              //No, cut off the menu's right side until it fits within the right screen boundary
              var differenceY = (menu.offset().left + menuWidth) - ($(window).width() + $(document).scrollLeft());
              menuWidth = menuWidth - differenceY;
              menu.width(menuWidth).css('overflow', 'auto');
            }
          }
        }

        //Handle Case where menu is off bottom
        var menuHeight = menu.outerHeight();
        if ((menu.offset().top + menuHeight) > ($(window).height() + $(document).scrollTop())) {
          menu.css('top', 0 - menuHeight);
          //Did it fit?
          if (menu.offset().top < 0) {
            //No. Push the menu's top offset onto the screen
            menu.css('top', parseInt(menu.css('top')) + Math.abs(menu.offset().top));
            menuHeight = menu.outerHeight();
            //Does it fit now?
            if ((menu.offset().top + menuHeight) > ($(window).height() + $(document).scrollTop())) {
              //No, cut off the menu's bottom edge until it fits within the bottom screen boundary
              var differenceX = (menu.offset().top + menuHeight) - ($(window).height() + $(document).scrollTop());
              menuHeight = menuHeight - differenceX - 32;
              menu.height(menuHeight).css('overflow', 'auto');
            }
          }
        }
      },

      detach: function () {
        $(document).off('click.popupmenu keydown.popupmenu');
        $(window).off('scroll.popupmenu resize.popupmenu');
        this.menu.off('click.popmenu');
        $('iframe').contents().find('body').off('click.popupmenu');
      },

      close: function () {
<<<<<<< HEAD
        this.menu.removeClass('is-open').attr('aria-hidden', 'true').css({'height': '', 'width': ''});
        this.menu.parent('.popupmenu-wrapper').css({'left': '-999px', 'height': '', 'width': ''});
        this.menu.find('.submenu').off('mouseenter mouseleave');
        this.menu.find('.popupmenu').css({'left': '', 'top': '', 'height': '', 'width': ''});
=======
        this.menu.removeClass('is-open').attr('aria-hidden', 'true');
        this.menu.css({'left': '-999px', 'height': ''});

        this.menu.find('.submenu > ul').css({'left': '', 'top': '', 'height': ''});
>>>>>>> 6fba5757

        this.element.on('close.popupmenu', function (e) {
          $(this).off('close.popupmenu');
          e.stopPropagation();
        }); //do not propapagate events to parent

        this.element.trigger('close');
        this.element.focus().attr('aria-expanded', 'false');
        this.detach();

        if (settings.trigger === 'immediate') {
          this.destroy();
        }
      },

      destroy: function() {
        $.removeData(this.element[0], pluginName);
        this.detach();
        this.element.off('click.popupmenu keypress.popupmenu contextmenu.popupmenu mousedown.popupmenu');
      }
    };

    // Initializing the Control Once or Call Methods.
    return this.each(function() {
      var instance = $.data(this, pluginName);
      if (instance) {
        if (typeof instance[options] === 'function') {
          instance[options]();
        }
        instance.settings = $.extend({}, defaults, options);
      } else {
        instance = $.data(this, pluginName, new Plugin(this, settings));
      }
    });
  };

}));<|MERGE_RESOLUTION|>--- conflicted
+++ resolved
@@ -283,11 +283,7 @@
         //hide and decorate submenus - we use a variation on
         var tracker = 0, startY, menuToClose, timeout;
 
-<<<<<<< HEAD
         self.menu.find('.popupmenu').removeClass('is-open');
-=======
-        self.menu.find('.popupmenu').removeClass('is-open').parent().addClass('submenu');
->>>>>>> 6fba5757
         self.menu.find('.submenu').on('mouseenter', function (e) {
           var menuitem = $(this);
           startY = e.pageX;
@@ -372,17 +368,10 @@
       },
 
       close: function () {
-<<<<<<< HEAD
         this.menu.removeClass('is-open').attr('aria-hidden', 'true').css({'height': '', 'width': ''});
         this.menu.parent('.popupmenu-wrapper').css({'left': '-999px', 'height': '', 'width': ''});
         this.menu.find('.submenu').off('mouseenter mouseleave');
         this.menu.find('.popupmenu').css({'left': '', 'top': '', 'height': '', 'width': ''});
-=======
-        this.menu.removeClass('is-open').attr('aria-hidden', 'true');
-        this.menu.css({'left': '-999px', 'height': ''});
-
-        this.menu.find('.submenu > ul').css({'left': '', 'top': '', 'height': ''});
->>>>>>> 6fba5757
 
         this.element.on('close.popupmenu', function (e) {
           $(this).off('close.popupmenu');
