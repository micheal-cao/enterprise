--- conflicted
+++ resolved
@@ -1,194 +1,5 @@
 <h1 id="soho-utilities-learn-more">Soho Utilities <a href="#">Learn More</a></h1>
  
   <section>
-<<<<<<< HEAD
-  
-    
-  <h2>Settings</h2>
-  <table class="section-table">
-    <thead>
-      <th>Name</th>
-      <th>Type</th>
-      <th>Description</th>
-    </thead>
-    <tbody>
-    </tbody>
-  </table>
-
-
-
-
-  
-    
-
-
-
-  
-    
-
-
-
-  
-    
-
-
-
-  
-    
-
-
-
-  
-    
-
-
-
-  
-    
-
-
-
-  
-    
-
-
-
-  
-    
-
-
-
-  
-    
-
-
-
-  
-    
-
-
-
-  
-    
-
-
-
-  
-    
-
-
-
-  
-    
-
-
-
-  
-    
-
-
-
-  
-    
-
-
-
-  
-    
-
-
-
-  
-    
-
-
-
-  
-    
-
-
-
-  
-    
-
-
-
-  
-    
-
-
-
-  
-    
-
-
-
-  
-    
-
-
-
-  
-    
-
-
-
-  
-    
-
-
-
-  
-    
-
-
-
-  
-    
-
-
-
-  
-    
-
-
-
-  
-    
-
-
-
-  
-    
-
-
-
-  
-    
-
-
-
-  
-    
-
-
-
-  
-    
-
-
-
-  
-    
-
-
-
-  
-    
-
-
-
-=======
->>>>>>> a6db6946
   </section>
   
