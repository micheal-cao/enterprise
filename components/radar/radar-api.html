--- conflicted
+++ resolved
@@ -576,13 +576,6 @@
   </table>
 
 
-<<<<<<< HEAD
-  </section>
-
-  
-=======
-  
-  
   </section>
   <section>
     <h2>Events</h2>
@@ -625,7 +618,86 @@
 </tr>
 
       
+        <tr>
+  <td>selected
+  </td>
+  <td>
+  
+    
+      <div>
+        <span>data (object)
+        
+        = The data element attached
+
+        </span>
+        
+      </div>
+    
+      <div>
+        <span>elem (HTMLElement)
+        
+        = The dom element
+
+        </span>
+        
+      </div>
+    
+      <div>
+        <span>index (number)
+        
+        = The index for this blob.
+
+        </span>
+        
+      </div>
+    
+  
+  </td>
+  <td>Fires when the chart is complete done rendering, for customization.
+</td>
+</tr>
+
+      
+        <tr>
+  <td>deselected
+  </td>
+  <td>
+  
+    
+      <div>
+        <span>data (object)
+        
+        = The data element attached
+
+        </span>
+        
+      </div>
+    
+      <div>
+        <span>elem (HTMLElement)
+        
+        = The dom element
+
+        </span>
+        
+      </div>
+    
+      <div>
+        <span>index (number)
+        
+        = The index for this blob.
+
+        </span>
+        
+      </div>
+    
+  
+  </td>
+  <td>Fires when the chart is complete done rendering, for customization.
+</td>
+</tr>
+
+      
       </tbody>
     </table>
-  </section>
->>>>>>> e91ca9a8
+  </section>