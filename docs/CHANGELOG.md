--- conflicted
+++ resolved
@@ -8,11 +8,8 @@
 
 ### v4.21.0 Fixes
 
-<<<<<<< HEAD
 - `[Application Menu]` Fixed an indentation issue with child elements in an accordion in the Angular application (enterprise-ng). ([#2616](https://github.com/infor-design/enterprise/issues/2616))
-=======
 - `[Circle Pager]` Fixed a bug where it was not showing on mobile view. ([#2589](https://github.com/infor-design/enterprise/issues/2589))
->>>>>>> 4adff33b
 - `[Contextual Action Panel]` Fixed an issue where if the title is longer, there will be an overflow causing a white space on the right on mobile view. ([#2605](https://github.com/infor-design/enterprise/issues/2605))
 - `[Datagrid]` Fixed a bug where calling update rows in the filter callback will cause an infinite loop. ([#2526](https://github.com/infor-design/enterprise/issues/2526))
 - `[Datagrid]` Fixed a bug where the value would clear when using a lookup editor with a mask on new rows. ([#2305](https://github.com/infor-design/enterprise/issues/2305))
