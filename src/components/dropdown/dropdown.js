import * as debug from '../../utils/debug';
import { utils } from '../../utils/utils';
import { DOM } from '../../utils/dom';
import { Environment as env } from '../../utils/environment';
import { Locale } from '../locale/locale';
import { ListFilter } from '../listfilter/listfilter';

// jQuery Components
import '../icons/icons.jquery';
import '../place/place.jquery';
import '../tooltip/tooltip.jquery';

// Name of this component.
const COMPONENT_NAME = 'dropdown';

// Dropdown Settings and Options
const moveSelectedOpts = ['none', 'all', 'group'];
const reloadSourceStyles = ['none', 'open', 'typeahead'];

/**
* The Dropdown allows users to select from a list. Like an Html Select.
* @class Dropdown
* @param {object} element The component element.
* @param {object} [settings] The component settings.
* @param {boolean} [settings.closeOnSelect = true]  When an option is selected, the list will close if set to "true".  List stays open if "false".
* @param {string} [settings.cssClass = null]  Append an optional css class to dropdown-list
* @param {string} [settings.filterMode = 'contains']  Search mode to use between 'startsWith' and 'contains', false will not allow client side filter
* @param {boolean} [settings.noSearch = false]  If true, disables the ability of the user to enter text
* in the Search Input field in the open combo box
* @param {boolean} [settings.showEmptyGroupHeaders = false]  If true, displays optgroup headers in the list
* even if no selectable options are present underneath.
* @param {boolean} [settings.source]  A function that can do an ajax call.
* @param {boolean} [settings.sourceArguments = {}]  If a source method is defined, this flexible object can be
* passed into the source method, and augmented with parameters specific to the implementation.
* @param {boolean|string} [settings.reload = 'none']  Determines how a Dropdown list will repopulate its contents, when operating via AJAX.
* @param {boolean} [settings.reloadSourceOnOpen = false]  If set to true, will always perform an ajax call
* whenever the list is opened.  If false, the first AJAX call's results are cached.
* @param {boolean} [settings.empty = false]  Initialize Empty Value
* @param {boolean} [settings.delay = 300]  Typing buffer delay in ms
* @param {number} [settings.maxWidth = null] If set the width of the dropdown is limited to this pixel width.
* Fx 300 for the 300 px size fields. Default is size of the largest data.
* @param {object} [settings.placementOpts = null]  Gets passed to this control's Place behavior
* @param {function} [settings.onKeyDown = null]  Allows you to hook into the onKeyDown. If you do you can access the keydown event data. And optionally return false to cancel the keyDown action.
*/
const DROPDOWN_DEFAULTS = {
  closeOnSelect: true,
  cssClass: null,
  filterMode: 'contains',
  maxSelected: undefined, // (multiselect) sets a limit on the number of items that can be selected
  moveSelected: 'none',
  moveSelectedToTop: undefined,
  multiple: false, // Turns the dropdown into a multiple selection box
  noSearch: false,
  showEmptyGroupHeaders: false,
  showSelectAll: false, // (Multiselect) shows an item the top of the list labeled "select all".
  source: undefined,
  sourceArguments: {},
  reload: reloadSourceStyles[0],
  empty: false,
  delay: 300,
  maxWidth: null,
  placementOpts: null,
  onKeyDown: null
};

function Dropdown(element, settings) {
  this.settings = utils.mergeSettings(element, settings, DROPDOWN_DEFAULTS);
  this.element = $(element);
  debug.logTimeStart(COMPONENT_NAME);
  this.init();
  debug.logTimeEnd(COMPONENT_NAME);
}

// Actual DropDown Code
Dropdown.prototype = {

  /**
   * @returns {array|string} currently-selected options
   */
  get value() {
    const reload = this.settings.reload;
    const multiple = this.settings.multiple;

    if (reload === 'typeahead') {
      if (multiple) {
        return this.selectedValues;
      }
      return this.element.val();
    }

    const result = [];
    const options = this.element[0].options;
    let opt;

    for (let i = 0; i < options.length; i++) {
      opt = options[i];
      if (opt.selected) {
        result.push(opt.value || opt.text);
      }
    }

    if (!multiple && result.length === 1) {
      return result[0];
    }
    return result;
  },

  /**
   * Initialize the dropdown.
   * @private
   * @returns {object} The api for chaining
   */
  init() {
    let orgId = this.element.attr('id');

    this.inlineLabel = this.element.closest('label');
    this.inlineLabelText = this.inlineLabel.find('.label-text');
    this.isInlineLabel = this.element.parent().is('.inline');

    this.timer = null;
    this.filterTerm = '';

    if (orgId === undefined) {
      orgId = this.element.uniqueId('dropdown');
      this.element.attr('id', orgId);
      this.element.parent().find('label').first().attr('for', orgId);
    }

    if (env.os.name === 'ios' || env.os.name === 'android') {
      this.settings.noSearch = true;
    }

    // convert <select> tag's size css classes for the pseudo element
    const elemClassList = this.element[0].classList;
    if (elemClassList.length === 0) {
      this.element[0].classList = 'dropdown';
    }
    let pseudoClassString = elemClassList.contains('dropdown-xs') ? 'dropdown input-xs' : //eslint-disable-line
      elemClassList.contains('dropdown-sm') ? 'dropdown input-sm' : //eslint-disable-line
        elemClassList.contains('dropdown-lg') ? 'dropdown input-lg' : 'dropdown'; //eslint-disable-line

    // Detect Inline Styles
    const style = this.element.attr('style');
    this.isHidden = style && style.indexOf('display: none') >= 0;

    // Build the wrapper if it doesn't exist
    const baseElement = this.isInlineLabel ? this.inlineLabel : this.element;
    this.wrapper = baseElement.next('.dropdown-wrapper');
    this.isWrapped = this.wrapper.length > 0;

    if (!this.isWrapped) {
      this.wrapper = $('<div class="dropdown-wrapper"></div>').insertAfter(baseElement);
    }

    if (this.isWrapped) {
      this.pseudoElem = this.wrapper.find(`.${pseudoClassString}`);
      this.trigger = this.wrapper.find('.trigger');
    } else {
      this.pseudoElem = $(`div#${orgId}-shdo`);
    }

    if (elemClassList.contains('text-align-reverse')) {
      pseudoClassString += ' text-align-reverse';
    } else if (elemClassList.contains('text-align-center')) {
      pseudoClassString += ' text-align-center';
    }

    // Build sub-elements if they don't exist
    this.label = $(`label[for="${orgId}"]`);

    if (!this.pseudoElem.length) {
      this.pseudoElem = $(`<div class="${pseudoClassString}">`);
    } else {
      this.pseudoElem[0].setAttribute('class', pseudoClassString);
    }

    if (!this.isWrapped) {
      this.pseudoElem.append($('<span></span>'));
    }
    const toExclude = ['data-validate'];
    const attributes = DOM.getAttributes(this.element[0]);
    const attributesToCopy = this.getDataAttributes(attributes, toExclude);

    this.pseudoElem
      .attr(attributesToCopy.obj)
      .attr({
        role: 'combobox',
        'aria-autocomplete': 'list',
        'aria-controls': 'dropdown-list',
        'aria-readonly': 'true',
        'aria-expanded': 'false',
        'aria-label': this.label.text()
      });

    // Pass disabled/readonly from the original element, if applicable
    // "disabled" is a stronger setting than "readonly" - should take precedent.
    function handleStates(self) {
      const disabled = self.element.prop('disabled');
      const readonly = self.element.prop('readonly');

      if (disabled) {
        return self.disable();
      }

      if (readonly) {
        return self.readonly();
      }

      return self.enable();
    }
    handleStates(this);

    if (!this.isWrapped) {
      this.wrapper.append(this.pseudoElem, this.trigger);
    }

    // Check for and add the icon
    this.icon = this.wrapper.find('.icon');
    if (!this.icon.length) {
      this.icon = $.createIconElement('dropdown');
      this.wrapper.append(this.icon);
    }

    // Setup the incoming options that can be set as properties/attributes
    if (this.element.prop('multiple') && !this.settings.multiple) {
      this.settings.multiple = true;
    }
    if (this.settings.multiple && !this.element.prop('multiple')) {
      this.element.prop('multiple', true);
    }

    // Add the internal hash for typeahead filtering, if applicable
    if (this.settings.reload === 'typeahead') {
      this.selectedValues = [];
    } else {
      delete this.selectedValues;
    }

    const dataSource = this.element.attr('data-source');
    if (dataSource && dataSource !== 'source') {
      this.settings.source = dataSource;
    }
    const dataMaxselected = this.element.attr('data-maxselected');
    if (dataMaxselected && !isNaN(dataMaxselected)) { //eslint-disable-line
      this.settings.maxSelected = parseInt(dataMaxselected, 10);
    }

    // TODO: deprecate "moveSelectedToTop" in favor of "moveSelected"
    // _getMoveSelectedSetting()_ converts the old setting to the new text type.
    function getMoveSelectedSetting(incomingSetting, useText) {
      switch (incomingSetting) {
        case (useText ? 'true' : true):
          return 'all';
        case (useText ? 'false' : false):
          return 'none';
        default:
          if (moveSelectedOpts.indexOf(incomingSetting) > -1) {
            return incomingSetting;
          }
          return 'none';
      }
    }

    // Backwards compatibility for deprecated "moveSelectedToTop" setting.
    if (this.settings.moveSelectedToTop !== undefined) {
      this.settings.moveSelected = this.settings.moveSelectedToTop;
    }

    const dataMoveSelected = this.element.attr('data-move-selected');
    if (dataMoveSelected) {
      this.settings.moveSelected = getMoveSelectedSetting(dataMoveSelected, true);
    } else {
      this.settings.moveSelected = getMoveSelectedSetting(this.settings.moveSelected);
    }

    // Backwards compatibility with `settings.reloadSourceOnOpen`
    if (this.settings.reloadSourceOnOpen) {
      this.settings.reload = 'open';
      delete this.settings.reloadSourceOnOpen;
    }

    const dataCloseOnSelect = this.element.attr('data-close-on-select');
    if (dataCloseOnSelect && !this.settings.closeOnSelect) {
      this.settings.closeOnSelect = dataCloseOnSelect === 'true';
    }
    const dataNoSearch = this.element.attr('data-no-search');
    if (dataNoSearch && !this.settings.noSearch) {
      this.settings.noSearch = dataNoSearch === 'true';
    }

    // Persist sizing defintions
    const sizingStrings = ['-xs', '-sm', '-mm', '-md', '-lg'];
    const classString = this.element.attr('class');
    let s = null;

    for (let i = 0; i < sizingStrings.length; i++) {
      s = sizingStrings[i];
      if (classString.match(s)) {
        this.pseudoElem.addClass(`dropdown${s}`);
      }
    }

    // Cached dataset (from AJAX, if applicable)
    this.dataset = [];

    this.listfilter = new ListFilter({
      filterMode: this.settings.filterMode
    });

    this.tooltipApi = null;

    this.setListIcon();
    this.setDisplayedValues();
    this.setInitial();
    this.setWidth();

    this.element.triggerHandler('rendered');

    return this.handleEvents();
  },

  /**
   * Used for preventing menus from popping open/closed when they shouldn't.
   * Gets around the need for timeouts everywhere
   * @private
   * @returns {boolean} If the timeout should be cancelled.
    */
  inputTimer() {
    if (this.inputTimeout) {
      return false;
    }

    const self = this;

    this.inputTimeout = setTimeout(() => {
      clearTimeout(self.inputTimeout);
      self.inputTimeout = null;
    }, 100);

    return true;
  },

  /**
   * Set Width on the field
   * @private
   */
  setWidth() {
    const style = this.element[0].style;

    if (style.width) {
      this.pseudoElem[0].style.width = style.width;
    }
    if (style.position === 'absolute') {
      this.pseudoElem[0].style.position = 'absolute';
      this.pseudoElem[0].style.left = style.left;
      this.pseudoElem[0].style.top = style.top;
      this.pseudoElem[0].style.bottom = style.bottom;
      this.pseudoElem[0].style.right = style.right;
    }
  },

  /**
   * Set list item icon
   * @private
   * @param  {object} listIconItem The icon info to use on the list.
   */
  setItemIcon(listIconItem) {
    const self = this;
    let specColor = null;

    if (!listIconItem.icon) {
      listIconItem.isIcon = false;
      listIconItem.html = '';
      self.listIcon.items.push(listIconItem);
      return;
    }

    // Set icon properties
    if (typeof listIconItem.icon === 'object') {
      listIconItem.obj = listIconItem.icon;
      listIconItem.icon = listIconItem.icon.icon;

      // Color
      if (listIconItem.obj.color) {
        specColor = listIconItem.obj.color.indexOf('#') === 0;
        if (specColor) {
          listIconItem.specColor = listIconItem.obj.color;
        } else {
          listIconItem.classList = ` ${listIconItem.obj.color}`;
        }
      } else if (listIconItem.obj.class) {
        specColor = listIconItem.obj.class.indexOf('#') === 0;
        if (specColor) {
          listIconItem.specColor = listIconItem.obj.class;
        } else {
          listIconItem.classList = ` ${listIconItem.obj.class}`;
        }
      }

      // Color Over
      if (listIconItem.obj.colorOver) {
        specColor = listIconItem.obj.colorOver.indexOf('#') === 0;
        if (specColor) {
          listIconItem.specColorOver = listIconItem.obj.colorOver;
        } else {
          listIconItem.classListOver = ` ${listIconItem.obj.colorOver}`;
        }
      } else if (listIconItem.obj.classOver) {
        specColor = listIconItem.obj.classOver.indexOf('#') === 0;
        if (specColor) {
          listIconItem.specColorOver = listIconItem.obj.classOver;
        } else {
          listIconItem.classListOver = ` ${listIconItem.obj.classOver}`;
        }
      }
    }

    // Set flags
    listIconItem.isIcon = (listIconItem.icon && listIconItem.icon.length);

    if (listIconItem.specColor && listIconItem.specColor.length) {
      listIconItem.isSpecColor = true;
    }
    if (listIconItem.classList && listIconItem.classList.length) {
      listIconItem.isClassList = true;
    }
    if (listIconItem.specColorOver && listIconItem.specColorOver.length) {
      listIconItem.isSpecColorOver = true;
    }
    if (listIconItem.classListOver && listIconItem.classListOver.length) {
      listIconItem.isClassListOver = true;
    }

    // Build icon
    listIconItem.html = $.createIcon({
      icon: listIconItem.isIcon ? listIconItem.icon : '',
      class: `listoption-icon${listIconItem.isClassList ? ` ${listIconItem.classList}` : ''}`
    });

    if (listIconItem.isSpecColor) {
      listIconItem.html = listIconItem.html.replace('<svg', (`${'<svg style="fill:'}${listIconItem.specColor};"`));
    }

    self.listIcon.items.push(listIconItem);
  },

  /**
   * Set all icons on the list.
   * @private
   */
  setListIcon() {
    const self = this;
    let hasIcons = self.settings.multiple ? false : self.element.find('[data-icon]').length > 0;
    const opts = hasIcons ? this.element.find('option') : [];

    self.listIcon = { hasIcons, items: [] };

    if (hasIcons) {
      let count = 0;

      opts.each(function (i) {
        const iconAttr = $(this).attr('data-icon');
        let icon = null;

        if (typeof iconAttr !== 'string' || !iconAttr.length) {
          return;
        }

        if (iconAttr.indexOf('{') !== 0) {
          icon = iconAttr;
        } else {
          icon = $.fn.parseOptions(this, 'data-icon');
        }
        self.setItemIcon({ html: '', icon });

        if (self.listIcon.items[i] && self.listIcon.items[i].isIcon) {
          count++;
        }
      });

      hasIcons = count > 0;
    }

    if (hasIcons) {
      self.pseudoElem.prepend($.createIcon({ icon: '', class: 'listoption-icon' }));
      self.listIcon.pseudoElemIcon = self.pseudoElem.find('> .listoption-icon');
      self.listIcon.idx = -1;
    }

    self.listIcon.hasIcons = hasIcons;
  },

  /**
   * Set over color for list item icon,
   * if run without pram {target}, it will make on only
   * @private
   * @param  {object} target The dom target.
   */
  setItemIconOverColor(target) {
    const self = this;
    if (self.listIcon.hasIcons) {
      const targetIcon = target ? target.find('.listoption-icon') : null;
      self.list.find('li').each(function (i) {
        const li = $(this);
        const icon = li.find('.listoption-icon');
        const iconRef = self.listIcon.items[i];

        if (!iconRef) {
          return;
        }

        // make it on
        if (li.is('.is-focused')) {
          if (iconRef.isClassListOver) {
            icon.removeClass(iconRef.classListOver)
              .addClass(iconRef.classList);
          }
          if (iconRef.isSpecColorOver) {
            icon.css({ fill: iconRef.specColor });
          }
        }
        // make it over
        if (targetIcon && li.is(target)) {
          if (iconRef.isClassListOver) {
            targetIcon.removeClass(iconRef.classList);
            targetIcon.addClass(iconRef.classListOver);
          }
          if (iconRef.isSpecColorOver) {
            targetIcon.css({ fill: iconRef.specColorOver });
          }
        }
      });
    }
  },

  /**
   * Update the icon.
   * @private
   * @param {object} opt The dom target.
   */
  updateItemIcon(opt) {
    const self = this;
    if (self.listIcon.hasIcons) {
      const target = self.listIcon.pseudoElemIcon;
      const i = opt.index();
      const idx = self.listIcon.idx;
      const iconRef = self.listIcon.items[i];
      const icon = iconRef && iconRef.isIcon ? iconRef.icon : '';

      // Return out if this item has no icon
      if (!iconRef) {
        return;
      }

      // Reset class and color
      if (idx > -1) {
        const iconAtIndex = self.listIcon.items[idx];
        if (iconAtIndex) {
          target.removeClass(`${iconAtIndex.classList} ${iconAtIndex.classListOver}`);
          target[0].style.fill = '';
        }
      }

      // Update new stuff
      self.listIcon.idx = i;
      target.changeIcon(icon);
      if (iconRef.isClassList) {
        target.addClass(iconRef.classList);
      }
      if (iconRef.isSpecColor) {
        target.css({ fill: iconRef.specColor });
      }
    }
  },

  /**
   * Update the visible list object.
   * @param {string} [term = undefined] an optional search term that will cause highlighting of text
   * @private
   */
  updateList(term) {
    const self = this;
    const isMobile = self.isMobile();
    const listExists = self.list !== undefined && self.list !== null && self.list.length > 0;
    let listContents = '';
    let ulContents = '';
    let upTopOpts = 0;
    const hasOptGroups = this.element.find('optgroup').length;
    let reverseText = '';
    const isMultiselect = this.settings.multiple === true;
    let moveSelected = `${this.settings.moveSelected}`;
    const showSelectAll = this.settings.showSelectAll === true;

    if (this.element[0].classList.contains('text-align-reverse')) {
      reverseText = ' text-align-reverse';
    } else if (this.element[0].classList.contains('text-align-center')) {
      reverseText = ' text-align-center';
    }

    if (!listExists) {
      listContents = `<div class="dropdown-list${reverseText
      }${isMobile ? ' mobile' : ''
      }${this.settings.multiple ? ' multiple' : ''}" id="dropdown-list" role="application" ${this.settings.multiple ? 'aria-multiselectable="true"' : ''}>` +
        `<label for="dropdown-search" class="audible">${Locale.translate('Search')}</label>` +
        `<input type="text" class="dropdown-search${reverseText
        }" role="combobox" aria-expanded="true" id="dropdown-search" aria-autocomplete="list">` +
        `<span class="trigger">${
          isMobile ? $.createIcon({ icon: 'close', classes: ['close'] }) : $.createIcon('dropdown')
        }<span class="audible">${isMobile ? Locale.translate('Close') : Locale.translate('Collapse')}</span>` +
        '</span>' +
        '<ul role="listbox">';
    }

    // Get a current list of <option> elements
    // If none are available, simply return out
    let opts = this.element.find('option');
    let groups = this.element.find('optgroup');
    let selectedFilterMethod = ':selected';
    const groupsSelectedOpts = [];

    // For typeahead reloading, the <option> tags are not used for determining what's already
    // selected.  Use the internal storage of selected values instead.
    if (this.settings.reload === 'typeahead') {
      selectedFilterMethod = function (i, opt) {
        return self.selectedValues.indexOf(opt.value) > -1;
      };
    }

    const selectedOpts = opts.filter(selectedFilterMethod);

    // Re-inforce typeahead-reloaded options' `selected` properties
    if (this.settings.reload === 'typeahead') {
      selectedOpts.prop('selected', true);
    }

    function buildLiHeader(textContent) {
      return `<li role="presentation" class="group-label" focusable="false">
        ${textContent}
      </li>`;
    }

    function buildLiOption(option, index) {
      let liMarkup = '';
      let text = option.innerHTML;
      const attributes = DOM.getAttributes(option);
      const value = attributes.getNamedItem('value');
      const title = attributes.getNamedItem('title');
      const hasTitle = title ? `" title="${title.value}"` : '';
      const badge = attributes.getNamedItem('data-badge');
      const badgeColor = attributes.getNamedItem('data-badge-color');
      let badgeHtml = '';
      const isSelected = option.selected ? ' is-selected' : '';
      const isDisabled = option.disabled ? ' is-disabled' : '';
      const liCssClasses = option.className ? ` ${option.className.value}` : '';
      const aCssClasses = liCssClasses.indexOf('clear') > -1 ? ' class="clear-selection"' : '';
      const tabIndex = ` tabIndex="${index && index === 0 ? 0 : -1}"`;
      const toExclude = ['data-badge', 'data-badge-color', 'data-val', 'data-icon'];
<<<<<<< HEAD
      const copiedDataAttrs = ` ${self.getDataAttributes(attributes, toExclude).str}`;
      const trueValue = (value && 'value' in value ? value.value : text).replace(/"/g, '/quot/');
      const iconHtml = self.listIcon.hasIcons ? self.listIcon.items[index].html : '';
=======
      const attributesToCopy = self.getDataAttributes(attributes, toExclude);
      const trueValue = value && 'value' in value ? value.value : text;
      let iconHtml = '';

      if (self.listIcon.hasIcons && self.listIcon.items[index]) {
        iconHtml = self.listIcon.items[index].html;
      }
>>>>>>> d3472593

      if (badge) {
        badgeHtml = `<span class="badge ${badgeColor ? badgeColor.value : 'azure07'}">
          ${badge.value}
        </span>`;
      }

      if (liCssClasses.indexOf('clear') > -1 && text === '') {
        text = Locale.translate('ClearSelection');
      }

      // Highlight search term
      if (term && term.length > 0) {
        const exp = self.getSearchRegex(term);
        text = text.replace(exp, '<i>$1</i>').trim();
      }

      liMarkup += `<li class="dropdown-option${isSelected}${isDisabled}${liCssClasses}" data-val="${trueValue}" ${copiedDataAttrs}${tabIndex}${hasTitle} role="presentation">
        <a id="list-option-${index}" href="#" ${aCssClasses} role="option">
          ${iconHtml}
          ${text}
        </a>
        ${badgeHtml}
      </li>`;

      return liMarkup;
    }

    // In multiselect scenarios, shows an option at the top of the list that will
    // select all available options if checked.
    if (isMultiselect && showSelectAll) {
      const allSelected = opts.not('[disabled], .hidden').length === selectedOpts.not('[disabled], .hidden').length;

      ulContents += `<li role="presentation" class="dropdown-select-all-list-item${allSelected ? ' is-selected' : ''}">` +
        `<a role="option" href="#" id="dropdown-select-all-anchor" class="dropdown-select-all-anchor">${
          Locale.translate('SelectAll')
        }</a>` +
      '</li>';
    }

    // Move selected options in each group to just underneath their corresponding group headers.
    if (moveSelected === 'group') {
      // If no optgroups exist, change to "all" and skip this part.
      if (!groups || !groups.length) {
        moveSelected = 'all';
      } else {
        // Break apart selectedOpts into groups.
        // These selected items are applied when the header is generated.
        groups.each((i, g) => {
          const els = selectedOpts.filter(function () {
            return $.contains(g, this);
          });
          groupsSelectedOpts.push(els);
        });
      }
    }

    // Move all selected options to the top of the list if the setting is true.
    // Also adds a group heading if other option groups are found in the <select> element.
    if (moveSelected === 'all') {
      opts = opts.not(selectedOpts);

      // Show a "selected" header if there are selected options
      if (selectedOpts.length > 0) {
        ulContents += buildLiHeader(`${Locale.translate('Selected')} ${self.isInlineLabel ? self.inlineLabelText.text() : this.label.text()}`);
      }

      selectedOpts.each(function (i) {
        ulContents += buildLiOption(this, i);
        upTopOpts++;
      });

      // Only show the "all" header beneath the selected options if there
      // are no other optgroups present
      if (!hasOptGroups && opts.length > 0) {
        ulContents += buildLiHeader(`${Locale.translate('All')} ${self.isInlineLabel ? self.inlineLabelText.text() : this.label.text()}`);
      }
    }

    opts.each(function (i) {
      const count = i + upTopOpts;
      const option = $(this);
      const parent = option.parent();
      let optgroupIsNotDrawn;
      let optgroupIndex;

      // Add Group Header if this is an <optgroup>
      // Remove the group header from the queue.
      if (parent.is('optgroup') && groups.length) {
        optgroupIndex = parent.index();
        optgroupIsNotDrawn = groups.index(parent) > -1;

        if (optgroupIsNotDrawn) {
          groups = groups.not(parent);
          ulContents += buildLiHeader(`${parent.attr('label')}`);

          // Add all selected items for this group
          if (moveSelected === 'group') {
            groupsSelectedOpts[optgroupIndex].each(function (j) {
              ulContents += buildLiOption(this, j);
              upTopOpts++;
            });
          }
        }
      }

      if (moveSelected !== 'none' && option.is(':selected')) {
        return;
      }

      ulContents += buildLiOption(this, count);
    });

    // Render the new list contents to the page.
    // Build the entire thing and set references if this is the first opening.
    // Otherwise, simply replace the elements inside the <ul>.
    if (!listExists) {
      listContents += `${ulContents}</ul>` +
        '</div>';

      // Append markup to the DOM
      this.list = $(listContents);

      // Get references
      this.listUl = this.list.find('ul');
      this.searchInput = this.list.find('#dropdown-search');
    } else {
      this.listUl.html(ulContents);
    }

    if (this.listIcon.hasIcons) {
      this.list.addClass('has-icons');
      this.listIcon.pseudoElemIcon.clone().appendTo(this.list);
    }

    if (hasOptGroups) {
      this.listUl.addClass('has-groups');
    }

    if ($.fn.tooltip) {
      this.listUl.find('[title]').addClass('has-tooltip').tooltip();
    }

    this.position();

    if (this.isOpen()) {
      this.highlightOption(this.listUl.find('li:visible:not(.separator):not(.group-label):not(.is-disabled)').first());
    }
  },

  /**
   * Sets the displayed value of the Pseudo-Element based on currently-selected options.
   * @private
   */
  setDisplayedValues() {
    const opts = this.element.find('option:selected');
    let text = this.getOptionText(opts);

    if (opts.hasClass('clear')) {
      text = '';
    }

    if (this.settings.empty && opts.length === 0) {
      this.pseudoElem.find('span').text('');
      return;
    }

    // Displays the text on the pseudo-element
    const maxlength = this.element.attr('maxlength');
    if (maxlength) {
      text = text.substr(0, maxlength);
    }
    text = text.trim();
    this.pseudoElem.find('span').text(text);

    // Set the "previousActiveDescendant" to the first of the items
    this.previousActiveDescendant = opts.first().val();

    this.updateItemIcon(opts);
    this.setBadge(opts);
  },

  /**
   * Copy classes from the two objects
   * @private
   * @param  {object} from The from element
   * @param  {object} to  The to element
   * @param  {string} prop The property to set
   */
  copyClass(from, to, prop) {
    if (from.hasClass(prop)) {
      to.addClass(prop);
    }
  },

  /**
   * Copy initial stuff from the drop down to the pseudo element.
   * @private
   */
  setInitial() {
    if (this.element.is(':disabled')) {
      this.disable();
    }
    if (this.element.is('[readonly]')) {
      this.readonly();
    }
    if (this.isHidden) {
      this.pseudoElem.hide().prev('label').hide();
      this.pseudoElem.next('svg').hide();
    }

    if (this.element.attr('placeholder')) {
      this.pseudoElem.attr('placeholder', this.element.attr('placeholder'));
      this.element.removeAttr('placeholder');
    }
  },

  /**
   * Figure out which keys to ignore on typehead.
   * @private
   * @param  {element} input The input element.
   * @param  {object} e  The event.
   * @returns {boolean} False if the key should be ignored.
   */
  ignoreKeys(input, e) {
    const charCode = e.which;

    // Needed for browsers that use keypress events to manipulate the window.
    if (e.altKey && (charCode === 38 || charCode === 40)) {
      e.stopPropagation();
      e.preventDefault();
      return false;
    }

    if (input.is(':disabled') || input.hasClass('is-readonly')) {
      return; // eslint-disable-line
    }

    if (e.ctrlKey) {
      return false;
    }

    return true;
  },

  /**
   * Handle events while search is focus'd
   * @private
   * @returns {void}
   */
  handleSearchEvents() {
    if (this.settings.noSearch) {
      this.searchInput.prop('readonly', true);
    }

    // Used to determine how spacebar should function.
    // False means space will select/deselect.  True means
    // Space will add a space inside the search input.
    this.searchKeyMode = false;

    this.searchInput
      .on(`keydown.${COMPONENT_NAME}`, (e) => {
        const searchInput = $(this);
        if (!this.ignoreKeys(searchInput, e)) {
          return false;
        }

        return this.handleKeyDown(searchInput, e);
      })
      .on(`input.${COMPONENT_NAME}`, (e) => {
        this.isFiltering = true;
        this.handleAutoComplete(e);
      });
  },

  /**
   * Filter the list elements by term.
   * @private
   * @param  {string} term The search term
   */
  filterList(term) {
    let typeahead = false;
    // 'typeahead' reloading skips client-side filtering in favor of server-side
    if (this.settings.source && this.settings.reload === 'typeahead') {
      typeahead = true;
      this.callSource();
    }

    const self = this;
    let selected = false;
    const list = $('.dropdown-option', this.listUl);
    const headers = $('.group-label', this.listUl);
    let results;

    if (!list.length || !this.list || this.list && !this.list.length) {
      return;
    }

    if (!term) {
      term = '';
    }

    if (!typeahead && term && term.length) {
      results = this.listfilter.filter(list, term);
    } else {
      results = list;
    }

    this.list.addClass('search-mode');
    this.list.find('.icon').attr('class', 'icon search').changeIcon('search');
    this.searchInput.removeAttr('aria-activedescendant');

    this.unhighlightOptions();

    if (!results || !results.length && !term) {
      this.resetList();
      return;
    }

    list.not(results).add(headers).addClass('hidden');
    list.filter(results).each(function (i) {
      const li = $(this);
      li.attr('tabindex', i === 0 ? '0' : '-1');

      if (!selected) {
        self.highlightOption(li);
        selected = true;
      }

      // Highlight Term
      const exp = self.getSearchRegex(term);
      const text = li.text().replace(exp, '<i>$1</i>').trim();
      li.removeClass('hidden').children('a').html(text);
    });

    headers.each(function () {
      const children = $(this).nextUntil('.group-label, .selector').not('.hidden');
      if (self.settings.showEmptyGroupHeaders || children.length) {
        $(this).removeClass('hidden');
      }
    });

    term = '';
    this.position();
  },

  /**
   * Removes filtering from an open Dropdown list and turns off "search mode"
   * @private
   */
  resetList() {
    // 'typeahead' reloading skips client-side filtering in favor of server-side
    if (this.settings.source && this.settings.reload === 'typeahead') {
      this.callSource(null, true);
      return;
    }

    if (!this.list || this.list && !this.list.length) {
      return;
    }

    const isMobile = this.isMobile();
    const cssClass = `icon${isMobile ? ' close' : ''}`;
    const icon = $.getBaseURL(isMobile ? 'close' : 'dropdown');

    this.list.removeClass('search-mode');
    this.list.find('.icon').attr('class', cssClass) // needs to be 'attr' here because .addClass() doesn't work with SVG
      .changeIcon(icon);

    function stripHtml(obj) {
      if (!obj[0]) {
        return '';
      }

      return obj[0].textContent || obj[0].innerText;
    }

    const lis = this.listUl.find('li');
    lis.removeAttr('style').each(function () {
      const a = $(this).children('a');
      a.text(stripHtml(a));
    });

    // Adjust height / top position
    if (this.list.hasClass('is-ontop')) {
      this.list[0].style.top = `${this.pseudoElem.offset().top - this.list.height() + this.pseudoElem.outerHeight() - 2}px`;
    }

    if (this.settings.multiple) {
      this.updateList();
    }

    lis.removeClass('hidden');
    this.position();
  },

  /**
   * Select the blank item (if present)
   * @private
   */
  selectBlank() {
    const blank = this.element.find('option').filter(function () {
      return !this.value || $.trim(this.value).length === 0;
    });

    if (!blank.length) {
      return;
    }

    // TODO: Refactor this in v4.9.0 to call `selectOption` instead.  Can't currently
    // do that because `selectOption` depends on the list being open.
    blank[0].selected = true;
    blank[0].setAttribute('selected', true);
    this.element.triggerHandler('updated');
    this.element.triggerHandler('change');
  },

  /**
   * Handle the key down event actions.
   * @private
   * @param  {object} input The dom element.
   * @param  {object} e The event element.
   * @returns {boolean} Returns the event in some situations.
   */
  handleKeyDown(input, e) {
    let selectedIndex = this.element[0].selectedIndex || -1;
    let options = this.element[0].options;
    const key = e.which;
    const self = this;
    const excludes = 'li:visible:not(.separator):not(.group-label):not(.is-disabled)';
    let next;

    if (this.isLoading()) {
      return;
    }

    if (self.settings.onKeyDown) {
      const ret = self.settings.onKeyDown(e);
      if (ret === false) {
        e.stopPropagation();
        e.preventDefault();
        return false; //eslint-disable-line
      }
    }

    // Down arrow, Up arrow, or Spacebar to open
    if (!self.isOpen() && (key === 38 || key === 40 || key === 32)) {
      self.toggleList();
      e.stopPropagation();
      e.preventDefault();
      return e; //eslint-disable-line
    }

    if (self.isOpen()) {
      options = this.listUl.find(excludes);
      selectedIndex = -1;
      $(options).each(function (index) {
        if ($(this).is('.is-focused')) {
          selectedIndex = index;
        }
      });
    }

    switch (key) {  //eslint-disable-line
      case 37: // backspace
      case 8: // del & backspace
      case 46: { // del
        if (!self.isOpen()) {
          self.selectBlank();
          // Prevent Backspace from returning to the previous page.
          e.stopPropagation();
          e.preventDefault();
          return false;  //eslint-disable-line
        }
        break;
      }
      case 9: { // tab - save the current selection
        // If "search mode" is currently off, Tab should turn this mode on and place focus back
        // into the SearchInput.
        // If search mode is on, Tab should 'select' the currently highlighted
        // option in the list, update the SearchInput and close the list.
        if (self.isOpen()) {
          self.closeList('tab');
          this.activate();
        }
        // allow tab to propagate otherwise
        return true;   //eslint-disable-line
      }
      case 27: { // Esc - Close the Combo and Do not change value
        if (self.isOpen()) {
          // Close the option list
          self.element.closest('.modal.is-visible').data('listclosed', true);
          const tdContainer = self.pseudoElem ? self.pseudoElem.parents('td') : null;
          self.closeList('cancel');
          self.activate();

          if (tdContainer) {
            tdContainer.focus();
          }

          e.stopPropagation();
          return false;  //eslint-disable-line
        }
        // Allow Esc to propagate if the menu was closed, since some other Controls
        // that rely on dropdown may need to trigger routines when the Esc key is pressed.
        break;
      }
      case 13: { // enter
        if (self.isOpen()) {
          if (key === 32 && self.searchKeyMode === true) {
            break;
          }

          e.preventDefault();

          if (options.length && selectedIndex > -1) {
            self.selectOption($(options[selectedIndex])); // store the current selection
          }

          if (self.settings.closeOnSelect) {
            self.closeList('select'); // Close the option list
            self.activate();
          }
        }
        e.stopPropagation();
        return false;  //eslint-disable-line
      }
      case 38: { // up
        if (e.shiftKey) {
          return;
        }
        this.searchKeyMode = false;

        if (selectedIndex > 0) {
          next = $(options[selectedIndex - 1]);
          this.highlightOption(next);
          self.setItemIconOverColor(next);
          // NOTE: Do not also remove the ".is-selected" class here!
          // It's not the same as ".is-focused"!
          // Talk to ed.coyle@infor.com if you need to know why.
          next.parent().find('.is-focused').removeClass('is-focused');
          next.addClass('is-focused');
        }

        e.stopPropagation();
        e.preventDefault();
        return false;  //eslint-disable-line
      }
      case 40: { // down
        if (e.shiftKey) {
          return;
        }
        this.searchKeyMode = false;

        if (selectedIndex < options.length - 1) {
          next = $(options[selectedIndex + 1]);
          this.highlightOption(next);
          self.setItemIconOverColor(next);
          // NOTE: Do not also remove the ".is-selected" class here!
          //  It's not the same as ".is-focused"!
          // Talk to ed.coyle@infor.com if you need to know why.
          next.parent().find('.is-focused').removeClass('is-focused');
          next.addClass('is-focused');
        }

        e.stopPropagation();
        e.preventDefault();
        return false;  //eslint-disable-line
      }
      case 35: { // end
        this.searchKeyMode = false;

        const last = $(options[options.length - 1]);
        this.highlightOption(last);

        e.stopPropagation();
        return false;  //eslint-disable-line
      }
      case 36: { // home
        this.searchKeyMode = false;

        const first = $(options[0]);
        this.highlightOption(first);

        e.stopPropagation();
        return false;  //eslint-disable-line
      }
    }

    self.initialFilter = false;
    if (!self.isOpen() && !self.isControl(key) &&
      !this.settings.source && !this.settings.noSearch) {
      // Make this into Auto Complete
      self.initialFilter = true;
      self.isFiltering = true;
      self.filterTerm = $.actualChar(e);

      if (self.searchInput && self.searchInput.length) {
        self.searchInput.val($.actualChar(e));
      }
      self.toggleList();
    }

    this.searchKeyMode = true;
    if (self.searchInput) {
      self.searchInput.attr('aria-activedescendant', '');
    }
    return true;  // eslint-disable-line
  },

  /**
   * @private
   * @param {jQuery.Event} e incoming keydown event
   * @returns {boolean} whether or not the keydown event is allowed to continue
   */
  handlePseudoElemKeydown(e) {
    const target = $(e.target);
    const key = e.key;

    // Control Keydowns are ignored
    const controlKeys = ['Tab', 'Alt', 'Shift', 'Control', 'Meta'];
    if (controlKeys.indexOf(key) > -1) {
      return false;
    }

    if (!this.ignoreKeys(target, e)) {
      return false;
    }

    // Down arrow opens the list.
    if (key === 'ArrowDown' || key === 'Enter') {
      if (!this.isOpen()) {
        this.open();
      }

      // TODO: refactor this out so that `handleKeyDown` is no longer necessary.
      // This is necessary here because in `noSearch` mode, there is no actionable searchInput.
      if (this.settings.noSearch && !e.ctrlKey) {
        this.handleKeyDown(target, e);
      }

      return false;
    }

    // Mac OSX: "backspace" delete key
    // Everything else: DEL key (numpad, control keys)
    const isOSX = env.os.name === 'Mac OS X';
    if ((!isOSX && key === 'Delete') || (isOSX && key === 'Backspace')) {
      this.selectBlank();

      if (key === 'Backspace') {
        e.stopPropagation();
        e.preventDefault();
      }
      return false;
    }

    // handle `onKeyDown` callback
    if (this.settings.onKeyDown) {
      const ret = this.settings.onKeyDown(e);
      if (ret === false) {
        e.stopPropagation();
        e.preventDefault();
        return false; //eslint-disable-line
      }
    }

    this.handleAutoComplete(e);
    return true;
  },

  /**
   * Handle the typeahead.
   * @private
   * @param {object} e The event object
   */
  handleAutoComplete(e) {
    if (this.isLoading()) {
      return;
    }

    const self = this;
    if (this.timer) {
      clearTimeout(this.timer);
    }

    this.initialFilter = true;
    if (e.type === 'input') {
      this.filterTerm = this.searchInput.val();
    } else {
      this.filterTerm += $.actualChar(e);
    }

    // if called by `open()`, runs in the context of this Dropdown's API
    function filter() {
      if (self.filterTerm === '') {
        self.resetList();
      } else {
        self.filterList(self.filterTerm.toLowerCase());
      }
    }

    this.timer = setTimeout(() => {
      if (self.settings.noSearch) {
        self.selectStartsWith(self.filterTerm);
        return;
      }

      if (!self.isOpen()) {
        self.open(filter);
        return;
      }

      filter();
    }, self.settings.delay);
  },

  /**
   * Determine if the key is a control key
   * @private
   * @param  {number} keycode The keycode to check.
   * @returns {boolean} true if the key is a control key.
   */
  isControl(keycode) {
    const valid =
      (keycode > 7 && keycode < 48) || // control chars
      (keycode > 90 && keycode < 94) || // windows keys
      (keycode > 111 && keycode < 146); // function keys

    return valid;
  },

  /**
   * Focus the input element. Since the select is hidden this is needed over normal focus()
   * @private
   * @param  {boolean} [useSearchInput] If true the search is used.
   * @param {boolean} [noFocus] if true, does not attempt to focus the input
   * @returns {void}
   */
  activate(useSearchInput) {
    const self = this;
    let input = this.pseudoElem;

    if (useSearchInput || self.isMobile()) {
      input = this.searchInput;
    }

    if (useSearchInput && (input.hasClass('is-readonly') || input.prop('readonly') === true)) {
      return;
    }

    function selectText() {
      if (self.isMobile()) {
        return;
      }

      if (input[0].setSelectionRange) {
        input[0].setSelectionRange(0, input[0].value.length); // scroll to left
      } else if (input[0].tagName === 'INPUT') { // using Search Input instead of Pseudo Div
        input[0].select();
      }
    }

    selectText();

    // Set focus back to the element
    if (env.browser.isIE10 || env.browser.isIE11) {
      setTimeout(() => {
        input[0].focus();
      }, 0);
    } else {
      input[0].focus();
    }
  },

  /**
   * @private
   * @param {string} term incoming search term
   * @returns {RegExp} a valid regex object used to filter search results
   */
  getSearchRegex(term) {
    let regex;

    try {
      regex = new RegExp(`(${term})`, 'i');
    } catch (e) {
      // create a "matches all" regex if we can't create a regex from the search term
      regex = /[\s\S]*/i;
    }

    return regex;
  },

  /**
   * Retrieves a string containing all text for currently selected options.
   * @private
   * @param  {array} opts The current option elements.
   * @returns {string} The selection options in a string  delimited by commas.
   */
  getOptionText(opts) {
    let text = '';

    if (!opts) {
      opts = this.element.find('option:selected');
    }

    opts.each(function () {
      if (text.length > 0) {
        text += ', ';
      }
      text += $(this).text().trim();
    });

    return text;
  },

  /**
   * Open the dropdown list of options
   * @param {function} callback additional items that can be run after the opening process completes
   * @returns {void}
   */
  open(callback) {
    const self = this;

    if (!this.inputTimer()) {
      return;
    }

    if (this.element.is(':disabled') || this.pseudoElem.hasClass('is-disabled') || this.pseudoElem.hasClass('is-readonly')) {
      return;
    }

    function completeOpen() {
      self.updateList();
      self.openList();

      if (callback && typeof callback === 'function') {
        callback.call(this);
      }
    }

    if (!self.callSource(completeOpen)) {
      completeOpen();
    }
  },

  /**
   * Popup the list of options for selection.
   * @private
   */
  openList() {
    const current = this.previousActiveDescendant ?
      this.list.find(`.dropdown-option[data-val="${this.previousActiveDescendant.replace(/"/g, '/quot/')}"]`) :
      this.list.find('.is-selected');
    const self = this;
    let touchPrevented = false;
    const threshold = 10;
    let isEmpty = true;
    let pos;

    if (current.length > 0) {
      isEmpty = true;
    }

    if (env.os.name === 'ios') {
      $('head').triggerHandler('disable-zoom');
    }

    // Close any other drop downs.
    $('select').each(function () {
      const data = $(this).data();
      if (data.dropdown) {
        data.dropdown.closeList('cancel');
      }
    });

    // Close any open popup menus
    const otherMenus = $('.popupmenu.is-open').filter(function () {
      return $(this).parents('.popupmenu').length === 0;
    }); // close others.

    otherMenus.each(function () {
      const trigger = $(this).data('trigger');
      if (!trigger || !trigger.length) {
        return;
      }

      const api = $(this).data('trigger').data('popupmenu');
      if (api && typeof api.close === 'function') {
        api.close();
      }
    });

    if (!this.isOpen()) {
      this.list.appendTo('body');
    }
    this.list.show();

    // Persist the "short" input field
    const isShort = (this.element.closest('.field-short').length === 1);

    this.list.addClass(isShort ? 'dropdown-short' : '');

    this.pseudoElem
      .attr('aria-expanded', 'true')
      .addClass('is-open');

    this.pseudoElem.attr('aria-label', this.label.text());
    this.searchInput.attr('aria-activedescendant', current.children('a').attr('id'));

    // In a grid cell
    this.isInGrid = this.pseudoElem.closest('.datagrid-row').length === 1;
    if (this.pseudoElem.parent().hasClass('is-inline')) {
      this.isInGrid = false;
    }

    if (this.isInGrid) {
      const rowHeight = this.pseudoElem.closest('.datagrid').attr('class').replace('datagrid', '');
      this.list.addClass(`datagrid-dropdown-list ${rowHeight}`);
    }

    if (this.pseudoElem.closest('.datagrid-filter-wrapper').length === 1) {
      this.list.addClass('datagrid-filter-dropdown');
    }

    const cssClass = this.settings.cssClass;
    if (cssClass && typeof cssClass === 'string') {
      this.list.addClass(cssClass);
    }

    this.position();

    // Limit the width
    if (this.settings.maxWidth) {
      this.list.css('max-width', `${this.settings.maxWidth}px`);
    }

    // Set the contents of the search input.
    // If we've got a stored typeahead
    if (this.initialFilter) {
      this.searchInput.val(this.filterTerm);
    } else {
      this.searchInput.val(this.pseudoElem.find('span').text().trim());
    }

    const noScroll = this.settings.multiple;
    this.highlightOption(current, noScroll);
    if (this.settings.multiple && this.listUl.find('.is-selected').length > 0) {
      this.highlightOption(this.listUl.find('.dropdown-option').eq(0));
      setTimeout(() => {
        self.listUl.scrollTop(0);
      }, 0);
    }

    if (!this.settings.multiple && !isEmpty) {
      this.searchInput.val(current.find('a').text());
    }

    this.handleSearchEvents();
    this.activate(true); // Focus the Search Input

    /**
    *  Fires as the dropdown list is opened.
    *
    * @event listopened
    * @memberof Dropdown
    * @property {object} event - The jquery event object
    * @property {object} ui - The dialog object
    */
    this.element.trigger('listopened');

    if (this.isMobile()) {
      // iOS-specific keypress event that listens for when you click the "done" button
      self.searchInput.on('keypress.dropdown', (e) => {
        if (e.which === 13) {
          self.closeList('select');
        }
      });
    }

    self.list
      .removeClass('dropdown-tall')
      .on('touchend.list click.list', 'li', function (e) {
        const itemSelected = self.selectListItem($(this));
        if (itemSelected) {
          return;
        }
        e.preventDefault();
        e.stopPropagation();
      })
      .on('mouseenter.list', 'li', function () {
        self.highlightOption($(this), true);
      });

    // Some list-closing events are on a timer to prevent immediate list close
    // There would be several things to check with a setTimeout, so this is done with a CSS
    // class to keep things a bit cleaner
    setTimeout(() => {
      self.list.addClass('is-closable');
    }, 100);

    // Is the jQuery Element a component of the current Dropdown list?
    function isDropdownElement(target) {
      return target.closest('.dropdown, .multiselect').length > 0 ||
        target.closest('.dropdown-list').length > 0 ||
        self.touchmove === true;
    }

    // Triggered when the user scrolls the page.
    // Ignores Scrolling on Mobile, and will not close the list if accessing an item within the list
    function scrollDocument(e) {
      const focus = $('*:focus'); // dont close on timepicker arrow down and up
      if (touchPrevented || isDropdownElement($(e.target)) || focus.is('.timepicker')) {
        return;
      }
      self.closeList('cancel');
    }

    // Triggered when the user clicks anywhere in the document
    // Will not close the list if the clicked target is anywhere inside the dropdown list.

    function clickDocument(e) {
      const target = $(e.target);
      if (touchPrevented || (isDropdownElement(target) && !target.is('.icon'))) {
        e.preventDefault();

        touchPrevented = false;
        return;
      }

      self.closeList('cancel');
    }

    function touchStartCallback(e) {
      touchPrevented = false;

      pos = {
        x: e.originalEvent.touches[0].pageX,
        y: e.originalEvent.touches[0].pageY
      };

      $(document).on('touchmove.dropdown', (evt) => {
        const newPos = {
          x: evt.originalEvent.touches[0].pageX,
          y: evt.originalEvent.touches[0].pageY
        };

        if ((newPos.x >= pos.x + threshold) || (newPos.x <= pos.x - threshold) ||
            (newPos.y >= pos.y + threshold) || (newPos.y <= pos.y - threshold)) {
          touchPrevented = true;
        }
      });
    }

    function touchEndCallback(e) {  //eslint-disable-line
      $(document).off('touchmove.dropdown');
      e.preventDefault();

      if (touchPrevented) {
        return false;
      }

      clickDocument(e);
    }

    // Need to detect whether or not scrolling is happening on a touch-capable device
    // The dropdown list should not close on mobile if scrolling is occuring, but should close
    // if the user is simply tapping outside the list.
    $(document)
      .on('touchstart.dropdown', touchStartCallback)
      .on('touchend.dropdown touchcancel.dropdown', touchEndCallback)
      .on('click.dropdown', clickDocument);

    const modalScroll = $('.modal.is-visible .modal-body-wrapper');
    let parentScroll = self.element.closest('.scrollable').length ? self.element.closest('.scrollable') : $(document);
    parentScroll = self.element.closest('.scrollable-y').length ? self.element.closest('.scrollable-y') : parentScroll;
    parentScroll = modalScroll.length ? modalScroll : parentScroll;
    parentScroll.on('scroll.dropdown', scrollDocument);

    $('body').on('resize.dropdown', () => {
      self.position();

      // in desktop environments, close the list on viewport resize
      if (window.orientation === undefined) {
        self.closeList('cancel');
      }
    });

    // In mobile environments, close the list on an orientation change.
    // Don't do this on mobile against a resize because of the software keyboard's potential
    // to cause a "resize" event to fire.
    if (window.orientation !== undefined) {
      $(window).on('orientationchange.dropdown', () => {
        self.closeList('cancel');
      });
    }

    if (env.os.name === 'ios') {
      $('head').triggerHandler('enable-zoom');
    }
  },

  /**
   * Set size and positioning of the list
   * @private
   */
  position() {
    const self = this;
    const positionOpts = {
      parentXAlignment: 'left',
      placement: 'bottom',
      strategies: ['flip', 'shrink-y']
    };

    function dropdownAfterPlaceCallback(e, placementObj) {
      // Turn upside-down if flipped to the top of the pseudoElem
      if (placementObj.wasFlipped === true) {
        self.list.addClass('is-ontop');
        self.listUl.prependTo(self.list);
      }

      // Set the <UL> height to 100% of the `.dropdown-list` minus the size of the search input
      const ulHeight = parseInt(window.getComputedStyle(self.listUl[0]).height, 10);
      const listHeight = parseInt(window.getComputedStyle(self.list[0]).height, 10);
      const searchInputHeight = 34;
      if (ulHeight + searchInputHeight > listHeight) {
        self.listUl[0].style.height = `${listHeight - searchInputHeight}px`;
      }

      return placementObj;
    }

    // Reset styles that may have been appended to the list
    this.list[0].removeAttribute('style');
    this.listUl[0].removeAttribute('style');

    let parentElement = this.pseudoElem;
    if (this.isInGrid) {
      parentElement = this.element.closest('.datagrid-cell-wrapper');
    }

    // If the list would end up being wider parent,
    // use the list's width instead of the parent's width
    const parentElementStyle = window.getComputedStyle(parentElement[0]);
    const parentElementBorderWidth = parseInt(parentElementStyle.borderLeftWidth, 10) * 2;
    const parentElementWidth = Math.round(parseInt(parentElement[0].clientWidth, 10) +
      parentElementBorderWidth);

    // Temporarily shrink the value of the search input, and compare the size of the list to
    // the parent element.
    this.searchInput[0].style.cssText = `width: ${parentElementWidth}px !important`;
    const listDefaultWidth = Math.round(this.list.width());
    const useParentWidth = listDefaultWidth <= parentElementWidth;
    this.searchInput[0].style.width = '';

    // Add parent info to positionOpts
    positionOpts.parent = parentElement;
    positionOpts.useParentWidth = useParentWidth;

    // use negative height of the pseudoElem to get the Dropdown list to overlap the input.
    const isRetina = window.devicePixelRatio > 1;
    const isChrome = env.browser.name === 'chrome';

    positionOpts.y = -(parseInt(parentElement[0].clientHeight, 10) +
      parseInt(parentElementStyle.borderTopWidth, 10) +
      parseInt(parentElementStyle.borderBottomWidth, 10) - (!isChrome && isRetina ? 1 : 0));
    positionOpts.x = 0;
    if (self.settings.placementOpts && self.settings.placementOpts.x) {
      positionOpts.x = self.settings.placementOpts.x;
    }

    this.list.one('afterplace.dropdown', dropdownAfterPlaceCallback).place(positionOpts);
    this.list.data('place').place(positionOpts);
  },

  /**
   * @param {jQuery[]} target a jQuery-wrapped <option> or <li> tag representing an option.
   * @returns {boolean} whether or not the item was successfully selected.
   */
  selectListItem(target) {
    const ddOption = target.closest('li');

    if (ddOption.length) {
      target = ddOption;
    }

    if (target.is('.separator, .group-label')) {
      return false;
    }

    if (target.is('.dropdown-select-all-anchor')) {
      target = target.parent();
    }

    // If this is the Select All option, select/deselect all.
    if (this.settings.multiple && target[0].classList.contains('dropdown-select-all-list-item')) {
      const doSelectAll = !(target[0].classList.contains('is-selected'));
      target[0].classList[doSelectAll ? 'add' : 'remove']('is-selected');
      this.selectAll(doSelectAll);
      return true;  //eslint-disable-line
    }

    const val = target.attr('data-val').replace(/"/g, '/quot/');
    let cur = this.element.find(`option[value="${val}"]`);
    // Try matching the option's text if 'cur' comes back empty or overpopulated.
    // Supports options that don't have a 'value' attribute
    // And also some special &quote handling
    if (cur.length === 0 || cur.length > 1) {
      cur = this.element.find('option').filter(function () {
        const elem = $(this);
        const attr = elem.attr('value');
        return elem.text() === val || (attr && attr.replace(/"/g, '/quot/') === val);
      });
    }

    if (cur.is(':disabled')) {
      return false; //eslint-disable-line
    }

    this.selectOption(cur);

    if (this.settings.closeOnSelect) {
      this.closeList('select');
    }

    if (this.isMobile()) {
      return true;  //eslint-disable-line
    }

    this.activate(!this.settings.closeOnSelect);

    // Check/uncheck select all depending on no. of selected items
    if (this.settings.showSelectAll) {
      const opts = this.element.find('option');
      const selectedOpts = opts.filter(':selected');

      if (opts.length > selectedOpts.length) {
        this.list.find('.dropdown-select-all-list-item').removeClass('is-selected');
      } else {
        this.list.find('.dropdown-select-all-list-item').addClass('is-selected');
      }
    }

    return true;  //eslint-disable-line
  },

  /**
  * Close the list of options if open.
  * @returns {void}
  */
  close() {
    return this.closeList('cancel'); // See "js/lifecycle.js"
  },

  /**
   * Close the list of options if open.
   * @private
   * @param  {string} [action] The action that trigger the closing (cancel fx) this
   * is passed to the events.
   * @returns {void}
   */
  closeList(action) {
    //  Also see "js/lifecycle.js" alias that works with the global "closeChildren" method.
    if (!this.list || !this.list.is(':visible') || !this.isListClosable()) {
      return;
    }

    if (!this.inputTimer()) {
      return;
    }

    if (this.touchmove) {
      this.touchmove = false;
    }

    // Rendering-related resets
    this.filterTerm = '';
    this.setDisplayedValues();

    this.searchInput.off([
      `input.${COMPONENT_NAME}`,
      `keydown.${COMPONENT_NAME}`,
    ].join(' '));

    // Destroy any tooltip items
    this.listUl.find('.has-tooltip').each(function () {
      const api = $(this).data('tooltip');
      if (api) {
        api.destroy();
      }
    });

    this.list
      .off([
        `click.${COMPONENT_NAME}`,
        `touchmove.${COMPONENT_NAME}`,
        `touchend.${COMPONENT_NAME}`,
        `touchcancel.${COMPONENT_NAME}`,
        `mousewheel.${COMPONENT_NAME}`,
        `mouseenter.${COMPONENT_NAME}`].join(' '))
      .remove();

    this.pseudoElem
      .removeClass('is-open')
      .attr('aria-expanded', 'false');

    this.searchInput
      .removeAttr('aria-activedescendant');

    $(document)
      .off([
        `click.${COMPONENT_NAME}`,
        `scroll.${COMPONENT_NAME}`,
        `touchmove.${COMPONENT_NAME}`,
        `touchend.${COMPONENT_NAME}`,
        `touchcancel.${COMPONENT_NAME}`].join(' '));

    $('body').off('resize.dropdown');
    $(window).off('orientationchange.dropdown');

    /**
    * Fires as the dropdown list is closed
    *
    * @event listclosed
    * @memberof Dropdown
    * @property {object} event - The jquery event object
    * @property {object} ui - The dialog object
    */
    this.element.trigger('listclosed', action);
    this.activate();
    this.list = null;
    this.searchInput = null;
    this.listUl = null;
  },

  /**
  * Scroll to a particular option and make it in view.
  * @private
  * @param  {object} current The option element to scroll to.
  * @returns {void}
  */
  scrollToOption(current) {
    const self = this;
    if (!current) {
      return;
    }
    if (current.length === 0) {
      return;
    }
    // scroll to the currently selected option
    self.listUl.scrollTop(0);
    self.listUl.scrollTop(current.offset().top - self.listUl.offset().top -
      self.listUl.scrollTop() - 40);
  },

  /**
  * Blur and Close List
  * @private
  * @returns {void}
  */
  handleBlur() {
    const self = this;

    if (this.isOpen()) {
      this.timer = setTimeout(() => {
        self.closeList('cancel');
      }, 40);
    }

    return true;
  },

  /*
  * Function that is used to chekc if the field is loading from an ajax call.
  * @returns {void} Returns true if the field is attempting to load via AJAX.
  */
  isLoading() {
    return this.element.is('.is-loading') && this.element.is('.is-blocked');
  },

  /**
   * Return true/false depending on if the list is open.
   * @returns {boolean} The current state (open = true).
   */
  isOpen() {
    return !!(this.pseudoElem.hasClass('is-open'));
  },

  /**
   * Toggle the current state of the list between open and closed.
   * @private
   */
  toggle() {
    this.toggleList();
  },

  /**
   * Toggle the current state of the list between open and closed.
   * @deprecated
   * @private
   */
  toggleList() {
    if (this.isOpen() || this.isLoading()) {
      this.closeList('cancel');
      return;
    }
    this.open();
  },

  /**
   * Highlight the option that is being typed.
   * @private
   * @param {object} listOption The option element
   * @param {boolean} noScroll If true will scroll to the option
   */
  highlightOption(listOption, noScroll) { //eslint-disable-line
    if (!listOption) {
      return;
    }

    if (listOption.length === 0) {
      listOption = this.list.find('.dropdown-option').eq(0);
    }

    if (listOption.is('.separator, .group-label')) {
      return;
    }

    // Get corresponding option from the list
    const option = this.element.find(`option[value="${listOption.attr('data-val')}"]`);

    if (option.hasClass('.is-disabled') || option.is(':disabled')) {
      return; //eslint-disable-line
    }

    if (!this.isOpen()) {
      return;
    }

    this.setItemIconOverColor();
    this.list.find('.is-focused').removeClass('is-focused').attr({ tabindex: '-1' });
    if (!option.hasClass('clear')) {
      this.setItemIconOverColor(listOption);
      listOption.addClass('is-focused').attr({ tabindex: '0' });
    }

    // Set activedescendent for new option
    // this.pseudoElem.attr('aria-activedescendant', listOption.attr('id'));
    this.searchInput.attr('aria-activedescendant', listOption.children('a').attr('id'));

    if (!noScroll || noScroll === false || noScroll === undefined) {
      this.scrollToOption(listOption);
    }
  },

  /**
   * Un Highlight the option that is being typed.
   * @private
   * @param  {object} listOptions The option element
   * @param  {boolean} noScroll If true will scroll to the option
   */
  unhighlightOptions(listOptions, noScroll) {
    if (!listOptions || !listOptions.length) {
      listOptions = this.list.find('.is-selected');
    }
    this.setItemIconOverColor();
    listOptions.removeClass('is-focused').attr({ tabindex: '-1' });

    this.searchInput.removeAttr('aria-activedescendant');

    if (!noScroll || noScroll === false || noScroll === undefined) {
      this.scrollToOption(listOptions.first());
    }
  },

  /**
   * Toggle all selection for items.
   * @private
   * @param {boolean} doSelectAll true to select and false will clear selection for all items.
   * @returns {void}
   */
  selectAll(doSelectAll) {
    const selector = {
      options: 'option:not(.is-disabled):not(:disabled)',
      items: 'li.dropdown-option:not(.separator):not(.group-label):not(.is-disabled)'
    };
    const options = [].slice.call(this.element[0].querySelectorAll(selector.options));
    const items = [].slice.call(this.listUl[0].querySelectorAll(selector.items));
    const last = options[options.length - 1];
    let text = '';

    if (doSelectAll) {
      // Select all
      items.forEach(node => node.classList.add('is-selected'));
      options.forEach((node) => {
        node.selected = true;
        node.setAttribute('selected', true);
      });

      text = this.getOptionText($(options));
      const maxlength = this.element[0].getAttribute('maxlength');
      if (maxlength) {
        text = text.substr(0, maxlength);
      }
    } else {
      // Clear all
      items.forEach(node => node.classList.remove('is-selected'));
      options.forEach((node) => {
        node.selected = false;
        node.setAttribute('selected', true);
      });
    }
    this.previousActiveDescendant = last.value || '';

    this.pseudoElem[0].querySelector('span').textContent = text;
    this.searchInput[0].value = text;
    this.updateItemIcon(last);

    if (this.list[0].classList.contains('search-mode')) {
      this.resetList();
    }
    this.activate(true);
    this.setBadge(last);

    this.element.trigger('change').triggerHandler('selected');
  },

  /**
   * Convenience method for running _selectOption()_ on a set of list options.
   * Accepts an array or jQuery selector containing valid list options and selects/deselects them.
   * @private
   * @param {object} options incoming options
   * @param {boolean} noTrigger if true, causes the 'selected' and 'change' events
   * not to fire on each list item.
   */
  selectOptions(options, noTrigger) {
    // Use a jQuery selector if the incoming options are inside an array
    if (Array.isArray(options)) {
      options = $(options);
    }

    const self = this;
    options.each(function () {
      self.selectOption($(this), noTrigger);
    });

    self.element.trigger('change').triggerHandler('selected');
  },

  /**
   * Select an option and conditionally trigger events.
   * Accepts an array or jQuery selector containing valid list options and selects/deselects them.
   * @private
   * @param {object} option - the incoming li option
   * @param {boolean} noTrigger - if true, causes the 'selected' and 'change' events not to
   * fire on the list item.
   */
  selectOption(option, noTrigger) {
    if (!option || !option.length) {
      return;
    }
    let li;

    if (option.is('li')) {
      li = option;
      option = this.element.find(`option[value="${option.attr('data-val')}"]`);

      // Try matching the option's text if 'cur' comes back empty.
      // Supports options that don't have a 'value' attribute.
      if (option.length === 0) {
        option = this.element.find('option').filter(function () {
          return $(this).text() === li.attr('data-val');
        });
      }
    }

    const value = option.val();
    if (!option) {
      return;
    }

    if (!li && typeof value === 'string') {
      li = this.listUl.find(`li[data-val="${value.replace(/"/g, '/quot/')}"]`);
    }

    if (option.hasClass('is-disabled') || option.is(':disabled')) {
      return;
    }

    const optionVal = option.val();
    let val = this.element.val();
    let text = '';
    let trimmed = '';
    let clearSelection = false;

    if (this.settings.reload === 'typeahead') {
      val = this.selectedValues || [];
    }

    // Sets to false if the option is being removed from a multi-select instead of added
    let isAdded = true;

    if (option.hasClass('clear') || !li) {
      clearSelection = true;
    }

    if (this.settings.multiple) {
      // Working with a select multiple allows for the "de-selection" of items in the list
      if (!val) {
        val = [];
      }
      if ($.inArray(optionVal, val) !== -1) {
        val = $.grep(val, optionValue => optionValue !== optionVal);
        li.removeClass('is-selected');
        this.previousActiveDescendant = undefined;
        isAdded = false;
      } else {
        if (!isNaN(this.settings.maxSelected) &&  //eslint-disable-line
          this.element.find('option:selected').length >= this.settings.maxSelected) {
          return;
        }

        val = typeof val === 'string' ? [val] : val;
        val.push(optionVal);
        li.addClass('is-selected');
        this.previousActiveDescendant = option.val();
      }

      const newOptions = this.element.find('option').filter(function () {
        return $.inArray($(this)[0].value, val) !== -1;
      });
      text = this.getOptionText(newOptions);
    } else {
      // Working with a single select
      val = optionVal;
      this.listUl.find('li.is-selected').removeClass('is-selected');
      if (!clearSelection) {
        li.addClass('is-selected');
      }
      this.previousActiveDescendant = option.val();
      text = option.text();
    }

    if (!clearSelection) {
      this.element.find('option').each(function () {  //eslint-disable-line
        if (this.value === optionVal) {
          $(this).prop('selected', true);
          return false;
        }
      });
    }

    // Change the values of both inputs and swap out the active descendant
    if (!clearSelection) {
      this.pseudoElem.find('span').text(text);
      this.searchInput.val(text);
    } else {
      this.pseudoElem.find('span').text('');
      this.searchInput.val('');
    }

    if (this.element.attr('maxlength')) {
      trimmed = text.substr(0, this.element.attr('maxlength'));
      this.pseudoElem.find('span').text(trimmed);
      this.searchInput.val(trimmed);
    }

    // Set the new value on the <select>
    this.selectedValues = val;
    this.element.val(val);
    this.updateItemIcon(option);

    /**
    * Fires after the value in the input is changed by any means.
    * @event change
    * @memberof Dropdown
    * @property {object} event The jquery event object
    */
    if (!noTrigger) {
      // Fire the change event with the new value if the noTrigger flag isn't set
      this.element.trigger('change').triggerHandler('selected', [option, isAdded]);

      if (this.pseudoElem.find('span').width() >= this.pseudoElem.width()) {
        const opts = this.element.find('option:selected');
        const optText = this.getOptionText(opts);

        this.tooltipApi = this.pseudoElem.find('span').tooltip({
          content: optText,
          trigger: 'hover',
        });
      } else if (this.tooltipApi) {
        this.tooltipApi.destroy();
      }
    }

    /**
    * Fires after the value in the input is changed by user interaction.
    * @event input
    * @memberof Dropdown
    * @property {object} event The jquery event object
    */

    // If multiselect, reset the menu to the unfiltered mode
    if (this.settings.multiple) {
      if (this.list.hasClass('search-mode')) {
        this.resetList();
      }
      this.activate(true);
    }

    this.setBadge(option);
  },

  /**
   * Select an option by the value.
   * @param {string} value - A string containing the value to look for. (Case insensitive)
   */
  selectValue(value) {
    if (typeof value !== 'string') {
      return;
    }

    const option = this.element.find(`option[value="${value}"]`);
    if (!option || !option.length) {
      return;
    }

    this.element.find('option:selected').prop('selected', false);
    option.prop('selected', true);
    this.updated();
  },

  /**
   * Select the next item that starts with a given character (text of the option).
   * @param {string} char - The starting letter to match for. (Case insensitive)
   */
  selectStartsWith(char) {
    if (typeof char !== 'string') {
      return;
    }

    const elem = this.element[0];
    this.filterTerm = '';

    let newIdx = -1;
    let totalMatches = 0;

    // Log search matches
    if (!this.searchMatches || !this.searchMatches[char]) {
      this.searchMatches = {};
      this.searchMatches[char] = [];
    }

    for (let i = 0; i < elem.options.length; i++) {
      const option = elem.options[i];
      // Check if its a match (Case insensitive)
      const isMatch = option.innerText.toLowerCase().indexOf(char) === 0;

      if (isMatch) {
        if (this.searchMatches[char].indexOf(i) === -1) {
          this.searchMatches[char].push(i);
          newIdx = i;
          break;
        }
        totalMatches++;
        continue;
      }
    }

    if (newIdx === -1) {
      if (!this.searchMatches[char].length) {
        return;
      }

      if (totalMatches === this.searchMatches[char].length) {
        newIdx = this.searchMatches[char][0];
        this.searchMatches[char].length = 1; // reset
      }
    }

    elem.selectedIndex = newIdx;
    this.updated();
    this.element.trigger('change');
  },

  /**
   * Set the bade on the option from the config.
   * @private
   * @param {string} option - A string containing the value to look for. (Case insensitive)
   */
  setBadge(option) {
    // Badge Support
    if (this.badges) {
      let badge = this.element.parent().find('.badge');

      if (badge.length === 0) {
        this.element.parent().find('.dropdown-wrapper').append('<span class="badge">1</span>');
        badge = this.element.parent().find('.badge');
      }

      badge.attr('class', `badge ${option.attr('data-badge-color') ? option.attr('data-badge-color') : 'azure07'}`)
        .text(option.attr('data-badge'));
    }
  },

  /**
   * Execute the source ajax option
   * @private
   * @param {function} callback  The function call back.
   * @param {boolean} doReset  if defined, acts as a "reset" source call, where the search term will be ignored.
   * @returns {function} The callback for execution.
   */
  callSource(callback, doReset) {
    const self = this;
    let searchTerm = '';

    if (!doReset && this.isOpen() && !this.element.hasClass('search-mode')) {
      searchTerm = this.searchInput.val();
    }

    // Return false and let the normal display codepath run.
    if (!this.settings.source) {
      return false;
    }

    this.isFiltering = false;

    const sourceType = typeof this.settings.source;
    const response = function (data, isManagedByTemplate) {
      // to do - no results back do not open.
      let list = '';
      const val = self.element.val();

      function replaceDoubleQuotes(content) {
        return content.replace(/"/g, '\'');
      }

      function buildOption(option) {
        if (option === null || option === undefined) {
          return;
        }

        const isString = typeof option === 'string';
        const stringContent = option;
        let id = '';
        let selected = '';
        let textContent = '';

        if (isString) {
          option = {
            value: stringContent
          };
        }

        if (option.value !== undefined) {
          option.value = replaceDoubleQuotes(option.value);
          textContent = option.label;
        }

        if (option.id !== undefined) {
          if (!isNaN(option.id)) {  //eslint-disable-line
            option.id = `${option.id}`;
          }
          option.id = replaceDoubleQuotes(option.id);
          id = ` id="${option.id}"`;
        }

        if (option.label !== undefined) {
          option.label = replaceDoubleQuotes(option.label);
          textContent = option.label;
        }

        if (option.value === val || (self.selectedValues && self.selectedValues.indexOf(val) > -1)) {
          option.selected = true;
          selected = ' selected';
        }

        // Render the option element
        list += `<option${id} value="${option.value}"${selected}>
          ${textContent}
        </option>`;
      }

      // If the incoming dataset is different than the one we started with,
      // replace the contents of the list, and rerender it.
      if (!self.isFiltering && !utils.equals(data, self.dataset)) {
        self.dataset = data;

        if (!isManagedByTemplate) {
          self.element.empty();
          for (let i = 0; i < data.length; i++) {
            let opts;

            if (data[i].group) {
              opts = data[i].options;
              list += `<optgroup label="${data[i].group}">`;
              for (let ii = 0; ii < opts.length; ii++) {
                buildOption(opts[ii]);
              }
              list += '</optgroup>';
            } else {
              buildOption(data[i]);
            }
          }

          self.element.append(list);
        }
        self.updateList(searchTerm);
      }

      self.element.triggerHandler('complete'); // For Busy Indicator
      self.element.trigger('requestend', [searchTerm, data]);

      if (typeof callback !== 'function') {
        return;
      }
      callback();
    };

    self.element.triggerHandler('start'); // For Busy Indicator
    self.element.trigger('requeststart');

    if (sourceType === 'function') {
      // Call the 'source' setting as a function with the done callback.
      this.settings.source(response, searchTerm, this.settings.sourceArguments);
    } else if (sourceType === 'object') {
      // Use the 'source' setting as pre-existing data.
      // Sanitize accordingly.
      const sourceData = $.isArray(this.settings.source) ? this.settings.source :
        [this.settings.source];
      response(sourceData);
    } else {
      // Attempt to resolve source as a URL string.  Do an AJAX get with the URL
      const sourceURL = this.settings.source.toString();
      const request = $.getJSON(sourceURL);

      request.done((data) => {
        response(data);
      }).fail(() => {
        response([]);
      });
    }

    return true;
  },

  /**
   * Get data attributes from passed list of attributes
   * @private
   * @param {array} attr - List of all attributes.
   * @param {array} attrToExclude - List of attributes to be excluded from passed list.
   * @returns {object} It will return an object containing two keys
   * str - string of attributes
   * obj - object of attributes
   */
  getDataAttributes(attr, attrToExclude) {
    if (!attr) {
      return;
    } else if (typeof attr === 'string') {
      attr = [attr];
    }

    let toExclude = attrToExclude || [];
    if (typeof toExclude === 'string') {
      toExclude = [toExclude];
    }
    const attrToCopy = {
      obj: {},
      str: '',
      isExclude(attrib) {
        return $.inArray(attrib, toExclude) > -1;
      }
    };
    for (const key in attr) { //eslint-disable-line
      if (!attr.hasOwnProperty(key)) {  //eslint-disable-line
        continue; //eslint-disable-line
      }
      attrToCopy.name = `${attr[key].name}`;
      attrToCopy.isData = attrToCopy.name.substr(0, 5) === 'data-';
      if (attrToCopy.isData && !attrToCopy.isExclude(attrToCopy.name)) {
        attrToCopy.obj[attrToCopy.name] = attr[key].value;
        attrToCopy.str += ` ${
          attrToCopy.name}="${attr[key].value}"`;
      }
    }
    return { str: attrToCopy.str, obj: attrToCopy.obj };  //eslint-disable-line
  },

  /**
   * External Facing function to set value by code - Depricated set on select and trigger updated.
   * @private
   * @deprecated
   * @param {string} code - The value to match and set on the value element.
   */
  setCode(code) {
    const self = this;
    const doSetting = function () {
      self.element.val(code);
      self.updated();
    };

    if (!self.callSource(doSetting)) {
      doSetting();
    }
  },

  /**
   * Returns true if the object is a mobile element.
   * @private
   * @returns {boolean} code - True if this is a mobile device
   */
  isMobile() {
    return ['ios', 'android'].indexOf(env.os.name) > -1;
  },

  /**
   * Returns true if the element already has the closable class.
   * @private
   * @returns {object} The list
   */
  isListClosable() {
    return this.list.hasClass('is-closable');
  },

  /**
   * Disable the input element.
   */
  disable() {
    this.element
      .prop('disabled', true)
      .prop('readonly', false);

    if (this.pseudoElem.is($(document.activeElement))) {
      this.pseudoElem.blur();
    }

    this.pseudoElem
      .addClass('is-disabled')
      .removeClass('is-readonly')
      .attr('tabindex', '-1')
      .prop('readonly', false)
      .prop('disabled', true);
    this.closeList('cancel');
  },

  /**
  * Returns true if the dropdown is disabled.
  * @returns {boolean} True if the element is disabled.
  */
  isDisabled() {
    return this.element.prop('disabled');
  },

  /**
   * Enable the input element.
   */
  enable() {
    this.element
      .prop('disabled', false)
      .prop('readonly', false);
    this.pseudoElem
      .prop('disabled', false)
      .prop('readonly', false)
      .attr('tabindex', '0')
      .removeClass('is-disabled')
      .removeClass('is-readonly');
  },

  /**
   * Make the input element readonly.
   */
  readonly() {
    this.element
      .prop('disabled', false)
      .prop('readonly', true);
    this.pseudoElem
      .removeClass('is-disabled')
      .addClass('is-readonly')
      .attr('tabindex', '0')
      .prop('disabled', false)
      .prop('readonly', true);
    this.closeList('cancel');
  },

  /**
   * Tear down events and restore to original state.
   * @param  {object} settings The settings object to use.
   * @returns {void}
   */
  updated(settings) {
    if (settings) {
      this.settings = utils.mergeSettings(this.element, settings, this.settings);
    }

    this.closeList('cancel');

    // Update the 'multiple' property
    if (this.settings.multiple && this.settings.multiple === true) {
      this.element.prop('multiple', true);
    } else {
      this.element.prop('multiple', false);
    }

    // update "readonly" prop
    if (this.element.prop('readonly') === true) {
      this.readonly();
    } else {
      this.pseudoElem.removeClass('is-readonly');
    }

    // update "disabled" prop
    this.pseudoElem[this.element.prop('disabled') ? 'addClass' : 'removeClass']('is-disabled');

    // update the list and set a new value, if applicable
    this.updateList();
    this.setDisplayedValues();

    this.element.trigger('has-updated');

    return this;
  },

  /**
   * Tear down events and restore to original state.
   */
  destroy() {
    if (this.selectedValues) {
      delete this.selectedValues;
    }

    $.removeData(this.element[0], COMPONENT_NAME);
    this.closeList('cancel');
    this.label.remove();
    this.pseudoElem.off().remove();
    this.icon.remove();
    this.wrapper.remove();
    this.listfilter.destroy();
    this.element.removeAttr('style');

    const list = document.body.querySelector('#dropdown-list');
    if (list) {
      list.parentNode.removeChild(list);
    }
  },

  /**
   * Setup the internal event handlers.
   * @private
   */
  handleEvents() {
    const self = this;

    this.pseudoElem
      .on('keydown.dropdown', e => this.handlePseudoElemKeydown(e))
      .on('click.dropdown', (e) => {
        // landmark would like the click event to bubble up if ctrl and shift are pressed
        if (!(e.originalEvent.ctrlKey && e.originalEvent.shiftKey)) {
          e.stopPropagation();
        }
      }).on('mouseup.dropdown', (e) => {
        if (e.button === 2) {
          return;
        }
        self.toggleList();
      })
      .on('touchend.dropdown touchcancel.dropdown', (e) => {
        e.stopPropagation();
        self.toggleList();
        e.preventDefault();
      });

    self.element.on('activated.dropdown', () => {
      self.label.trigger('click');
    }).on('updated.dropdown', (e) => {
      e.stopPropagation();
      self.updated();
    }).on('openlist.dropdown', () => {
      self.toggleList();
    });

    // for form resets.
    self.element.closest('form').on('reset.dropdown', () => {
      setTimeout(() => {
        self.element.triggerHandler('updated');
      }, 1);
    });

    // Handle Label click
    this.label.on('click', () => {
      self.pseudoElem.focus();
    });
  }
};

export { Dropdown, COMPONENT_NAME };<|MERGE_RESOLUTION|>--- conflicted
+++ resolved
@@ -655,19 +655,13 @@
       const aCssClasses = liCssClasses.indexOf('clear') > -1 ? ' class="clear-selection"' : '';
       const tabIndex = ` tabIndex="${index && index === 0 ? 0 : -1}"`;
       const toExclude = ['data-badge', 'data-badge-color', 'data-val', 'data-icon'];
-<<<<<<< HEAD
       const copiedDataAttrs = ` ${self.getDataAttributes(attributes, toExclude).str}`;
       const trueValue = (value && 'value' in value ? value.value : text).replace(/"/g, '/quot/');
-      const iconHtml = self.listIcon.hasIcons ? self.listIcon.items[index].html : '';
-=======
-      const attributesToCopy = self.getDataAttributes(attributes, toExclude);
-      const trueValue = value && 'value' in value ? value.value : text;
       let iconHtml = '';
 
       if (self.listIcon.hasIcons && self.listIcon.items[index]) {
         iconHtml = self.listIcon.items[index].html;
       }
->>>>>>> d3472593
 
       if (badge) {
         badgeHtml = `<span class="badge ${badgeColor ? badgeColor.value : 'azure07'}">
