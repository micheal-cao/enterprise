--- conflicted
+++ resolved
@@ -2055,6 +2055,27 @@
 
         </td>
         <td>
+          The plugin api for chaining.
+object
+        </td>
+      </tr>
+      <tr>
+        <td>updated</td>
+        <td>
+          
+                
+                  <span>settings (object) = the settings to update to.
+ </span>
+                
+          
+        </td>
+        <td>
+          <p>Update the datagrid and optionally apply new settings.</p>
+
+        </td>
+        <td>
+          The plugin api for chaining.
+object
         </td>
       </tr>
     </tbody>
@@ -3028,7 +3049,6 @@
         
         = Additional arguments
 
-<<<<<<< HEAD
         </span>
         
           <ul>
@@ -3069,35 +3089,6 @@
         <span>event (object)
         
         = The jquery event object
-=======
-        </td>
-        <td>
-          The plugin api for chaining.
-object
-        </td>
-      </tr>
-      <tr>
-        <td>updated</td>
-        <td>
-          
-                
-                  <span>settings (object) = the settings to update to.
- </span>
-                
-          
-        </td>
-        <td>
-          <p>Update the datagrid and optionally apply new settings.</p>
-
-        </td>
-        <td>
-          The plugin api for chaining.
-object
-        </td>
-      </tr>
-    </tbody>
-  </table>
->>>>>>> 84c1fd84
 
         </span>
         
