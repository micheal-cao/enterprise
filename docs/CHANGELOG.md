--- conflicted
+++ resolved
@@ -8,11 +8,8 @@
 
 ### v4.21.0 Fixes
 
-<<<<<<< HEAD
+- `[Contextual Action Panel]` Fixed an issue where if the title is longer, there will be an overflow causing a white space on the right on mobile view. ([#2605](https://github.com/infor-design/enterprise/issues/2605))
 - `[Datagrid]` Fixed a bug where calling update rows in the filter callback will cause an infinite loop. ([#2526](https://github.com/infor-design/enterprise/issues/2526))
-=======
-- `[Contextual Action Panel]` Fixed an issue where if the title is longer, there will be an overflow causing a white space on the right on mobile view. ([#2605](https://github.com/infor-design/enterprise/issues/2605))
->>>>>>> 0a27fa31
 - `[Datagrid]` Fixed a bug where the value would clear when using a lookup editor with a mask on new rows. ([#2305](https://github.com/infor-design/enterprise/issues/2305))
 - `[Fileupload Advanced]` Added custom errors example page. ([#2620](https://github.com/infor-design/enterprise/issues/2620))
 
