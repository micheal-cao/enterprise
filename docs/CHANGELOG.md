# What's New with Enterprise

## v4.19.0

### v4.19.0 Features

- `[Column]` Added support to existing custom tooltip content in the callback setting. ([#1909](https://github.com/infor-design/enterprise/issues/1909))
- `[Contextual Action Panel]` Fixed an issue where the close button was misaligned. ([#1943](https://github.com/infor-design/enterprise/issues/1943))
- `[Datagrid]` Added support for disabling rows by data or a dynamic function, rows are disabled from selection and editing. ([#1614](https://github.com/infor-design/enterprise/issues/1614))
- `[Datagrid]` Fixes a column alignment issue when resizing and sorting columns that were originally set to percentage width. ([#1797](https://github.com/infor-design/enterprise/issues/1797))
- `[Datagrid]` Fixes a column alignment issue when there are duplicate column ids. ([#1797](https://github.com/infor-design/enterprise/issues/1797))
- `[Datagrid]` Fixes a column alignment by clearing a cache to help prevent column misalignment from randomly happening. ([#1797](https://github.com/infor-design/enterprise/issues/1797))

### v4.19.0 Fixes

- `[App Menu]` Fixed an issue where the menu would not be entirely colored if short. ([#2062](https://github.com/infor-design/enterprise/issues/2062))
- `[App Menu]` Changed the scroll area to the outside when using a footer. ([#2062](https://github.com/infor-design/enterprise/issues/2062))
- `[App Menu]` Expandable area updates within application menu. ([#1982](https://github.com/infor-design/enterprise/pull/1982))
- `[App Menu]` Fixed an issue where role switcher was not clickable with long title. ([#2060](https://github.com/infor-design/enterprise/issues/2060))
- `[App Menu]` Fixed an issue where it was not possible to manually add a filter field that you can control on your own. Caveat to this is if you set filterable: false it will no longer remove the filter field from the DOM, if you do that you must now do it manually. ([#2066](https://github.com/infor-design/enterprise/issues/2066))
- `[Colorpicker]` Fixed an issue where the colorpicker label is cut off in extra small input field. ([#2023](https://github.com/infor-design/enterprise/issues/2023))
- `[Context Menu]` Fixes a bug where a left click on the originating field would not close a context menu opened with a right click. ([#1992](https://github.com/infor-design/enterprise/issues/1992))
- `[Datagrid]` Fixed an issue where using the context menu with datagrid was not properly destroyed which being created multiple times. ([#392](https://github.com/infor-design/enterprise-ng/issues/392))
- `[Datagrid]` Fixed charts in columns not resizing correctly to short row height. ([#1930](https://github.com/infor-design/enterprise/issues/1930))
- `[Datagrid]` Fixed an issue for xss where console.log was not sanitizing and make grid to not render. ([#1941](https://github.com/infor-design/enterprise/issues/1941))
- `[Datagrid]` Fixed charts in columns not resizing correctly to short row height. ([#1930](https://github.com/infor-design/enterprise/issues/1930))
- `[Datagrid]` Fixed an issue for xss where console.log was not sanitizing and make grid to not render. ([#1941](https://github.com/infor-design/enterprise/issues/1941))
<<<<<<< HEAD
- `[Listview]` Improved accessibility when configured as selectable (all types), as well as re-enabled accessibility e2e tests. ([#403](https://github.com/infor-design/enterprise/issues/403))
- `[Locale]` Synced up date and time patterns with the CLDR several time patterns in particular were corrected. ([#2022](https://github.com/infor-design/enterprise/issues/2022))
=======
- `[Datagrid]` Adds a function to add a visual dirty indictaor and a new function to get all modified rows. Modified means either dirty, in-progress or in error. Existing API's are not touched. ([#2091](https://github.com/infor-design/enterprise/issues/2091))
>>>>>>> 5e791e5e
- `[Editor]` Fixed an issue where button state for toolbar buttons were wrong when clicked one after another. ([#391](https://github.com/infor-design/enterprise/issues/391))
- `[Listview]` Improved accessibility when configured as selectable (all types), as well as re-enabled accessibility e2e tests. ([#403](https://github.com/infor-design/enterprise/issues/403))
- `[Listview]` Improved accessibility when configured as selectable (all types), as well as re-enabled accessibility e2e tests. ([#403](https://github.com/infor-design/enterprise/issues/403))
- `[Monthview]` Fixes an issue where the previous and next buttons were not correctly reversed in right-to-left mode. ([1910](https://github.com/infor-design/enterprise/issues/1910))
- `[Personalization]` Changed the default turquoise personalization to a darker one. ([#2063](https://github.com/infor-design/enterprise/issues/2063))
- `[Personalization]` Changed the default turquoise personalization to a darker one. ([#2063](https://github.com/infor-design/enterprise/issues/2063))
- `[Personalization]` Added a default option to the personalization color pickers. ([#2063](https://github.com/infor-design/enterprise/issues/2063))
- `[Personalization]` Added more classes and examples for the personalization colors so that you can personalize certain form elements. ([#2120](https://github.com/infor-design/enterprise/issues/2120))
- `[Personalization]` Added several form examples with buttons and completion chart that can be personalized. ([#1963](https://github.com/infor-design/enterprise/issues/1963))
- `[Personalization]` Added an example of normal tabs behaving like header tabs in a personalized area. ([#1962](https://github.com/infor-design/enterprise/issues/1962))
- `[Popupmenu]` Fixed an issue where disabled submenus were opening on mouseover. ([#1863](https://github.com/infor-design/enterprise/issues/1863))
- `[Tree]` Fixed an issue where children property null was breaking tree to not render. ([#1908](https://github.com/infor-design/enterprise/issues/1908))

### v4.19.0 Chores & Maintenance

- `[General]` Updated to jquery 3.4.1 to fix a jquery bug seen occasionally. ([#2109](https://github.com/infor-design/enterprise/issues/2109))
- `[Demo App]` Fixed CSP and handling of image paths for better support of images in examples on IDS demo sites (demo.design.infor.com). ([#1888](https://github.com/infor-design/enterprise/issues/1888))
- `[Personalize]` Separated personalization styles into standalone file for improved maintainability. ([#2127](https://github.com/infor-design/enterprise/issues/2127))

(nn Issues Solved this release, Backlog Enterprise nn, Backlog Ng nn, nn Functional Tests, nn e2e Test)

## v4.18.1

### v4.18.1 Fixes

- `[Input]` Added backwards-compatibility for previous accessibility changes to labels. ([#2118](https://github.com/infor-design/enterprise/issues/2118)). Additional information can be found in the [Form Component documentation](https://github.com/infor-design/enterprise/blob/4.18.x/src/components/form/readme.md#field-labels).

## v4.18.0

### v4.18.0 Features

- `[App Menu]` Added support for personalization by adding the `is-personalizable` class the menu will now change colors along with headers ([#1847](https://github.com/infor-design/enterprise/issues/1847))
- `[App Menu]` Added a special role switcher dropdown to change the menu role. ([#1935](https://github.com/infor-design/enterprise/issues/1935))
- `[Personalize]` Added classes for the personalization colors so that you can personalize certain form elements. ([#1847](https://github.com/infor-design/enterprise/issues/1847))
- `[Expandable Area]` Added example of a standalone button the toggles a form area. ([#1935](https://github.com/infor-design/enterprise/issues/1935))
- `[Datagrid]` Added support so if there are multiple inputs within an editor they work with the keyboard tab key. ([#355](https://github.com/infor-design/enterprise-ng/issues/355))
- `[Datagrid]` Fixed an error on IE when doing an excel export. ([#2018](https://github.com/infor-design/enterprise/issues/2018))
- `[Editor]` Added a JS setting and CSS styles to support usage of a Flex Toolbar ([#1120](https://github.com/infor-design/enterprise/issues/1120))
- `[Header]` Added a JS setting and CSS styles to support usage of a Flex Toolbar ([#1120](https://github.com/infor-design/enterprise/issues/1120))
- `[Mask]` Added a setting for passing a locale string, allowing Number masks to be localized.  This enables usage of the `groupSize` property, among others, from locale data in the Mask. ([#440](https://github.com/infor-design/enterprise/issues/440))
- `[Masthead]` Added CSS styles to support usage of a Flex Toolbar ([#1120](https://github.com/infor-design/enterprise/issues/1120))
- `[Notification]` Added example of a Widget/Card with notification and add code to truncate the text (via ellipsis) if it is lengthy. ([#1881](https://github.com/infor-design/enterprise/issues/1881))
- `[Theme/Colors]` Added new component for getting theme and color information. This is used throughout the code. There was a hidden property `Soho.theme`, if you used this in some way you should now use `Soho.theme.currentTheme`. ([#1866](https://github.com/infor-design/enterprise/issues/1866))

### v4.18.0 Fixes

- `[App Menu]` Fixed some accessibility issues on the nav menu. ([#1721](https://github.com/infor-design/enterprise/issues/1721))
- `[Busy Indicator]` Fixed a bug that causes a javascript error when the busy indicator is used on the body tag. ([#1918](https://github.com/infor-design/enterprise/issues/1918))
- `[Css/Sass]` Fixed an issue where the High Contrast theme and Uplift theme were not using the right tokens. ([#1897](https://github.com/infor-design/enterprise/pull/1897))
- `[Colors]` Fixed the color palette demo page to showcase the correct hex values based on the current theme ([#1801](https://github.com/infor-design/enterprise/issues/1801))
- `[Contextual Action Panel]` Fixed an issue where cap modal would only open the first time. ([#1993](https://github.com/infor-design/enterprise/issues/1993))
- `[Datepicker]` Fixed an issue in NG where the custom validation is removed during the teardown of a datepicker.([NG #411](https://github.com/infor-design/enterprise-ng/issues/411))
- `[Datagrid]` Fixed an issue where lookup filterConditions were not rendering. ([#1873](https://github.com/infor-design/enterprise/issues/1873))
- `[Datagrid]` Fixed an issue where when using filtering and server side paging the filter operations would cause two ajax requests. ([#2069](https://github.com/infor-design/enterprise/issues/2069))
- `[Datagrid]` Fixed issue where header columns are misaligned with body columns on load. ([#1892](https://github.com/infor-design/enterprise/issues/1892))
- `[Datagrid]` Fixed an issue where filtering was missing translation. ([#1900](https://github.com/infor-design/enterprise/issues/1900))
- `[Datagrid]` Fixed an issue with the checkbox formatter where string based 1 or 0 would not work as a dataset source. ([#1948](https://github.com/infor-design/enterprise/issues/1948))
- `[Datagrid]` Fixed a bug where text would be misaligned when repeatedly toggling the filter row. ([#1969](https://github.com/infor-design/enterprise/issues/1969))
- `[Datagrid]` Added an example of expandOnActivate on a customer editor. ([#353](https://github.com/infor-design/enterprise-ng/issues/353))
- `[Datagrid]` Added ability to pass a function to the tooltip option for custom formatting. ([#354](https://github.com/infor-design/enterprise-ng/issues/354))
- `[Datagrid]` Fixed `aria-checked` not toggling correctly on selection of multiselect checkbox. ([#1961](https://github.com/infor-design/enterprise/issues/1961))
- `[Datagrid]` Fixed incorrectly exported CSV/Excel data. ([#2001](https://github.com/infor-design/enterprise/issues/2001))
- `[Dropdown]` Changed the way dropdowns work with screen readers to be a collapsible listbox.([#404](https://github.com/infor-design/enterprise/issues/404))
- `[Dropdown]` Fixed an issue where multiselect dropdown unchecking "Select All" was not getting clear after close list with Safari browser.([#1882](https://github.com/infor-design/enterprise/issues/1882))
- `[Dropdown]` Added an example of a color dropdown showing palette colors as icons.([#2013](https://github.com/infor-design/enterprise/issues/2013))
- `[Datagrid]` Fixed a misalignment of the close icon on mobile. ([#2018](https://github.com/infor-design/enterprise/issues/2018))
- `[List/Detail]` Removed some legacy CSS code that was causing text inside of inline Toolbar Searchfields to become transparent. ([#2075](https://github.com/infor-design/enterprise/issues/2075))
- `[Listbuilder]` Fixed an issue where the text was not sanitizing. ([#1692](https://github.com/infor-design/enterprise/issues/1692))
- `[Lookup]` Fixed an issue where the tooltip was using audible text in the code block component. ([#354](https://github.com/infor-design/enterprise-ng/issues/354))
- `[Locale]` Fixed trailing zeros were getting ignored when displaying thousands values. ([#404](https://github.com/infor-design/enterprise/issues/1840))
- `[MenuButton]` Improved the way menu buttons work with screen readers.([#404](https://github.com/infor-design/enterprise/issues/404))
- `[Message]` Added an audible announce of the message type.([#964](https://github.com/infor-design/enterprise/issues/964))
- `[Message]` Change audible announce of message type added in #964 to an option that is strictly audible.([#2120](https://github.com/infor-design/enterprise/issues/2120))
- `[Modal]` Changed text and button font colors to pass accessibility checks.([#964](https://github.com/infor-design/enterprise/issues/964))
- `[Multiselect]` Fixed an issue where previous selection was still selected after clear all by "Select All" option. ([#2003](https://github.com/infor-design/enterprise/issues/2003))
- `[Notifications]` Fixed a few issues with notification background colors by using the corresponding ids-identity token for each. ([1857](https://github.com/infor-design/enterprise/issues/1857), [1865](https://github.com/infor-design/enterprise/issues/1865))
- `[Notifications]` Fixed an issue where you couldn't click the close icon in Firefox. ([1573](https://github.com/infor-design/enterprise/issues/1573))
- `[Radios]` Fixed the last radio item was being selected when clicking on the first when displayed horizontal. ([#1878](https://github.com/infor-design/enterprise/issues/1878))
- `[Signin]` Fixed accessibility issues. ([#421](https://github.com/infor-design/enterprise/issues/421))
- `[Skiplink]` Fixed a z-index issue on skip links over the nav menu. ([#1721](https://github.com/infor-design/enterprise/issues/1721))
- `[Slider]` Changed the demo so the tooltip will hide when resizing the page. ([#2033](https://github.com/infor-design/enterprise/issues/2033))
- `[Stepprocess]` Fixed rtl style issues. ([#413](https://github.com/infor-design/enterprise/issues/413))
- `[Swaplist]` Fixed disabled styling on swap header buttons. ([#2019](https://github.com/infor-design/enterprise/issues/2019))
- `[Tabs]` Fixed an issue where focus was changed after enable/disable tabs. ([#1934](https://github.com/infor-design/enterprise/issues/1934))
- `[Tabs-Module]` Fixed an issue where the close icon was outside the searchfield. ([#1704](https://github.com/infor-design/enterprise/issues/1704))
- `[Toolbar]` Fixed issues when tooltip shows on hover of toolbar ([#1622](https://github.com/infor-design/enterprise/issues/1622))
- `[Validation]` Fixed an issue where the isAlert settings set to true, the border color, control text color, control icon color was displaying the color for the alert rather than displaying the default color. ([#1922](https://github.com/infor-design/enterprise/issues/1922))

### v4.18.0 Chore & Maintenance

- `[Buttons]` Updated button disabled states with corresponding ids-identity tokens. ([1914](https://github.com/infor-design/enterprise/issues/1914)
- `[Docs]` Added a statement on supporting accessibility. ([#1540](https://github.com/infor-design/enterprise/issues/1540))
- `[Docs]` Added the supported screen readers and some notes on accessibility. ([#1722](https://github.com/infor-design/enterprise/issues/1722))

(50 Issues Solved this release, Backlog Enterprise 294, Backlog Ng 80, 809 Functional Tests, 803 e2e Test)

## v4.17.1

### v4.17.1 Fixes

- `[Datagrid]` Fixed an issue where the second to last column was having resize issues with frozen column sets.(<https://github.com/infor-design/enterprise/issues/1890>)
- `[Datagrid]` Re-align icons and items in the datagrid's "short header" configuration.(<https://github.com/infor-design/enterprise/issues/1880>)
- `[Locale]` Fixed incorrect "groupsize" for `en-US` locale.(<https://github.com/infor-design/enterprise/issues/1907>)

### v4.17.1 Chores & Maintenance

- `[Demoapp]` Fixed embedded icons example with missing icons.(<https://github.com/infor-design/enterprise/issues/1889>)
- `[Demoapp]` Fixed notification demo examples.(<https://github.com/infor-design/enterprise/issues/1893>, <https://github.com/infor-design/enterprise/pull/1896>)

(5 Issues Solved this patch release)

## v4.17.0

- [Npm Package](https://www.npmjs.com/package/ids-enterprise)
- [IDS Enterprise Angular Change Log](https://github.com/infor-design/enterprise-ng/blob/master/docs/CHANGELOG.md)

### v4.17.0 Future Deprecation

- `[Mask]` Using legacy mask options is now deprecated (was starting 4.3.2) and we will remove this in approximately 6 months from the code base. This means using the `data-mask` option and the `mode` as well as legacy patterns in favor of the newer settings and regexes. ([#439](https://github.com/infor-design/enterprise/issues/439))

### v4.17.0 Features

- `[Datagrid]` Added support for ellipsis to header text. ([#842](https://github.com/infor-design/enterprise/issues/842))
- `[Datagrid]` Added support to cancel `rowactivated` event. Now it will trigger the new event `beforerowactivated` which will wait/sync to cancel or proceed to do `rowactivated` event. ([#1021](https://github.com/infor-design/enterprise/issues/1021))
- `[Datagrid]` Added option to align grouped headers text. ([#1714](https://github.com/infor-design/enterprise/issues/1714))
- `[Datagrid]` Tabbing through a new row moves focus to next line for a lookup column. ([#1822](https://github.com/infor-design/enterprise/issues/1822))
- `[Datagrid]` Validation tooltip does not wrap words correctly across multiple lines. ([#1829](https://github.com/infor-design/enterprise/issues/1829))
- `[Dropdown]` Added support to make dropdown readonly fields optionally not tab-able. ([#1591](https://github.com/infor-design/enterprise/issues/1591))
- `[Form Compact]` Implemented design for field-heavy forms. This design is experimental, likely not production ready, and subject to change without notice. ([#1699](https://github.com/infor-design/enterprise/issues/1699))
- `[Hierarchy]` Changed the newer stacked layout to support mutiple root elements. ([#1677](https://github.com/infor-design/enterprise/issues/1677))
- `[Locale]` Added support for passing in `locale` or `language` to the `parse` and `format` and `translation` functions so they will work without changing the current locale or language. ([#462](https://github.com/infor-design/enterprise/issues/462))
- `[Locale]` Added support for setting a specific group size other than the ones in the locale. This includes using no group size. ([#462](https://github.com/infor-design/enterprise/issues/462))
- `[Locale]` Added support for showing timezones in the current language with a fall back for IE 11. ([#592](https://github.com/infor-design/enterprise/issues/592))
- `[Locale]` Added support for different group sizes. This was previously not working correctly for locales like hi-IN (using 3, 2 group sizes) and en-US (using 3, 0 group sizes). We will later make this work on masks on a separate issue. ([#441](https://github.com/infor-design/enterprise/issues/441))
- `[Locale]` Its now possible to add new locales in by adding them to the `defaultLocales` and `supportedLocales` sets. ([#402](https://github.com/infor-design/enterprise/issues/402))
- `[Locale]` Added an example to show extending locales with new strings and an api method to make it easier. because of the way this is split, if your directly adding to `Locale.cultures` you will need to adjust your code to extend from `Locale.languages` instead. ([#402](https://github.com/infor-design/enterprise/issues/402))
- `[Locale]` Added support for having a different language and locale. This is done by calling the new `setLanguage` function. ([#1552](https://github.com/infor-design/enterprise/issues//1552))
- `[Locale / Mask]` Added limited initial support for some unicode languages. This means you can convert to and from numbers typed in Devangari, Arabic, and Chinese (Financial and Simplified). ([#439](https://github.com/infor-design/enterprise/issues/439))
- `[Locale]` Added support for passing a `locale` other the the current locale to calendar, monthview, datepicker and timepicker. ([#462](https://github.com/infor-design/enterprise/issues/462))
- `[Mask]` It is now possible to type numbers in unicode such as Devangari, Arabic, and Chinese (Financial and Simplified) into the the masks that involve numbers. ([#439](https://github.com/infor-design/enterprise/issues/439))
- `[Modal]` Added an option to dictate the maximum width of the modal. ([#1802](https://github.com/infor-design/enterprise/issues/1802))
- `[Icons]` Add support for creating an svg file for the Uplift theme's (alpha) new icons from ids-identity@2.4.0 assets. ([#1759](https://github.com/infor-design/enterprise/issues/1759))
- `[Radar]` Added support to three label sizes (name, abbrName, shortName). ([#1553](https://github.com/infor-design/enterprise/issues/1553))

### v4.17.0 Fixes

- `[Accordion]` Fixed a bug where some truncated text elements were not generating a tooltip. ([#1736](https://github.com/infor-design/enterprise/issues/1736))
- `[Builder]` Cropped Header for Builder Panel When Text is Long. ([#1814](https://github.com/infor-design/enterprise/issues/1814))
- `[Calendar]` Event model title color is not correct if the modal is opened and another event is selected. ([#1739](https://github.com/infor-design/enterprise/issues/1739))
- `[Calendar]` Modal is still displayed after changing months. ([#1741](https://github.com/infor-design/enterprise/issues/1741))
- `[Calendar]` Changing some event spans is causing missing dates on the dialogs. ([#1708](https://github.com/infor-design/enterprise/issues/1708))
- `[Composite Form]` Fix a bug in IE11 where composite form content overflows to the lower container. ([#1768](https://github.com/infor-design/enterprise/issues/1768))
- `[Datagrid]` Added a fix where the column is next to the edge of the browser and the filter dropdown popup overflow the page.([#1604](https://github.com/infor-design/enterprise/issues/1604))
- `[Datagrid]` Added a fix to allow the commit of a cell edit after tabbing into a cell once having clicked into a previous cell.([#1608](https://github.com/infor-design/enterprise/issues/1608))
- `[Datagrid]` Stretch column not working in Edge browser. ([#1716](https://github.com/infor-design/enterprise/issues/1716))
- `[Datagrid]` Fixed a bug where the source callback was not called when filtering. ([#1688](https://github.com/infor-design/enterprise/issues/1688))
- `[Datagrid]` Fixed a bug where filtering Order Date with `is-not-empty` on a null value would not correctly filter out results. ([#1718](https://github.com/infor-design/enterprise/issues/1718))
- `[Datagrid]` Fixed a bug where when using the `disableClientSideFilter` setting the filtered event would not be called correctly. ([#1689](https://github.com/infor-design/enterprise/issues/1689))
- `[Datagrid]` Fixed a bug where hidden columns inside a colspan were aligning incorrectly. ([#1764](https://github.com/infor-design/enterprise/issues/1764))
- `[Dropdown]` Fixed a layout error on non inline fields with errors. ([#1770](https://github.com/infor-design/enterprise/issues/1770))
- `[Dropdown]` Fixed a bug where the dropdown did not close when tabbing if using the `noSearch` setting. ([#1731](https://github.com/infor-design/enterprise/issues/1731))
- `[Modal]` Fixed a bug where the modal can overflow the page. ([#1802](https://github.com/infor-design/enterprise/issues/1802))
- `[Radio Button]` Fixed a rendering problem on the selected state of Radio Buttons used inside of Accordion components. ([#1568](https://github.com/infor-design/enterprise/issues/1568))
- `[Radio Button]` Fixed a z-index issue that was causing radio buttons to sometimes display over top of page sections where they should have instead scrolled beneath. ([#1014](https://github.com/infor-design/enterprise/issues/1014))

### v4.17.0 Chore & Maintenance

- `[Css/Sass]` Replaced font-size numerical declarations with their ids-identity token counterpart. ([#1640](https://github.com/infor-design/enterprise/issues/1640))
- `[Demoapp]` Removed query parameter for changing fonts. ([#1747](https://github.com/infor-design/enterprise/issues/1747))
- `[Build]` Added a process to notify developers that things are being deprecated or going away. Documented the current deprecations in this system and made [notes for developers](https://github.com/infor-design/enterprise/blob/master/docs/CODING-STANDARDS.md#deprecations). ([#1747](https://github.com/infor-design/enterprise/issues/1747))
- `[Veracode]` Made additional fixes and mitigated in veracode. ([#1723](https://github.com/infor-design/enterprise/issues/1723))

(30 Issues Solved this release, Backlog Enterprise 224, Backlog Ng 59, 785 Functional Tests, 793 e2e Test)

## v4.16.0

- [Npm Package](https://www.npmjs.com/package/ids-enterprise)
- [IDS Enterprise Angular Change Log](https://github.com/infor-design/enterprise-ng/blob/master/docs/CHANGELOG.md)

### v4.16.0 Features

- `[Busy Indicator]` Made a fix to make it possible to use a busy indicator on a modals. ([#827](https://github.com/infor-design/enterprise/issues/827))
- `[Datagrid]` Added an option to freeze columns from scrolling on the left and/or right. The new option is called `frozenColumns`. See notes on what works and doesnt with frozen column in the datagrid docs frozen column section. ([#464](https://github.com/infor-design/enterprise/issues/464))
- `[Editor]` Added new state called "preview" a non editable mode to editor. Where it only shows the HTML with no toolbar, borders etc. ([#1413](https://github.com/infor-design/enterprise/issues/1413))
- `[Field Filter]` Added support to get and set filter type programmatically. ([#1181](https://github.com/infor-design/enterprise/issues/1181))
- `[Hierarchy]` Add print media styles to decrease ink usage and increase presentability for print format. Note that you may need to enable the setting to print background images, both Mac and PC have a setting for this. ([#456](https://github.com/infor-design/enterprise/issues/456))
- `[Hierarchy]` Added a new "stacked" layout to eventually replace the current layouts. This works better responsively and prevents horizontal scrolling. ([#1629](https://github.com/infor-design/enterprise/issues/1629))
- `[Pager]` Added a "condensed" page size selector button for use on pagers in smaller containers, such as the list side of the list/detail pattern. ([#1459](https://github.com/infor-design/enterprise/issues/1459))

### v4.16.0 Future Deprecation

- `[Hierarchy]` The following options are now deprecated and will be removed approximately 2019-05-15. `paging` and `mobileView`. ([#1629](https://github.com/infor-design/enterprise/issues/1629))
- `[Hierarchy]` Stacked layout will become the default layout in favor of the existing horizontal layout, so the horizontal layout is now considered deprecated and will be removed approximately 2019-05-15. ([#1629](https://github.com/infor-design/enterprise/issues/1629))

### v4.16.0 Fixes

- `[Application Menu]` Fixed the truncation of long text in an accordion element in the application menu by adding a tooltip to truncated elements. ([#457](https://github.com/infor-design/enterprise/issues/457))
- `[Calendar]` Disable the new event modal when no template is defined. ([#1700](https://github.com/infor-design/enterprise/issues/1700))
- `[Dropdown]` Fixed a bug where the ellipsis was not showing on long text in some browsers. ([#1550](https://github.com/infor-design/enterprise/issues/1550))
- `[Datagrid]` Fixed a bug in equals filter on multiselect filters. ([#1586](https://github.com/infor-design/enterprise/issues/1586))
- `[Datagrid]` Fixed a bug where incorrect data is shown in the events in tree grid. ([#315](https://github.com/infor-design/enterprise-ng/issues/315))
- `[Datagrid]` Fixed a bug where when using minWidth on a column and sorting the column will become misaligned. ([#1481](https://github.com/infor-design/enterprise/issues/1481))
- `[Datagrid]` Fixed a bug where when resizing the last column may become invisible. ([#1456](https://github.com/infor-design/enterprise/issues/1456))
- `[Datagrid]` Fixed a bug where a checkbox column will become checked when selecting if there is no selection checkbox. ([#1641](https://github.com/infor-design/enterprise/issues/1641))
- `[Datagrid]` Fixed a bug where the last column would sometimes not render fully for buttons with longer text. ([#1246](https://github.com/infor-design/enterprise/issues/1246))
- `[Datagrid]` Fixed a bug where showMonthYearPicker did not work correctly on date filters. ([#1532](https://github.com/infor-design/enterprise-ng/issues/1532))
- `[Validation]` Fixed a bug in removeError where the icon is sometimes not removed. ([#1556](https://github.com/infor-design/enterprise/issues/1556))
- `[Datepicker]` Fixed the range picker to clear when changing months in a filter. ([#1537](https://github.com/infor-design/enterprise/issues/1537))
- `[Datepicker]` Fixed disabled dates example to validate again on disabled dates. ([#1445](https://github.com/infor-design/enterprise/issues/1445))
- `[Datagrid]` Fixed a Date Editor bug when passing a series of zeroes to a datagrid cell with an editable date. ([#1020](https://github.com/infor-design/enterprise/issues/1020))
- `[Dropdown]` Fixed a bug where a dropdown will never reopen if it is closed by clicking a menu button. ([#1670](https://github.com/infor-design/enterprise/issues/1670))
- `[Icons]` Established missing icon sourcing and sizing consistency from ids-identity icon/svg assets. ([PR#1628](https://github.com/infor-design/enterprise/pull/1628))
- `[Listview]` Addressed performance issues with paging on all platforms, especially Windows and IE/Edge browsers. As part of this, reworked all components that integrate with the Pager component to render their contents based on a dataset, as opposed to DOM elements. ([#922](https://github.com/infor-design/enterprise/issues/922))
- `[Lookup]` Fixed a bug with settings: async, server-side, and single select modes.  The grid was not deselecting the previously selected value when a new row was clicked.  If the value is preselected in the markup, the lookup modal will no longer close prematurely. ([PR#1654](https://github.com/infor-design/enterprise/issues/1654))
- `[Pager]` Made it possible to set and persist custom tooltips on first, previous, next and last pager buttons. ([#922](https://github.com/infor-design/enterprise/issues/922))
- `[Pager]` Fixed propagation of the `pagesizes` setting when using `updated()`. Previously the array was deep extended instead of being replaced outright. ([#1466](https://github.com/infor-design/enterprise/issues/1466))
- `[Tree]` Fixed a bug when calling the disable or enable methods of the tree. This was not working with ie11. ([PR#1600](https://github.com/infor-design/enterprise/issues/1600))
- `[Stepprocess]` Fixed a bug where the step folder was still selected when it was collapsed or expanded. ([#1633](https://github.com/infor-design/enterprise/issues/1633))
- `[Swaplist]` Fixed a bug where items were not able to drag anymore after make the search. ([#1703](https://github.com/infor-design/enterprise/issues/1703))
- `[Toolbar Flex]` Added the ability to pass in a `beforeOpen` callback to the More Actions menu (fixes a bug where it wasn't possible to dynamically add content to the More Actions menu in same way that was possible on the original Toolbar component)
- `[Toolbar Flex]` Fixed a bug where selected events were not bubbling up for a menu button on a flex toolbar. ([#1709](https://github.com/infor-design/enterprise/issues/1709))
- `[Stepprocess]` Disabled step selected when using the next or previous button. ([#1697](https://github.com/infor-design/enterprise/issues/1697))
- `[Tree]` Fixed a bug when calling the disable or enable methods of the tree. This was not working with ie11. ([PR#1600](https://github.com/infor-design/enterprise/issues/1600))

### v4.16.0 Chore & Maintenance

- `[Demo App]` Removed the search icon from the header on test pages as it doesn't function. ([#1449](https://github.com/infor-design/enterprise/issues/1449))
- `[Demo App]` Added a fix for incorrect links when running on windows. ([#1549](https://github.com/infor-design/enterprise/issues/1549))
- `[Docs]` Added a fix to prevent the documentation generator from failing intermittently. ([#1377](https://github.com/infor-design/enterprise/issues/1377))

(29 Issues Solved this release, Backlog Enterprise 203, Backlog Ng 69, 735 Functional Tests, 670 e2e Test)

## v4.15.0

- [Npm Package](https://www.npmjs.com/package/ids-enterprise)
- [IDS Enterprise Angular Change Log](https://github.com/infor-design/enterprise-ng/blob/master/docs/CHANGELOG.md)

### v4.15.0 Features

- `[Datagrid]` Added support for lookup in the datagrid filter. ([#653](https://github.com/infor-design/enterprise/issues/653))
- `[Datagrid]` Added support for masks on lookup editors. ([#406](https://github.com/infor-design/enterprise/issues/406))
- `[Validation]` When using legacy mode validation, made the icon dim if the text was on top of it. ([#644](https://github.com/infor-design/enterprise/issues/644))
- `[Calendar]` Now possible to edit events both with the API and by clicking/double clicking events. And other improvements. ([#1436](https://github.com/infor-design/enterprise/issues/1436))
- `[Datagrid]` Added new methods to clear dirty cells on cells, rows, and all. ([#1303](https://github.com/infor-design/enterprise/issues/1303))
- `[Tree]` Added several improvements: the ability to show a dropdown on the tree node, the ability to add nodes in between current nodes, the ability to set checkboxes for selection only on some nodes, and the ability to customize icons. ([#1364](https://github.com/infor-design/enterprise/issues/1364))
- `[Datagrid]` Added the ability to display or hide the new row indicator with a new `showNewIndicator` option. ([#1589](https://github.com/infor-design/enterprise/issues/1589))

### v4.15.0 Fixes

- `[Icons]` Icons with the word `confirm` have been changed to `success`. This is partially backwards compatible for now. We deprecated `confirm` and will remove in the next major version so rename your icons. Example `icon-confirm` to `icon-success`. ([#963](https://github.com/infor-design/enterprise/issues/963))
- `[Icons]` The alert icons now have a white background allowing them to appear on colored sections. There are now two versions, for example: `icon-error` and `icon-error-solid`. These are used in calendar. ([#1436](https://github.com/infor-design/enterprise/issues/1436))
- `[Circle Pager]` Made significant improvements to resizing, especially on tabs. ([#1284](https://github.com/infor-design/enterprise/issues/1284))
- `[Datagrid]` In high contrast mode the background is now white when editing cells. ([#1421](https://github.com/infor-design/enterprise/issues/1421))
- `[Dropdown]` Fixed an issue where filter did not work in no-search mode with the Caps Lock key. ([#1500](https://github.com/infor-design/enterprise/issues/1500))
- `[Popupmenu]` Fixed an issue when using the same menu on multiple inputs wherein destroying one instance actually destroyed all instances. ([#1025](https://github.com/infor-design/enterprise/issues/1025))
- `[Swaplist]` Fixed a bug where Shift+M did not work when typing in the search. ([#1408](https://github.com/infor-design/enterprise/issues/1408))
- `[Popupmenu]` Fixed a bug in immediate mode where right click only worked the first time. ([#1507](https://github.com/infor-design/enterprise/issues/1507))
- `[Editor]` Fixed a bug where clear formatting did not work in safari. ([#911](https://github.com/infor-design/enterprise/issues/911))
- `[Colorpicker]` Fixed a bug in Angular where the picker did not respond correctly to `editable=false` and `disabled=true`. ([#257](https://github.com/infor-design/enterprise-ng/issues/257))
- `[Locale]` Fixed a bug where the callback did not complete on nonexistent locales. ([#1267](https://github.com/infor-design/enterprise/issues/1267))
- `[Calendar]` Fixed a bug where event details remain when filtering event types. ([#1436](https://github.com/infor-design/enterprise/issues/1436))
- `[Busy Indicator]` Fixed a bug where the indicator closed when clicking on accordions. ([#281](https://github.com/infor-design/enterprise-ng/issues/281))
- `[Datagrid Tree]` Fixed the need for unique IDs on the tree nodes. ([#1361](https://github.com/infor-design/enterprise/issues/1361))
- `[Editor]` Improved the result of pasting bullet lists from MS Word. ([#1351](https://github.com/infor-design/enterprise/issues/1351))
- `[Hierarchy]` Fixed layout issues in the context menu in RTL mode. ([#1310](https://github.com/infor-design/enterprise/issues/1310))
- `[Datagrid]` Added a setting `allowChildExpandOnMatch` that optionally determines if a search/filter will show and allow nonmatching children to be shown. ([#1422](https://github.com/infor-design/enterprise/issues/1422))
- `[Datagrid]` If a link is added with a href it will now be followed when clicking, rather than needing to use the click method setting on columns. ([#1473](https://github.com/infor-design/enterprise/issues/1473))
- `[Datagrid Tree]` Fixed a bug where Expand/Collapse text is added into the +/- cell. ([#1145](https://github.com/infor-design/enterprise/issues/1145))
- `[Dropdown]` Fixed a bug in NG where two dropdowns in different components would cause each other to freeze. ([#229](https://github.com/infor-design/enterprise-ng/issues/229))
- `[Editor]` Verified a past fix where editor would not work with all buttons when in a modal. ([#408](https://github.com/infor-design/enterprise/issues/408))
- `[Datagrid Tree]` Fixed a bug in `updateRow` that caused the indent of the tree grid to collapse. ([#405](https://github.com/infor-design/enterprise/issues/405))
- `[Empty Message]` Fixed a bug where a null empty message would not be possible. This is used to show no empty message on initial load delays. ([#1467](https://github.com/infor-design/enterprise/issues/1467))
- `[Lookup]` Fixed a bug where nothing is inserted when you click a link editor in the lookup. ([#1315](https://github.com/infor-design/enterprise/issues/1315))
- `[About]` Fixed a bug where the version would not show when set. It would show the IDS version. ([#1414](https://github.com/infor-design/enterprise/issues/1414))
- `[Datagrid]` Fixed a bug in `disableClientSort` / `disableClientFilter`. It now retains visual indicators on sort and filter. ([#1248](https://github.com/infor-design/enterprise/issues/1248))
- `[Tree]` Fixed a bug where selected nodes are selected again after loading child nodes. ([#1270](https://github.com/infor-design/enterprise/issues/1270))
- `[Input]` Fixed a bug where inputs that have tooltips will not be selectable with the cursor. ([#1354](https://github.com/infor-design/enterprise/issues/1354))
- `[Accordion]` Fixed a bug where double clicking a header will open and then close the accordion. ([#1314](https://github.com/infor-design/enterprise/issues/1314))
- `[Datagrid]` Fixed a bug on hover with taller cells where the hover state would not cover the entire cell. ([#1490](https://github.com/infor-design/enterprise/issues/1490))
- `[Editor]` Fixed a bug where the image would still be shown if you press the Esc key and cancel the image dialog. ([#1489](https://github.com/infor-design/enterprise/issues/1489))
- `[Datagrid Lookup]` Added additional missing event info for ajax requests and filtering. ([#1486](https://github.com/infor-design/enterprise/issues/1486))
- `[Tabs]` Added protection from inserting HTML tags in the add method (XSS). ([#1462](https://github.com/infor-design/enterprise/issues/1462))
- `[App Menu]` Added better text wrapping for longer titles. ([#1116](https://github.com/infor-design/enterprise/issues/1116))
- `[Contextual Action Panel]` Fixed some examples so that they reopen more than one time. ([#1116](https://github.com/infor-design/enterprise/issues/506))
- `[Searchfield]` Fixed a border styling issue on longer labels in the search. ([#1500](https://github.com/infor-design/enterprise/issues/1500))
- `[Tabs Multi]` Improved the experience on mobile by collapsing the menus a bit. ([#971](https://github.com/infor-design/enterprise/issues/971))
- `[Lookup]` Fixed missing ellipsis menu on mobile devices. ([#1068](https://github.com/infor-design/enterprise/issues/1068))
- `[Accordion]` Fixed incorrect font size on p tags in the accordion. ([#1116](https://github.com/infor-design/enterprise/issues/1116))
- `[Line Chart]` Fixed and improved the legend text on mobile viewport. ([#609](https://github.com/infor-design/enterprise/issues/609))

### v4.15.0 Chore & Maintenance

- `[General]` Migrated sass to use IDS color variables. ([#1435](https://github.com/infor-design/enterprise/issues/1435))
- `[Angular]` Added all settings from 4.13 in time for future 5.1.0 ([#274](https://github.com/infor-design/enterprise-ng/issues/274))
- `[General]` Fixed some incorrect layouts. ([#1357](https://github.com/infor-design/enterprise/issues/1357))
- `[Targeted Achievement]` Removed some older non working examples. ([#520](https://github.com/infor-design/enterprise/issues/520))

(50 Issues Solved this release, Backlog Enterprise 294, Backlog Ng 80, 809 Functional Tests, 716 e2e Test)

## v4.14.0

- [Npm Package](https://www.npmjs.com/package/ids-enterprise)
- [IDS Enterprise Angular Change Log](https://github.com/infor-design/enterprise-ng/blob/master/docs/CHANGELOG.md)

### v4.14.0 Features

- `[Datepicker/Monthview]` Added a setting for the day of week the calendar starts that can be used outside of the Locale setting. ([#1179](https://github.com/infor-design/enterprise/issues/1179))
- `[Datagrid]` Made the tree datagrid work a lot better with filtering. ([#1281](https://github.com/infor-design/enterprise/issues/1281))
- `[Autocomplete/SearchField]` Added a caseSensitive filtering option. ([#385](https://github.com/infor-design/enterprise/issues/385))
- `[Datagrid]` Added an option `headerAlign` to set alignment on the header different than the rows. ([#420](https://github.com/infor-design/enterprise/issues/420))
- `[Message]` Added the ability to use certain formatter html tags in the message content. ([#379](https://github.com/infor-design/enterprise/issues/379))

### v4.14.0 Fixes

- `[Swaplist]` Fixed a bug that if you drag really fast everything disappears. ([#1195](https://github.com/infor-design/enterprise/issues/1195))
- `[Hierarchy]` Fixed a bug that part of the profile menu is cut off. ([#931](https://github.com/infor-design/enterprise/issues/931))
- `[Datagrid/Dropdown]` Fixed a bug that part of the dropdown menu is cut off. ([#1420](https://github.com/infor-design/enterprise/issues/1420))
- `[Modal]` Fixed bugs where with certain field types modal validation was not working. ([#1213](https://github.com/infor-design/enterprise/issues/1213))
- `[Dropdown]` Fixed a regression where the tooltip was not showing when data is overflowed. ([#1400](https://github.com/infor-design/enterprise/issues/1400))
- `[Tooltip]` Fixed a bugs where a tooltip would show up in unexpected places. ([#1396](https://github.com/infor-design/enterprise/issues/1396))
- `[Datagrid/Dropdown]` Fixed a bug where an error would occur if showSelectAll is used. ([#1360](https://github.com/infor-design/enterprise/issues/1360))
- `[Datagrid/Tooltip]` Fixed a bugs where a tooltip would show up in the header unexpectedly. ([#1395](https://github.com/infor-design/enterprise/issues/1395))
- `[Popupmenu]` Fixed incorrect highlighting on disabled list items.  ([#982](https://github.com/infor-design/enterprise/issues/982))
- `[Contextual Action Panel]` Fixed issues with certain styles of invoking the CAP where it would not reopen a second time. ([#1139](https://github.com/infor-design/enterprise/issues/1139))
- `[Spinbox]` Added a fix so the page will not zoom when click + and - on mobile devices. ([#1070](https://github.com/infor-design/enterprise/issues/1070))
- `[Splitter]` Removed the tooltip from the expand/collapse button as it was superfluous. ([#1180](https://github.com/infor-design/enterprise/issues/1180))
- `[Datagrid]` Added a fix so the last column when stretching will do so with percentage so it will stay when the page resize or the menu opens/closes. ([#1168](https://github.com/infor-design/enterprise/issues/1168))
- `[Datagrid]` Fixed bugs in the server side and filtering example. ([#396](https://github.com/infor-design/enterprise/issues/396))
- `[Datagrid]` Fixed a bug in applyFilter with datefields. ([#1269](https://github.com/infor-design/enterprise/issues/1269))
- `[Datagrid]` Fixed a bug in updateCellNode where sometimes it did not work. ([#1122](https://github.com/infor-design/enterprise/issues/1122))
- `[Hierarchy]` Made the empty image ring the same color as the left edge. ([#932](https://github.com/infor-design/enterprise/issues/932))
- `[Datagrid/Dropdown]` Fixed an issue that tab did not close dropdown editors. ([#1198](https://github.com/infor-design/enterprise/issues/1198))
- `[Datagrid/Dropdown]` Fixed a bug that if you click open a dropdown editor then you cannot use arrow keys to select. ([#1387](https://github.com/infor-design/enterprise/issues/1387))
- `[Datagrid/Dropdown]` Fixed a bug that if a smaller number of items the menu would be too short. ([#1298](https://github.com/infor-design/enterprise/issues/1298))
- `[Searchfield]` Fixed a bug that the search field didnt work in safari. ([#225](https://github.com/infor-design/enterprise/issues/225))
- `[Datagrid/Dropdown]` Fixed a bug that source is used the values may be cleared out when opening the list. ([#1185](https://github.com/infor-design/enterprise/issues/1185))
- `[Personalization]` Fixed a bug that when calling initialize the personalization would reset. ([#1231](https://github.com/infor-design/enterprise/issues/1231))
- `[Tabs]` Fixed the alignment of the closing icon. ([#1056](https://github.com/infor-design/enterprise/issues/1056))
- `[Dropdown]` Fixed list alignment issues on mobile. ([#1069](https://github.com/infor-design/enterprise/issues/1069))
- `[Dropdown]` Fixed issues where the listbox would not close on mobile. ([#1119](https://github.com/infor-design/enterprise/issues/1119))
- `[Dropdown]` Fixed a bug where modals would close on url hash change. ([#1207](https://github.com/infor-design/enterprise/issues/1207))
- `[Contextual Action Panel]` Fixed an issue where buttons would occasionally be out of view. ([#283](https://github.com/infor-design/enterprise/issues/283))
- `[Empty Message]` Added a new icon to indicate using the search function. ([#1325](https://github.com/infor-design/enterprise/issues/1325))
- `[Searchfield]` Added a fix for landscape mode on mobile. ([#1102](https://github.com/infor-design/enterprise/issues/1102))
- `[Datagrid]` Added a fix for hard to read fields in high contrast mode. ([#1193](https://github.com/infor-design/enterprise/issues/1193))

### v4.14.0 Chore & Maintenance

- `[General]` Fixed problems with the css mapping where the line numbers were wrong in the map files. ([#962](https://github.com/infor-design/enterprise/issues/962))
- `[Docs]` Added setting so themes can be shown in the documentation pages. ([#1327](https://github.com/infor-design/enterprise/issues/1327))
- `[Docs]` Made links to example pages open in a new window. ([#1132](https://github.com/infor-design/enterprise/issues/1132))

(43 Issues Solved this release, Backlog Enterprise 181, Backlog Ng 64, 682 Functional Tests, 612 e2e Test)

## v4.13.0

- [Npm Package](https://www.npmjs.com/package/ids-enterprise)
- [IDS Enterprise Angular Change Log](https://github.com/infor-design/enterprise-ng/blob/master/docs/CHANGELOG.md)

### v4.13.0 Features

- `[Calendar]` Added some new features such as upcoming events view, RTL, keyboard support and fixed styling issues and bugs. ([#1221](https://github.com/infor-design/enterprise/issues/1221))
- `[Flex Toolbar]` Added search field integration, so that the search field is mainly close to being able to replace the legacy toolbar. ([#269](https://github.com/infor-design/enterprise/issues/269))
- `[Bar]` Added short, medium label support for adapting the chart to responsive views. ([#1094](https://github.com/infor-design/enterprise/issues/1094))
- `[Textarea]` Added maxLength option to prevent typing over a set maximum. ([#1046](https://github.com/infor-design/enterprise/issues/1046))
- `[Textarea]` Added maxGrow option to prevent growing when typing over a set max. ([#1147](https://github.com/infor-design/enterprise/issues/1147))
- `[Datagrid]` If using the `showDirty` option the indication will now be on each cell. ([#1183](https://github.com/infor-design/enterprise/issues/1183))
- `[Datepicker]` Added an option `useCurrentTime` that will insert current time instead of noon time with date and timepickers. ([#1087](https://github.com/infor-design/enterprise/issues/1087))
- `[General]` Included an IE 11 polyfill for ES6 Promises, this is a new dependency in the package.json you should include. ([#1172](https://github.com/infor-design/enterprise/issues/1172))
- `[General]` Add translations in 38 languages including new support for Slovak (sk-SK). ([#557](https://github.com/infor-design/enterprise/issues/557))

### v4.13.0 Fixes

- `[Tooltips]` Fixed an important bug where tooltips would stick around in the page on the top corner. ([#1273](https://github.com/infor-design/enterprise/issues/1273))
- `[Tooltips]` Fixed some contrast issues on the high contrast theme. ([#1249](https://github.com/infor-design/enterprise/issues/1249))
- `[Tooltips]` Fixed a bug where Toolbar "More Actions" menu buttons could incorrectly display a tooltip overlapping an open menu. ([#1242](https://github.com/infor-design/enterprise/issues/1242))
- `[Datepicker / Timepicker]` Removed the need to use the customValidation setting. You can remove this option from your code. The logic will pick up if you added customValidation to your input by adding a data-validate option. You also may need to add `date` or `availableDate` validation to your  data-validate attribute if these validations are desired along with your custom or required validation. ([#862](https://github.com/infor-design/enterprise/issues/862))
- `[Menubutton]` Added a new setting `hideMenuArrow` you can use for buttons that don't require an arrow, such as menu buttons. ([#1088](https://github.com/infor-design/enterprise/issues/1088))
- `[Dropdown]` Fixed issues with destroy when multiple dropdown components are on the page. ([#1202](https://github.com/infor-design/enterprise/issues/1202))
- `[Datagrid]` Fixed alignment issues when using filtering with some columns that do not have a filter. ([#1124](https://github.com/infor-design/enterprise/issues/1124))
- `[Datagrid]` Fixed an error when dynamically adding context menus. ([#1216](https://github.com/infor-design/enterprise/issues/1216))
- `[Datagrid]` Added an example of dynamic intermediate paging and filtering. ([#396](https://github.com/infor-design/enterprise/issues/396))
- `[Dropdown]` Fixed alignment issues on mobile devices. ([#1069](https://github.com/infor-design/enterprise/issues/1069))
- `[Datepicker]` Fixed incorrect assumptions, causing incorrect umalqura calendar calculations. ([#1189](https://github.com/infor-design/enterprise/issues/1189))
- `[Datepicker]` Fixed an issue where the dialog would not close on click out if opening the time dropdown components first. ([#1278](https://github.com/infor-design/enterprise/issues/))
- `[General]` Added the ability to stop renderLoop. ([#214](https://github.com/infor-design/enterprise/issues/214))
- `[Datepicker]` Fixed an issue reselecting ranges with the date picker range option. ([#1197](https://github.com/infor-design/enterprise/issues/1197))
- `[Editor]` Fixed bugs on IE with background color option. ([#392](https://github.com/infor-design/enterprise/issues/392))
- `[Colorpicker]` Fixed issue where the palette is not closed on enter key / click. ([#1050](https://github.com/infor-design/enterprise/issues/1050))
- `[Accordion]` Fixed issues with context menus on the accordion. ([#639](https://github.com/infor-design/enterprise/issues/639))
- `[Searchfield]` Made no results appear not clickable. ([#329](https://github.com/infor-design/enterprise/issues/329))
- `[Datagrid]` Added an example of groups and paging. ([#435](https://github.com/infor-design/enterprise/issues/435))
- `[Editor]` Fixed the dirty indicator when using toolbar items. ([#910](https://github.com/infor-design/enterprise/issues/910))
- `[Datagrid]` Fixed a bug that made tooltips disappear when a lookup editor is closed. ([#1186](https://github.com/infor-design/enterprise/issues/1186))
- `[Datagrid]` Fixed a bug where not all rows are removed in the removeSelected function. ([#1036](https://github.com/infor-design/enterprise/issues/1036))
- `[Datagrid]` Fixed bugs in activateRow and deactivateRow in some edge cases. ([#948](https://github.com/infor-design/enterprise/issues/948))
- `[Datagrid]` Fixed formatting of tooltips on the header and filter. ([#955](https://github.com/infor-design/enterprise/issues/955))
- `[Datagrid]` Fixed wrong page number when saving the page number in localstorage and reloading. ([#798](https://github.com/infor-design/enterprise/issues/798))
- `[Tree]` Fixed issues when expanding and collapsing after dragging nodes around. ([#1183](https://github.com/infor-design/enterprise/issues/1183))
- `[ContextualActionPanel]` Fixed a bug where the CAP will be closed if clicking an accordion in it. ([#1138](https://github.com/infor-design/enterprise/issues/1138))
- `[Colorpicker]` Added a setting (customColors) to prevent adding default colors if totally custom colors are used. ([#1135](https://github.com/infor-design/enterprise/issues/1135))
- `[AppMenu]` Improved contrast in high contrast theme. ([#1146](https://github.com/infor-design/enterprise/issues/1146))
- `[Searchfield]` Fixed issue where ascenders/descenders are cut off. ([#1101](https://github.com/infor-design/enterprise/issues/1101))
- `[Tree]` Added sortstop and sortstart events. ([#1003](https://github.com/infor-design/enterprise/issues/1003))
- `[Searchfield]` Fixed some alignment issues in different browsers. ([#1106](https://github.com/infor-design/enterprise/issues/1106))
- `[Searchfield]` Fixed some contrast issues in different browsers. ([#1104](https://github.com/infor-design/enterprise/issues/1104))
- `[Searchfield]` Prevent multiple selected events from firing. ([#1259](https://github.com/infor-design/enterprise/issues/1259))
- `[Autocomplete]` Added a beforeOpen setting ([#398](https://github.com/infor-design/enterprise/issues/398))
- `[Toolbar]` Fixed an error where toolbar tried to focus a DOM item that was removed. ([#1177](https://github.com/infor-design/enterprise/issues/1177))
- `[Dropdown]` Fixed a problem where the bottom of some lists is cropped. ([#909](https://github.com/infor-design/enterprise/issues/909))
- `[General]` Fixed a few components so that they could still initialize when hidden. ([#230](https://github.com/infor-design/enterprise/issues/230))
- `[Datagrid]` Fixed missing tooltips on new row. ([#1081](https://github.com/infor-design/enterprise/issues/1081))
- `[Lookup]` Fixed a bug using select all where it would select the previous list. ([#295](https://github.com/infor-design/enterprise/issues/295))
- `[Datagrid]` Fixed missing summary row on initial render in some cases. ([#330](https://github.com/infor-design/enterprise/issues/330))
- `[Button]` Fixed alignment of text and icons. ([#973](https://github.com/infor-design/enterprise/issues/973))
- `[Datagrid]` Fixed missing source call when loading last page first. ([#1162](https://github.com/infor-design/enterprise/issues/1162))
- `[SwapList]` Made sure swap list will work in all cases and in angular. ([#152](https://github.com/infor-design/enterprise/issues/152))
- `[Toast]` Fixed a bug where some toasts on certain urls may not close. ([#1305](https://github.com/infor-design/enterprise/issues/1305))
- `[Datepicker / Lookup]` Fixed bugs where they would not load on tabs. ([#1304](https://github.com/infor-design/enterprise/issues/1304))

### v4.13.0 Chore & Maintenance

- `[General]` Added more complete visual tests. ([#978](https://github.com/infor-design/enterprise/issues/978))
- `[General]` Cleaned up some of the sample pages start at A, making sure examples work and tests are covered for better QA (on going). ([#1136](https://github.com/infor-design/enterprise/issues/1136))
- `[General]` Upgraded to ids-identity 2.0.x ([#1062](https://github.com/infor-design/enterprise/issues/1062))
- `[General]` Cleanup missing files in the directory listings. ([#985](https://github.com/infor-design/enterprise/issues/985))
- `[Demo App]` Removed response headers for less Veracode errors. ([#959](https://github.com/infor-design/enterprise/issues/959))
- `[Angular 1.0]` We removed the angular 1.0 directives from the code and examples. These are no longer being updated. You can still use older versions of this or move on to Angular 7.x ([#1136](https://github.com/infor-design/enterprise/issues/1136))
- `[Uplift]` Included the uplift theme again as alpha for testing. It will show with a watermark and is only available via the personalize api or url params in the demo app. ([#1224](https://github.com/infor-design/enterprise/issues/1224))

(69 Issues Solved this release, Backlog Enterprise 199, Backlog Ng 63, 662 Functional Tests, 659 e2e Test)

## v4.12.0

- [Npm Package](https://www.npmjs.com/package/ids-enterprise)
- [IDS Enterprise Angular Change Log](https://github.com/infor-design/enterprise-ng/blob/master/docs/CHANGELOG.md)

### v4.12.0 Features

- `[General]` The ability to make custom/smaller builds has further been improved. We improved the component matching, made it possible to run the tests on only included components, fixed the banner, and improved the terminal functionality. Also removed/deprecated the older mapping tool. ([#417](https://github.com/infor-design/enterprise/issues/417))
- `[Message]` Added the ability to have different types (Info, Confirm, Error, Alert). ([#963](https://github.com/infor-design/enterprise/issues/963))
- `[General]` Further fixes to pass veracode scans. Now passing conditionally. ([#683](https://github.com/infor-design/enterprise/issues/683))
- `[Pager]` Made it possible to use the pager as a standalone component. ([#250](https://github.com/infor-design/enterprise/issues/250))
- `[Editor]` Added a clear formatting button. ([#473](https://github.com/infor-design/enterprise/issues/473))
- `[Datepicker]` Added an option to show the time as current time instead of midnight. ([#889](https://github.com/infor-design/enterprise/issues/889))
- `[About]` Dialog now shows device information. ([#684](https://github.com/infor-design/enterprise/issues/684))

### v4.12.0 Fixes

- `[Datagrid Tree]` Fixed incorrect data on activated event. ([#412](https://github.com/infor-design/enterprise/issues/412))
- `[Datagrid]` Improved the export function so it works on different locales. ([#378](https://github.com/infor-design/enterprise/issues/378))
- `[Tabs]` Fixed a bug where clicking the x on tabs with a dropdowns would incorrectly open the dropdown. ([#276](https://github.com/infor-design/enterprise/issues/276))
- `[Datagrid]` Changed the `settingschange` event so it will only fire once. ([#903](https://github.com/infor-design/enterprise/issues/903))
- `[Listview]` Improved rendering performance. ([#430](https://github.com/infor-design/enterprise/issues/430))
- `[General]` Fixed issues when using base tag, that caused icons to disappear. ([#766](https://github.com/infor-design/enterprise/issues/766))
- `[Empty Message]` Made it possible to assign code to the button click if used. ([#667](https://github.com/infor-design/enterprise/issues/667))
- `[Datagrid]` Added translations for the new tooltip. ([#227](https://github.com/infor-design/enterprise/issues/227))
- `[Dropdown]` Fixed contrast issue in high contrast theme. ([#945](https://github.com/infor-design/enterprise/issues/945))
- `[Datagrid]` Reset to default did not reset dropdown columns. ([#847](https://github.com/infor-design/enterprise/issues/847))
- `[Datagrid]` Fixed bugs in keyword search highlighting with special characters. ([#849](https://github.com/infor-design/enterprise/issues/849))
- `[Datagrid]` Fixed bugs that causes NaN to appear in date fields. ([#891](https://github.com/infor-design/enterprise/issues/891))
- `[Dropdown]` Fixed issue where validation is not trigger on IOS on click out. ([#659](https://github.com/infor-design/enterprise/issues/659))
- `[Lookup]` Fixed bug in select all in multiselect with paging. ([#926](https://github.com/infor-design/enterprise/issues/926))
- `[Modal]` Fixed bug where the modal would close if hitting enter on a checkbox and inputs. ([#320](https://github.com/infor-design/enterprise/issues/320))
- `[Lookup]` Fixed bug trying to reselect a second time. ([#296](https://github.com/infor-design/enterprise/issues/296))
- `[Tabs]` Fixed behavior when closing and disabling tabs. ([#947](https://github.com/infor-design/enterprise/issues/947))
- `[Dropdown]` Fixed layout issues when using icons in the dropdown. ([#663](https://github.com/infor-design/enterprise/issues/663))
- `[Datagrid]` Fixed a bug where the tooltip did not show on validation. ([#1008](https://github.com/infor-design/enterprise/issues/1008))
- `[Tabs]` Fixed issue with opening spillover on IOS. ([#619](https://github.com/infor-design/enterprise/issues/619))
- `[Datagrid]` Fixed bugs when using `exportable: false` in certain column positions. ([#787](https://github.com/infor-design/enterprise/issues/787))
- `[Searchfield]` Removed double border. ([#328](https://github.com/infor-design/enterprise/issues/328))

### v4.12.0 Chore & Maintenance

- `[Masks]` Added missing and more documentation, cleaned up existing docs. ([#1033](https://github.com/infor-design/enterprise/issues/1033))
- `[General]` Based on design site comments, we improved some pages and fixed some missing links. ([#1034](https://github.com/infor-design/enterprise/issues/1034))
- `[Bar Chart]` Added test coverage. ([#848](https://github.com/infor-design/enterprise/issues/848))
- `[Datagrid]` Added full api test coverage. ([#242](https://github.com/infor-design/enterprise/issues/242))

(55 Issues Solved this release, Backlog Enterprise 185, Backlog Ng 50, 628 Functional Tests, 562 e2e Test)

## v4.11.0

- [Npm Package](https://www.npmjs.com/package/ids-enterprise)
- [IDS Enterprise Angular Change Log](https://github.com/infor-design/enterprise-ng/blob/master/docs/CHANGELOG.md)

### v4.11.0 Features

- `[General]` It is now possible to make custom builds. With a custom build you specify a command with a list of components that you use. This can be used to reduce the bundle size for both js and css. ([#417](https://github.com/infor-design/enterprise/issues/417))
- `[Calendar]` Added more features including: a readonly view, ability for events to span days, tooltips and notifications ([#417](https://github.com/infor-design/enterprise/issues/417))
- `[Lookup]` Added the ability to select across pages, even when doing server side paging. ([#375](https://github.com/infor-design/enterprise/issues/375))
- `[Datagrid]` Improved tooltip performance, and now tooltips show on cells that are not fully displayed. ([#447](https://github.com/infor-design/enterprise/issues/447))

### v4.11.0 Fixes

- `[Dropdown]` The onKeyDown callback was not firing if CTRL key is used. This is fixed. ([#793](https://github.com/infor-design/enterprise/issues/793))
- `[Tree]` Added a small feature to preserve the tree node states on reload. ([#792](https://github.com/infor-design/enterprise/issues/792))
- `[Tree]` Added a disable/enable method to disable/enable the whole tree. ([#752](https://github.com/infor-design/enterprise/issues/752))
- `[App Menu]` Fixed a bug clearing the search filter box. ([#702](https://github.com/infor-design/enterprise/issues/702))
- `[Column Chart]` Added a yAxis option, you can use to format the yAxis in custom ways. ([#627](https://github.com/infor-design/enterprise/issues/627))
- `[General]` More fixes to use external ids tokens. ([#708](https://github.com/infor-design/enterprise/issues/708))
- `[Datagrid]` Fixed an error calling selectRows with an integer. ([#756](https://github.com/infor-design/enterprise/issues/756))
- `[Tree]` Fixed a bug that caused newly added rows to not be draggable. ([#618](https://github.com/infor-design/enterprise/issues/618))
- `[Dropdown / Multiselect]` Re-added the ability to have a placeholder on the component. ([#832](https://github.com/infor-design/enterprise/issues/832))
- `[Datagrid]` Fixed a bug that caused dropdown filters to not save on reload of page (saveUserSettings) ([#791](https://github.com/infor-design/enterprise/issues/791))
- `[Dropdown]` Fixed a bug that caused an unneeded scrollbar. ([#786](https://github.com/infor-design/enterprise/issues/786))
- `[Tree]` Added drag events and events for when the data is changed. ([#801](https://github.com/infor-design/enterprise/issues/801))
- `[Datepicker]` Fixed a bug updating settings, where time was not changing correctly. ([#305](https://github.com/infor-design/enterprise/issues/305))
- `[Tree]` Fixed a bug where the underlying dataset was not synced up. ([#718](https://github.com/infor-design/enterprise/issues/718))
- `[Lookup]` Fixed incorrect text color on chrome. ([#762](https://github.com/infor-design/enterprise/issues/762))
- `[Editor]` Fixed duplicate ID's on the popup dialogs. ([#746](https://github.com/infor-design/enterprise/issues/746))
- `[Dropdown]` Fixed misalignment of icons on IOS. ([#657](https://github.com/infor-design/enterprise/issues/657))
- `[Demos]` Fixed a bug that caused RTL pages to sometimes load blank. ([#814](https://github.com/infor-design/enterprise/issues/814))
- `[Modal]` Fixed a bug that caused the modal to close when clicking an accordion on the modal. ([#747](https://github.com/infor-design/enterprise/issues/747))
- `[Tree]` Added a restoreOriginalState method to set the tree back to its original state. ([#751](https://github.com/infor-design/enterprise/issues/751))
- `[Datagrid]` Added an example of a nested datagrid with scrolling. ([#172](https://github.com/infor-design/enterprise/issues/172))
- `[Datagrid]` Fixed column alignment issues on grouped column examples. ([#147](https://github.com/infor-design/enterprise/issues/147))
- `[Datagrid]` Fixed bugs when dragging and resizing grouped columns. ([#374](https://github.com/infor-design/enterprise/issues/374))
- `[Validation]` Fixed a bug that caused validations with changing messages to not go away on correction. ([#640](https://github.com/infor-design/enterprise/issues/640))
- `[Datagrid]` Fixed bugs in actionable mode (enter was not moving down). ([#788](https://github.com/infor-design/enterprise/issues/788))
- `[Bar Charts]` Fixed bug that caused tooltips to occasionally not show up. ([#739](https://github.com/infor-design/enterprise/issues/739))
- `[Dirty]` Fixed appearance/contrast on high contrast theme. ([#692](https://github.com/infor-design/enterprise/issues/692))
- `[Locale]` Fixed incorrect date time format. ([#608](https://github.com/infor-design/enterprise/issues/608))
- `[Dropdown]` Fixed bug where filtering did not work with CAPS lock on. ([#608](https://github.com/infor-design/enterprise/issues/608))
- `[Accordion]` Fixed styling issue on safari. ([#282](https://github.com/infor-design/enterprise/issues/282))
- `[Dropdown]` Fixed a bug on mobile devices, where the list would close on scrolling. ([#656](https://github.com/infor-design/enterprise/issues/656))

### v4.11.0 Chore & Maintenance

- `[Textarea]` Added additional test coverage. ([#337](https://github.com/infor-design/enterprise/issues/337))
- `[Tree]` Added additional test coverage. ([#752](https://github.com/infor-design/enterprise/issues/752))
- `[Busy Indicator]` Added additional test coverage. ([#233](https://github.com/infor-design/enterprise/issues/233))
- `[Docs]` Added additional information for developers on how to use IDS. ([#721](https://github.com/infor-design/enterprise/issues/721))
- `[Docs]` Added Id's and test notes to all pages. ([#259](https://github.com/infor-design/enterprise/issues/259))
- `[Docs]` Fixed issues on the wizard docs. ([#824](https://github.com/infor-design/enterprise/issues/824))
- `[Accordion]` Added additional test coverage. ([#516](https://github.com/infor-design/enterprise/issues/516))
- `[General]` Added sass linter (stylelint). ([#767](https://github.com/infor-design/enterprise/issues/767))

(53 Issues Solved this release, Backlog Enterprise 170, Backlog Ng 41, 587 Functional Tests, 458 e2e Test)

## v4.10.0

- [Npm Package](https://www.npmjs.com/package/ids-enterprise)
- [IDS Enterprise Angular Change Log](https://github.com/infor-design/enterprise-ng/blob/master/docs/CHANGELOG.md)

### v4.10.0 Features

- `[General]` Changed the code to pass Veracode scans. The IDS components now pass ISO at 86 rating. The rest of the flaws are mitigated with fixes such as stripping tags. As a result we went fairly aggressive with what we strip. If teams are doing something special we don't have tests for there is potential for customizations being stripped. ([#256](https://github.com/infor-design/enterprise/issues/256))
- `[Tooltips]` Will now activate on longpress on mobile devices. ([#400](https://github.com/infor-design/enterprise/issues/400))
- `[Contextmenu]` Will now activate on longpress on mobile devices (except when on inputs). ([#245](https://github.com/infor-design/enterprise/issues/245))
- `[Locale]` Added support for zh-Hant and zh-Hans. ([#397](https://github.com/infor-design/enterprise/issues/397))
- `[Tree]` Greatly improved rendering and expanding performance. ([#251](https://github.com/infor-design/enterprise/issues/251))
- `[General]` Internally all of the sass is now extended from [IDS Design tokens]( https://github.com/infor-design/design-system) ([#354](https://github.com/infor-design/enterprise/issues/354))
- `[Calendar]` Added initial readonly calendar. At the moment the calendar can only render events and has a filtering feature. More will be added next sprint. ([#261](https://github.com/infor-design/enterprise/issues/261))

### v4.10.0 Fixes

- `[Dropdown]` Minor Breaking Change for Xss reasons we removed the ability to set a custom hex color on icons in the dropdown. You can still pass in one of the alert colors from the colorpallette (fx alert, good, info). This was not even shown in the examples so may not be missed. ([#256](https://github.com/infor-design/enterprise/issues/256))
- `[Popupmenu]` Fixed a problem in popupmenu, if it was opened in immediate mode, submenus will be cleared of their text when the menu is eventually closed. ([#701](https://github.com/infor-design/enterprise/issues/701))
- `[Editor]` Fixed xss injection problem on the link dialog. ([#257](https://github.com/infor-design/enterprise/issues/257))
- `[Spinbox]` Fixed a height / alignment issue on spinboxes when used in short height configuration. ([#547](https://github.com/infor-design/enterprise/issues/547))
- `[Datepicker / Mask]` Fixed an issue in angular that caused using backspace to not save back to the model. ([#51](https://github.com/infor-design/enterprise-ng/issues/51))
- `[Field Options]` Fixed mobile support so they now work on touch better on IOS and Android. ([#555](https://github.com/infor-design/enterprise-ng/issues/555))
- `[Tree]` Tree with + and - for the folders was inversed visually. This was fixed, update your svg.html ([#685](https://github.com/infor-design/enterprise-ng/issues/685))
- `[Modal]` Fixed an alignment issue with the closing X on the top corner. ([#662](https://github.com/infor-design/enterprise-ng/issues/662))
- `[Popupmenu]` Fixed a visual flickering when opening dynamic submenus. ([#588](https://github.com/infor-design/enterprise/issues/588))
- `[Tree]` Added full unit and functional tests. ([#264](https://github.com/infor-design/enterprise/issues/264))
- `[Lookup]` Added full unit and functional tests. ([#344](https://github.com/infor-design/enterprise/issues/344))
- `[Datagrid]` Added more unit and functional tests. ([#242](https://github.com/infor-design/enterprise/issues/242))
- `[General]` Updated the develop tools and sample app to Node 10. During this update we set package-lock.json to be ignored in .gitignore ([#540](https://github.com/infor-design/enterprise/issues/540))
- `[Modal]` Allow beforeOpen callback to run optionally whether you have content or not passed back. ([#409](https://github.com/infor-design/enterprise/issues/409))
- `[Datagrid]` The lookup editor now supports left, right, and center align on the column settings. ([#228](https://github.com/infor-design/enterprise/issues/228))
- `[Mask]` When adding prefixes and suffixes (like % and $) if all the rest of the text is cleared, these will also now be cleared. ([#433](https://github.com/infor-design/enterprise/issues/433))
- `[Popupmenu]` Fixed low contrast selection icons in high contrast theme. ([#410](https://github.com/infor-design/enterprise/issues/410))
- `[Header Popupmenu]` Fixed missing focus state. ([#514](https://github.com/infor-design/enterprise/issues/514))
- `[Datepicker]` When using legends on days, fixed a problem that the hover states are shown incorrectly when changing month. ([#514](https://github.com/infor-design/enterprise/issues/514))
- `[Listview]` When the search field is disabled, it was not shown with disabled styling, this is fixed. ([#422](https://github.com/infor-design/enterprise/issues/422))
- `[Donut]` When having 4 or 2 sliced the tooltip would not show up on some slices. This is fixed. ([#482](https://github.com/infor-design/enterprise/issues/482))
- `[Datagrid]` Added a searchExpandableRow option so that you can control if data in expandable rows is searched/expanded. ([#480](https://github.com/infor-design/enterprise/issues/480))
- `[Multiselect]` If more items then fit are selected the tooltip was not showing on initial load, it only showed after changing values. This is fixed. ([#633](https://github.com/infor-design/enterprise/issues/633))
- `[Tooltip]` An example was added showing how you can show tooltips on disabled buttons. ([#453](https://github.com/infor-design/enterprise/issues/453))
- `[Modal]` A title with brackets in it was not escaping the text correctly. ([#246](https://github.com/infor-design/enterprise/issues/246))
- `[Modal]` Pressing enter when on inputs such as file upload no longer closes the modal. ([#321](https://github.com/infor-design/enterprise/issues/321))
- `[Locale]` Sent out translations so things like the Editor New/Same window dialog will be translated in the future. ([#511](https://github.com/infor-design/enterprise/issues/511))
- `[Nested Datagrid]` Fixed focus issues, the wrong cell in the nest was getting focused. ([#371](https://github.com/infor-design/enterprise/issues/371))

(44 Issues Solved this release, Backlog Enterprise 173, Backlog Ng 44, 565 Functional Tests, 426 e2e Test)

## v4.9.0

- [Npm Package](https://www.npmjs.com/package/ids-enterprise)
- [IDS Enterprise Angular Change Log](https://github.com/infor-design/enterprise-ng/blob/master/docs/CHANGELOG.md)

### v4.9.0 Features

- `[Datagrid]` Changed the way alerts work on rows. It now no longer requires an extra column. The rowStatus column will now be ignored so can be removed. When an alert / error / info message is added to the row the whole row will highlight. ([Check out the example.](https://bit.ly/2LC33iJ) ([#258](https://github.com/infor-design/enterprise/issues/258))
- `[Modal]` Added an option `showCloseBtn` which when set to true will show a X button on the top left corner. ([#358](https://github.com/infor-design/enterprise/issues/358))
- `[Multiselect / Dropdown]` Added the ability to see the search term during ajax requests. ([#267](https://github.com/infor-design/enterprise/issues/267))
- `[Scatterplot]` Added a scatter plot chart similar to a bubble chart but with shapes. ([Check out the example.](https://bit.ly/2K9N59M) ([#341](https://github.com/infor-design/enterprise/issues/341))
- `[Toast]` Added an option `allowLink` which when set to true will allow you to specify a `<a>` in the message content to add a link to the message. ([#341](https://github.com/infor-design/enterprise/issues/341))

### v4.9.0 Fixes

- `[Accordion]` Fixed an issue that prevented a right click menu from working on the accordion. ([#238](https://github.com/infor-design/enterprise/issues/238))
- `[Charts]` Fixed up missing empty states and selection methods so they work on all charts. ([#265](https://github.com/infor-design/enterprise/issues/265))
- `[Datagrid]` Fixed the performance of pasting from excel. ([#240](https://github.com/infor-design/enterprise/issues/240))
- `[Datagrid]` The keyword search will now clear when reloading data. ([#307](https://github.com/infor-design/enterprise/issues/307))
- `[Docs]` Fixed several noted missing pages and broken links in the docs. ([#244](https://github.com/infor-design/enterprise/issues/244))
- `[Dropdown]` Fixed bug in badges configuration. ([#270](https://github.com/infor-design/enterprise/issues/270))
- `[Flex Layout]` Fixed field-flex to work better on IE. ([#252](https://github.com/infor-design/enterprise/issues/252))
- `[Editor]` Fixed bug that made it impossible to edit the visual tab. ([#478](https://github.com/infor-design/enterprise/issues/478))
- `[Editor]` Fixed a bug with dirty indicator that caused a messed up layout. ([#241](https://github.com/infor-design/enterprise/issues/241))
- `[Lookup]` Fixed it so that select will work correctly when filtering. ([#248](https://github.com/infor-design/enterprise/issues/248))
- `[Header]` Fixed missing `More` tooltip on the header. ([#345](https://github.com/infor-design/enterprise/issues/345))
- `[Validation]` Added fixes to prevent `error` and `valid` events from going off more than once. ([#237](https://github.com/infor-design/enterprise/issues/237))
- `[Validation]` Added fixes to make multiple messages work better. There is now a `getMessages()` function that will return all erros on a field as an array. The older `getMessage()` will still return a string. ([#237](https://github.com/infor-design/enterprise/issues/237))
- `[Validation]` Fixed un-needed event handlers when using fields on a tab. ([#332](https://github.com/infor-design/enterprise/issues/332))

### v4.9.0 Chore & Maintenance

- `[Blockgrid]` Added full test coverage ([#234](https://github.com/infor-design/enterprise/issues/234))
- `[CAP]` Fixed some examples that would not close ([#283](https://github.com/infor-design/enterprise/issues/283))
- `[Datepicker]` Added full test coverage ([#243](https://github.com/infor-design/enterprise/issues/243))
- `[Datagrid]` Fixed an example so that it shows how to clear a dropdown filter. ([#254](https://github.com/infor-design/enterprise/issues/254))
- `[Docs]` Added TEAMS.MD for collecting info on the teams using ids. If you are not in the list let us know or make a pull request. ([#350](https://github.com/infor-design/enterprise/issues/350))
- `[Listview]` Fixed some links in the sample app that caused some examples to fail. ([#273](https://github.com/infor-design/enterprise/issues/273))
- `[Tabs]` Added more test coverage ([#239](https://github.com/infor-design/enterprise/issues/239))
- `[Toast]` Added full test coverage ([#232](https://github.com/infor-design/enterprise/issues/232))
- `[Testing]` Added visual regression tests, and more importantly a system for doing them via CI. ([#255](https://github.com/infor-design/enterprise/issues/255))

(34 Issues Solved this release, Backlog Enterprise 158, Backlog Ng 41, 458 Functional Tests, 297 e2e Test)

## v4.8.0

- [Npm Package](https://www.npmjs.com/package/ids-enterprise)
- [IDS Enterprise Angular Change Log](https://github.com/infor-design/enterprise-ng/blob/master/docs/CHANGELOG.md)

### v4.8.0 Features

- `[Datagrid]` Added an example of Nested Datagrids with ([basic nested grid support.](https://bit.ly/2lGKM4a)) ([#SOHO-3474](https://jira.infor.com/browse/SOHO-3474))
- `[Datagrid]` Added support for async validation. ([#SOHO-7943](https://jira.infor.com/browse/SOHO-7943))
- `[Export]` Extracted excel export code so it can be run outside the datagrid. ([#SOHO-7246](https://jira.infor.com/browse/SOHO-7246))

### v4.8.0 Fixes

- `[Searchfield / Toolbar Searchfield]` Merged code between them so there is just one component. This reduced code and fixed many bugs. ([#161](https://github.com/infor-design/enterprise/pull/161))
- `[Datagrid]` Fixed issues using expand row after hiding/showing columns. ([#SOHO-8103](https://jira.infor.com/browse/SOHO-8103))
- `[Datagrid]` Fixed issue that caused nested grids in expandable rows to hide after hiding/showing columns on the parent grid. ([#SOHO-8102](https://jira.infor.com/browse/SOHO-8102))
- `[Datagrid]` Added an example showing Math rounding on numeric columns ([#SOHO-5168](https://jira.infor.com/browse/SOHO-5168))
- `[Datagrid]` Date editors now maintain date format correctly. ([#SOHO-5861](https://jira.infor.com/browse/SOHO-5861))
- `[Datagrid]` Fixed alignment off sort indicator on centered columns. ([#SOHO-7444](https://jira.infor.com/browse/SOHO-7444))
- `[Datagrid]` Behavior Change - Sorting clicking now no longer refocuses last cell. ([#SOHO-7682](https://jira.infor.com/browse/SOHO-7682))
- `[Datagrid]` Fixed formatter error that showed NaN on some number cells. ([#SOHO-7839](https://jira.infor.com/browse/SOHO-7682))
- `[Datagrid]` Fixed a bug rendering last column in some situations. ([#SOHO-7987](https://jira.infor.com/browse/SOHO-7987))
- `[Datagrid]` Fixed incorrect data in context menu event. ([#SOHO-7991](https://jira.infor.com/browse/SOHO-7991))
- `[Dropdown]` Added an onKeyDown option so keys can be overriden. ([#SOHO-4815](https://jira.infor.com/browse/SOHO-4815))
- `[Slider]` Fixed step slider to work better jumping across steps. ([#SOHO-6271](https://jira.infor.com/browse/SOHO-6271))
- `[Tooltip]` Will strip tooltip markup to prevent xss. ([#SOHO-6522](https://jira.infor.com/browse/SOHO-6522))
- `[Contextual Action Panel]` Fixed alignment issue on x icon. ([#SOHO-6612](https://jira.infor.com/browse/SOHO-6612))
- `[Listview]` Fixed scrollbar size when removing items. ([#SOHO-7402](https://jira.infor.com/browse/SOHO-7402))
- `[Navigation Popup]` Fixed a bug setting initial selected value. ([#SOHO-7411](https://jira.infor.com/browse/SOHO-7411))
- `[Grid]` Added a no-margin setting for nested grids with no indentation. ([#SOHO-7495](https://jira.infor.com/browse/SOHO-7495))
- `[Grid]` Fixed positioning of checkboxes in the grid. ([#SOHO-7979](https://jira.infor.com/browse/SOHO-7979))
- `[Tabs]` Fixed bug calling add in NG applications. ([#SOHO-7511](https://jira.infor.com/browse/SOHO-7511))
- `[Listview]` Selected event now contains the dataset row. ([#SOHO-7512](https://jira.infor.com/browse/SOHO-7512))
- `[Multiselect]` Fixed incorrect showing of delselect button in certain states. ([#SOHO-7535](https://jira.infor.com/browse/SOHO-7535))
- `[Search]` Fixed bug where highlight search terms where not shown in bold. ([#SOHO-7796](https://jira.infor.com/browse/SOHO-7796))
- `[Multiselect]` Improved performance on select all. ([#SOHO-7816](https://jira.infor.com/browse/SOHO-7816))
- `[Spinbox]` Fixed problem where you could arrow up in a readonly spinbox. ([#SOHO-8025](https://jira.infor.com/browse/SOHO-8025))
- `[Dropdown]` Fixed bug selecting two items with same value. ([#SOHO-8029](https://jira.infor.com/browse/SOHO-8029))
- `[Modal]` Fixed incorrect enabling of submit on validating modals. ([#SOHO-8042](https://jira.infor.com/browse/SOHO-8042))
- `[Modal]` Fixed incorrect closing of modal on enter key. ([#SOHO-8059](https://jira.infor.com/browse/SOHO-8059))
- `[Rating]` Allow decimal values for example 4.3. ([#SOHO-8063](https://jira.infor.com/browse/SOHO-8063))
- `[Datepicker]` Prevent datepicker from scrolling to the top of the browser. ([#SOHO-8107](https://jira.infor.com/browse/SOHO-8107))
- `[Tag]` Fixed layout on Right-To-Left. ([#SOHO-8120](https://jira.infor.com/browse/SOHO-8120))
- `[Listview]` Fixed missing render event. ([#SOHO-8129](https://jira.infor.com/browse/SOHO-8129))
- `[Angular Datagrid]` Fixed maskOptions input definition. ([#SOHO-8131](https://jira.infor.com/browse/SOHO-8131))
- `[Datepicker]` Fixed several bugs on the UmAlQura Calendar. ([#SOHO-8147](https://jira.infor.com/browse/SOHO-8147))
- `[Datagrid]` Fixed bug on expanding and collapsing multiple expandable rows. ([#SOHO-8154](https://jira.infor.com/browse/SOHO-8154))
- `[Pager]` Fixed focus state clicking page numbers. ([#SOHO-4528](https://jira.infor.com/browse/SOHO-4528))
- `[SearchField]` Fixed bug initializing search field with text. ([#SOHO-4820](https://jira.infor.com/browse/SOHO-4820))
- `[ColorPicker]` Fixed bug with incorrect cursor on readonly color picker. ([#SOHO-8030](https://jira.infor.com/browse/SOHO-8030))
- `[Pie]` Fixed ui glitch on mobile when pressing slices. ([#SOHO-8141](https://jira.infor.com/browse/SOHO-8141))

### v4.8.0 Chore & Maintenance

- `[Npm Package]` Added back sass files in correct folder structure. ([#SOHO-7583](https://jira.infor.com/browse/SOHO-7583))
- `[Menu Button]` Added button functional and e2e tests. ([#SOHO-7600](https://jira.infor.com/browse/SOHO-7600))
- `[Textarea]` Added Textarea functional and e2e tests. ([#SOHO-7929](https://jira.infor.com/browse/SOHO-7929))
- `[ListFilter]` Added ListFilter functional and e2e tests. ([#SOHO-7975](https://jira.infor.com/browse/SOHO-7975))
- `[Colorpicker]` Added Colorpicker functional and e2e tests. ([#SOHO-8078](https://jira.infor.com/browse/SOHO-8078))
- `[Site / Docs]` Fixed a few broken links ([#SOHO-7993](https://jira.infor.com/browse/SOHO-7993))

(62 Jira Issues Solved this release, Backlog Dev 186, Design 110, Unresolved 349, Test Count 380 Functional, 178 e2e )

## v4.7.0

- [Full Jira Release Notes](https://bit.ly/2HyT3zF)
- [Npm Package](https://www.npmjs.com/package/ids-enterprise)
- [IDS Enterprise Angular Change Log](https://github.com/infor-design/enterprise-ng/blob/master/docs/CHANGELOG.md)

### v4.7.0 Features

- `[Github]` The project was migrated to be open source on github with a new workflow and testing suite.
- `[Tag]` Added a Tag angular component. ([#SOHO-8005](https://jira.infor.com/browse/SOHO-8006))
- `[Validate]` Exposed validate and removeMessage methods. ([#SOHO-8003](https://jira.infor.com/browse/SOHO-8003))
- `[General]` Upgrade to Angular 6 ([#SOHO-7927](https://jira.infor.com/browse/SOHO-7927))
- `[General]` Introduced nightly versions in npm ([#SOHO-7804](https://jira.infor.com/browse/SOHO-7804))
- `[Multiselect]` A tooltip now shows if more content is selected than fits in the input. ([#SOHO-7799](https://jira.infor.com/browse/SOHO-7799))
- `[Datepicker]` Added an option to restrict moving to months that are not available to select from. ([#SOHO-7384](https://jira.infor.com/browse/SOHO-7384))
- `[Validation]` Added and icon alert([#SOHO-7225](https://jira.infor.com/browse/SOHO-7225)
- `[General]` Code is now available on ([public npm](https://www.npmjs.com/package/ids-enterprise)) ([#SOHO-7083](https://jira.infor.com/browse/SOHO-7083))

### v4.7.0 Fixes

- `[Lookup]` Fixed existing example that shows using an autocomplete on a lookup. ([#SOHO-8070](https://jira.infor.com/browse/SOHO-8070))
- `[Lookup]` Fixed existing example that shows creating a customized dialog on the lookup ([#SOHO-8069](https://jira.infor.com/browse/SOHO-8069))
- `[Lookup]` Fixed existing example that incorrectly showed a checkbox column. ([#SOHO-8068](https://jira.infor.com/browse/SOHO-8068))
- `[Line Chart]` Fixed an error when provoking the tooltip. ([#/SOHO-8051](https://jira.infor.com/browse/SOHO-8051))
- `[Module Tabs]` Fixed a bug toggling the menu on mobile. ([#/SOHO-8043](https://jira.infor.com/browse/SOHO-8043))
- `[Autocomplete]` Fixed a bug that made enter key not work to select. ([#SOHO-8036](https://jira.infor.com/browse/SOHO-8036))
- `[Tabs]` Removed an errant scrollbar that appeared sometimes on IE ([#SOHO-8034](https://jira.infor.com/browse/SOHO-8034))
- `[Datagrid]` The drill down click event now currently shows the right row information in the event data. ([#SOHO-8023](https://jira.infor.com/browse/SOHO-8023))
- `[Datagrid]` Fixed a broken nested data example. ([#SOHO-8019](https://jira.infor.com/browse/SOHO-8019))
- `[Datagrid]` Fixed a broken paging example. ([#SOHO-8013](https://jira.infor.com/browse/SOHO-8013))
- `[Datagrid]` Hyperlinks now can be clicked when in a datagrid expandable row. ([#SOHO-8009](https://jira.infor.com/browse/SOHO-8009))
- `[Popupmenu]` Removed extra padding on icon menus ([#SOHO-8006](https://jira.infor.com/browse/SOHO-8006))
- `[Spinbox]` Range limits now work correctly ([#SOHO-7999](https://jira.infor.com/browse/SOHO-7999))
- `[Dropdown]` Fixed not working filtering on nosearch option. ([#SOHO-7998](https://jira.infor.com/browse/SOHO-7998))
- `[Hierarchy]` Children layout and in general layouts where improved. ([#SOHO-7992](https://jira.infor.com/browse/SOHO-7992))
- `[Buttons]` Fixed layout issues on mobile. ([#SOHO-7982](https://jira.infor.com/browse/SOHO-7982))
- `[Datagrid]` Fixed format initialization issue ([#SOHO-7982](https://jira.infor.com/browse/SOHO-7982))
- `[Lookup]` Fixed a problem that caused the lookup to only work once. ([#SOHO-7971](https://jira.infor.com/browse/SOHO-7971))
- `[Treemap]` Fix a bug using `fixture.detectChanges()`. ([#SOHO-7969](https://jira.infor.com/browse/SOHO-7969))
- `[Textarea]` Fixed a bug that made it possible for the count to go to a negative value. ([#SOHO-7952](https://jira.infor.com/browse/SOHO-7952))
- `[Tabs]` Fixed a bug that made extra events fire. ([#SOHO-7948](https://jira.infor.com/browse/SOHO-7948))
- `[Toolbar]` Fixed a with showing icons and text in the overflowmenu. ([#SOHO-7942](https://jira.infor.com/browse/SOHO-7942))
- `[DatePicker]` Fixed an error when restricting dates. ([#SOHO-7922](https://jira.infor.com/browse/SOHO-7922))
- `[TimePicker]` Fixed sort order of times in arabic locales. ([#SOHO-7920](https://jira.infor.com/browse/SOHO-7920))
- `[Multiselect]` Fixed initialization of selected items. ([#SOHO-7916](https://jira.infor.com/browse/SOHO-7916))
- `[Line Chart]` Solved a problem clicking lines to select. ([#SOHO-7912](https://jira.infor.com/browse/SOHO-7912))
- `[Hierarchy]` Improved RTL version ([#SOHO-7888](https://jira.infor.com/browse/SOHO-7888))
- `[Datagrid]` Row click event now shows correct data when using Groups ([#SOHO-7861](https://jira.infor.com/browse/SOHO-7861))
- `[Modal]` Fixed cut of border on checkboxe focus states. ([#SOHO-7856](https://jira.infor.com/browse/SOHO-7856))
- `[Colorpicker]` Fixed cropped labels when longer ([#SOHO-7817](https://jira.infor.com/browse/SOHO-7817))
- `[Label]` Fixed cut off Thai characters ([#SOHO-7814](https://jira.infor.com/browse/SOHO-7814))
- `[Colorpicker]` Fixed styling issue on margins ([#SOHO-7776](https://jira.infor.com/browse/SOHO-7776))
- `[Hierarchy]` Fixed several layout issues and changed the paging example to show the back button on the left. ([#SOHO-7622](https://jira.infor.com/browse/SOHO-7622))
- `[Bar Chart]` Fixed RTL layout issues ([#SOHO-5196](https://jira.infor.com/browse/SOHO-5196))
- `[Lookup]` Made delimiter an option / changable ([#SOHO-4695](https://jira.infor.com/browse/SOHO-4695))

### v4.7.0 Chore & Maintenance

- `[Timepicker]` Added functional and e2e tests ([#SOHO-7809](https://jira.infor.com/browse/SOHO-7809))
- `[General]` Restructured the project to clean up and separate the demo app from code. ([#SOHO-7803](https://jira.infor.com/browse/SOHO-7803))

(56 Jira Issues Solved this release, Backlog Dev 218, Design 101, Unresolved 391, Test Count 232 Functional, 117 e2e )

## v4.6.0

- [Full Jira Release Notes](https://bit.ly/2jodbem)
- [Npm Package](http://npm.infor.com)
- [IDS Enterprise Angular Change Log](https://github.com/infor-design/enterprise-ng/blob/master/docs/CHANGELOG.md)

### v4.6.0 Key New Features

- `[Treemap]` New Component Added
- `[Website]` Launch of new docs site <https://design.infor.com/code/ids-enterprise/latest>
- `[Security]` Ids Now passes CSP (Content Security Policy) Compliance for info see <docs/SECURITY.md>.
- `[Toolbar]` New ["toolbar"](http://usalvlhlpool1.infor.com/4.6.0/components/toolbar-flex/list)
    - Based on css so it is much faster.
    - Expect a future breaking change from flex-toolbar to this toolbar when all features are implemented.
    - As of now collapsible search is not supported yet.

### v4.6.0 Behavior Changes

- `[App Menu]` Now automatically closes when items are clicked on mobile devices.

### v4.6.0 Improvements

- `[Angular]` Validation now allows dynamic functions.
- `[Editor]` Added a clear method.
- `[Locale]` Map iw locale to Hebrew.
- `[Locale]` Now defaults locals with no country. For example en maps to en-US es and es-ES.
- `[Color Picker]` Added option to clear the color.
- `[Angular]` Allow Formatters, Editors to work with Soho. without the migration script.
- `[Added a new labels example <http://usalvlhlpool1.infor.com/4.6.0/components/form/example-labels.html>
- `[Angular]` Added new Chart Wrappers (Line, Bar, Column ect ).
- `[Datagrid]` Added file up load editor.
- `[Editor]` Its possible to put a link on an image now.

### v4.6.0 Code Updates / Breaking Changes

- `[Templates]` The internal template engine changed for better XSS security as a result one feature is no longer supported. If you have a delimiter syntax to embed html like `{{& name}}`, change this to be `{{{name}}}`.
- `[jQuery]` Updated from 3.1.1 to 3.3.1.

### v4.6.0 Bug Fixes

- `[Angular]` Added fixes so that the `soho.migrate` script is no longer needed.
- `[Angular Datagrid]` Added filterWhenTyping option.
- `[Angular Popup]` Expose close, isOpen and keepOpen.
- `[Angular Linechart]` Added "xAxis" and "yAxis" options.
- `[Angular Treemap]` Added new wrapper.
- `[Angular Rating]` Added a rating wrapper.
- `[Angular Circle Page]` Added new wrapper.
- `[Checkbox]` Fixed issue when you click the top left of the page, would toggle the last checkbox.
- `[Composite Form]` Fixed broken swipe.
- `[Colorpicker]` Fixed cases where change did not fire.
- `[Colorpicker]` Added short field option.
- `[Completion Chart]` Added more colors.
- `[Datagrid]` Fixed some misaligned icons on short row height.
- `[Datagrid]` Fixed issue that blank dropdown filter items would not show.
- `[Datagrid]` Added click arguments for more information on editor clicks and callback data.
- `[Datagrid]` Fixed wrong data on events on second page with expandable row.
- `[Datagrid]` Fixed focus / filter bugs.
- `[Datagrid]` Fixed bug with filter dropdowns on IOS.
- `[Datagrid]` Fixed column alignment when scrolling and RTL.
- `[Datagrid]` Fixed NaN error when using the colspan example.
- `[Datagrid]` Made totals work correctly when filtering.
- `[Datagrid]` Fixed issue with focus when multiple grids on a page.
- `[Datagrid]` Removed extra rows from the grid export when using expandable rows.
- `[Datagrid]` Fixed performance of select all on paging client side.
- `[Datagrid]` Fixed text alignment on header when some columns are not filterable.
- `[Datagrid]` Fixed wrong cursor on non actionable rows.
- `[Hierarchy]` Fixed layout issues.
- `[Mask]` Fixed issue when not using decimals in the pattern option.
- `[Modal]` Allow editor and dropdown to properly block the submit button.
- `[Menu Button]` Fixed beforeOpen so it also runs on submenus.
- `[Message]` Fixed XSS vulnerability.
- `[Pager]` Added fixes for RTL.
- `[List Detail]` Improved amount of space the header takes
- `[Multiselect]` Fixed problems when using the tab key well manipulating the multiselect.
- `[Multiselect]` Fixed bug with select all not working correctly.
- `[Multiselect]` Fixed bug with required validation rule.
- `[Spinbox]` Fixed issue on short field versions.
- `[Textarea]` Fixed issue with counter when in angular and on a modal.
- `[Toast]` Fixed XSS vulnerability.
- `[Tree]` Fixed checkbox click issue.
- `[Lookup]` Fixed issue in the example when running on Edge.
- `[Validation]` Fixed broken form submit validation.
- `[Vertical Tabs]` Fix cut off header.

(98 Jira Issues Solved this release, Backlog Dev 388, Design 105, Unresolved 595, Test Coverage 6.66%)

## v4.5.0

### v4.5.0 Key New Features

- `[Font]` Experimental new font added from IDS as explained.
- `[Datagrid]` Added support for pasting from excel.
- `[Datagrid]` Added option to specify which column stretches.

### v4.5.0 Behavior Changes

- `[Search Field]` `ESC` incorrectly cleared the field and was inconsistent. The proper key is `ctrl + backspace` (PC )/ `alt + delete` (mac) to clear all field contents. `ESC` no longer does anything.

### v4.5.0 Improvements

- `[Datagrid]` Added support for a two line title on the header.
- `[Dropdown]` Added onKeyPress override for custom key strokes.
- `[Contextual Action Panel]` Added an option to add a right side close button.
- `[Datepicker]` Added support to select ranges.
- `[Maintenence]` Added more unit tests.
- `[Maintenence]` Removed jsHint in favor of Eslint.

### v4.5.0 Code Updates / Breaking Changes

- `[Swaplist]` changed custom events `beforeswap and swapupdate` data (SOHO-7407). From `Array: list-items-moved` to `Object: from: container-info, to: container-info and items: list-items-moved`. It now uses data in a more reliable way

### v4.5.0 Bug Fixes

- `[Angular]` Added new wrappers for Radar, Bullet, Line, Pie, Sparkline.
- `[Angular Dropdown]` Fixed missing data from select event.
- `[Colorpicker]` Added better translation support.
- `[Compound Field]` Fixed layout with some field types.
- `[Datepicker]` Fixed issues with validation in certain locales.
- `[Datepicker]` Not able to validate on MMMM.
- `[Datagrid]` Fixed bug that filter did not work when it started out hidden.
- `[Datagrid]` Fixed issue with context menu not opening repeatedly.
- `[Datagrid]` Fixed bug in indeterminate paging with smaller page sizes.
- `[Datagrid]` Fixed error when editing some numbers.
- `[Datagrid]` Added support for single line markup.
- `[Datagrid]` Fixed exportable option, which was not working for both csv and xls export.
- `[Datagrid]` Fixed column sizing logic to work better with alerts and alerts plus text.
- `[Datagrid]` Fixed bug when reordering rows with expandable rows.
- `[Datagrid]` Added events for opening and closing the filter row.
- `[Datagrid]` Fixed bugs on multiselect + tree grid.
- `[Datagrid]` Fixed problems with missing data on click events when paging.
- `[Datagrid]` Fixed problems editing with paging.
- `[Datagrid]` Fixed Column alignment calling updateDataset.
- `[Datagrid]` Now passes sourceArgs for the filter row.
- `[Dropdown]` Fixed cursor on disabled items.
- `[Editor]` Added paste support for links.
- `[Editor]` Fixed bug that prevented some shortcut keys from working.
- `[Editor]` Fixed link pointers in readonly mode.
- `[Expandable Area]` Fixed bug when not working on second page.
- `[General]` Some ES6 imports missing.
- `[Personalization]` Added support for cache bust.
- `[Locale]` Fixed some months missing in some cultures.
- `[Listview]` Removed redundant resize events.
- `[Line]` Fixed problems updating data.
- `[Mask]` Fixed bug on alpha masks that ignored the last character.
- `[Modal]` Allow enter key to be stopped for forms.
- `[Modal]` Allow filter row to work if a grid is on a modal.
- `[Fileupload]` Fixed bug when running in Contextual Action Panel.
- `[Searchfield]` Fixed wrong width.
- `[Step Process]` Improved layout and responsive.
- `[Step Process]` Improved wrapping of step items.
- `[Targeted Achievement]` Fixed icon alignment.
- `[Timepicker]` Fixed error calling removePunctuation.
- `[Text Area]` Adding missing classes for use in responsive-forms.
- `[Toast]` Fixed missing animation.
- `[Tree]` Fixed a bug where if the callback is not async the node wont open.
- `[Track Dirty]` Fixed error when used on a file upload.
- `[Track Dirty]` Did not work to reset dirty on editor and Multiselect.
- `[Validation]` Fixed more extra events firing.

(67 Jira Issues Solved this release, Backlog Dev 378, Design 105, Unresolved 585, Test Coverage 6% )<|MERGE_RESOLUTION|>--- conflicted
+++ resolved
@@ -25,12 +25,9 @@
 - `[Datagrid]` Fixed an issue for xss where console.log was not sanitizing and make grid to not render. ([#1941](https://github.com/infor-design/enterprise/issues/1941))
 - `[Datagrid]` Fixed charts in columns not resizing correctly to short row height. ([#1930](https://github.com/infor-design/enterprise/issues/1930))
 - `[Datagrid]` Fixed an issue for xss where console.log was not sanitizing and make grid to not render. ([#1941](https://github.com/infor-design/enterprise/issues/1941))
-<<<<<<< HEAD
 - `[Listview]` Improved accessibility when configured as selectable (all types), as well as re-enabled accessibility e2e tests. ([#403](https://github.com/infor-design/enterprise/issues/403))
 - `[Locale]` Synced up date and time patterns with the CLDR several time patterns in particular were corrected. ([#2022](https://github.com/infor-design/enterprise/issues/2022))
-=======
 - `[Datagrid]` Adds a function to add a visual dirty indictaor and a new function to get all modified rows. Modified means either dirty, in-progress or in error. Existing API's are not touched. ([#2091](https://github.com/infor-design/enterprise/issues/2091))
->>>>>>> 5e791e5e
 - `[Editor]` Fixed an issue where button state for toolbar buttons were wrong when clicked one after another. ([#391](https://github.com/infor-design/enterprise/issues/391))
 - `[Listview]` Improved accessibility when configured as selectable (all types), as well as re-enabled accessibility e2e tests. ([#403](https://github.com/infor-design/enterprise/issues/403))
 - `[Listview]` Improved accessibility when configured as selectable (all types), as well as re-enabled accessibility e2e tests. ([#403](https://github.com/infor-design/enterprise/issues/403))
