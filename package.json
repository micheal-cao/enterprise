--- conflicted
+++ resolved
@@ -100,12 +100,7 @@
     "handlebars": "^4.0.11",
     "handlebars-registrar": "^1.5.2",
     "html-loader": "^0.5.5",
-<<<<<<< HEAD
-    "ids-css": "^1.0.0",
-    "ids-identity": "^1.1.0-dev.1",
-=======
     "ids-css": "^1.2.8",
->>>>>>> 99906386
     "istanbul-instrumenter-loader": "^3.0.1",
     "jasmine-core": "^3.0.0",
     "jasmine-jquery": "^2.1.1",
