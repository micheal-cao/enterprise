--- conflicted
+++ resolved
@@ -280,18 +280,11 @@
         color: $header-tab-normal-color;
       }
     }
-
-<<<<<<< HEAD
-    a {
-      color: $header-tab-normal-color !important;
-    }
   }
 
   .tab-container {
     padding: 1px 20px 0;
 
-=======
->>>>>>> 988c438a
     &.alternate {
       background-color: $header-tab-alt-bg-color;
       border-bottom: 1px solid #d8d8d8;
