# What's New with Enterprise

## v4.19.0

### v4.19.0 Deprecations

- `[CSS]` The Soho light theme CSS file has been renamed from `light-theme.css` to `theme-soho-light.css` ([1972](https://github.com/infor-design/enterprise/issues/1972))
- `[CSS]` The Soho dark theme CSS file has been renamed from `dark-theme.css` to `theme-soho-dark.css` ([1972](https://github.com/infor-design/enterprise/issues/1972))
- `[CSS]` The Soho high-contrast theme CSS file has been renamed from `high-contrast-theme.css` to `theme-soho-contrast.css` ([1972](https://github.com/infor-design/enterprise/issues/1972))
- `[Datagrid]` The older savedColumns method has been deprecated since 4.10 and is now removed. Use saveUserSettings instead. ([#1766](https://github.com/infor-design/enterprise/issues/1766))

### v4.19.0 Features

- `[Column]` Added support to existing custom tooltip content in the callback setting. ([#1909](https://github.com/infor-design/enterprise/issues/1909))
- `[Contextual Action Panel]` Fixed an issue where the close button was misaligned. ([#1943](https://github.com/infor-design/enterprise/issues/1943))
- `[Datagrid]` Added support for disabling rows by data or a dynamic function, rows are disabled from selection and editing. ([#1614](https://github.com/infor-design/enterprise/issues/1614))
- `[Datagrid]` Fixes a column alignment issue when resizing and sorting columns that were originally set to percentage width. ([#1797](https://github.com/infor-design/enterprise/issues/1797))
- `[Datagrid]` Fixes a column alignment issue when there are duplicate column ids. ([#1797](https://github.com/infor-design/enterprise/issues/1797))
- `[Datagrid]` Fixes a column alignment by clearing a cache to help prevent column misalignment from randomly happening. ([#1797](https://github.com/infor-design/enterprise/issues/1797))
<<<<<<< HEAD
- `[Datagrid]` Fixes an issue that caused the active page to not restore correctly when saving user settings, . ([#1766](https://github.com/infor-design/enterprise/issues/1766))
=======
- `[Form Compact]` Adds support for Datepicker, Timepicker, Lookup, and File Uploader fields. ([#1955](https://github.com/infor-design/enterprise/issues/1955))
>>>>>>> d94d34ce
- `[Keyboard]` Added a new API that you can call at anytime to see what key is being pressed at the moment. ([#1906](https://github.com/infor-design/enterprise/issues/1906))
- `[Themes]` Added support for multiple themes in the demo app and renamed distribute Uplift (only) theme files. ([#1972](https://github.com/infor-design/enterprise/issues/1972))

### v4.19.0 Fixes

- `[App Menu]` Fixed an issue where the menu would not be entirely colored if short. ([#2062](https://github.com/infor-design/enterprise/issues/2062))
- `[App Menu]` Changed the scroll area to the outside when using a footer. ([#2062](https://github.com/infor-design/enterprise/issues/2062))
- `[App Menu]` Expandable area updates within application menu. ([#1982](https://github.com/infor-design/enterprise/pull/1982))
- `[App Menu]` Fixed an issue where role switcher was not clickable with long title. ([#2060](https://github.com/infor-design/enterprise/issues/2060))
- `[App Menu]` Fixed an issue where it was not possible to manually add a filter field that you can control on your own. Caveat to this is if you set filterable: false it will no longer remove the filter field from the DOM, if you do that you must now do it manually. ([#2066](https://github.com/infor-design/enterprise/issues/2066))
- `[App Menu]` Fixed an issue with the logo which was positioned badly when scrolling. ([#2116](https://github.com/infor-design/enterprise/issues/2116))
- `[Calendar]` Fixed some bugs having a calendar month along or just a legend, fixed the clicking of upcoming days and added a dblclick even emitter. ([#2149](https://github.com/infor-design/enterprise/issues/2149))
- `[Colorpicker]` Fixed an issue where the colorpicker label is cut off in extra small input field. ([#2023](https://github.com/infor-design/enterprise/issues/2023))
- `[Colorpicker]` Fixed an issue where the colorpickers are not responsive at mobile screen sizes. ([#1995](https://github.com/infor-design/enterprise/issues/1995))
- `[Context Menu]` Fixes a bug where a left click on the originating field would not close a context menu opened with a right click. ([#1992](https://github.com/infor-design/enterprise/issues/1992))
- `[Completion Chart]` Cleaned up excessive padding in some cases. ([#2171](https://github.com/infor-design/enterprise/issues/2171))
- `[Datagrid]` Fixed an issue where using the context menu with datagrid was not properly destroyed which being created multiple times. ([#392](https://github.com/infor-design/enterprise-ng/issues/392))
- `[Datagrid]` Fixed charts in columns not resizing correctly to short row height. ([#1930](https://github.com/infor-design/enterprise/issues/1930))
- `[Datagrid]` Fixed an issue for xss where console.log was not sanitizing and make grid to not render. ([#1941](https://github.com/infor-design/enterprise/issues/1941))
- `[Datagrid]` Fixed charts in columns not resizing correctly to short row height. ([#1930](https://github.com/infor-design/enterprise/issues/1930))
- `[Datagrid]` Fixed a layout issue on primary buttons in expandable rows. ([#1999](https://github.com/infor-design/enterprise/issues/1999))
- `[Datagrid]` Fixed an layout issue on short row grouped header buttons. ([#2005](https://github.com/infor-design/enterprise/issues/2005))
- `[Datagrid]` Fixed an issue where disabled button color for contextual toolbar was not applying. ([#2150](https://github.com/infor-design/enterprise/issues/2150))
- `[Datagrid]` Fixed an issue for xss where console.log was not sanitizing and make grid to not render. ([#1941](https://github.com/infor-design/enterprise/issues/1941))
- `[Datagrid]` Added an onBeforeSelect call back that you can return false from to disable row selection. ([#1906](https://github.com/infor-design/enterprise/issues/1906))
- `[Listview]` Improved accessibility when configured as selectable (all types), as well as re-enabled accessibility e2e tests. ([#403](https://github.com/infor-design/enterprise/issues/403))
- `[Locale]` Synced up date and time patterns with the CLDR several time patterns in particular were corrected. ([#2022](https://github.com/infor-design/enterprise/issues/2022))
- `[Datagrid]` Fixed an issue where pager was not updating while removing rows. ([#1985](https://github.com/infor-design/enterprise/issues/1985))
- `[Datagrid]` Adds a function to add a visual dirty indictaor and a new function to get all modified rows. Modified means either dirty, in-progress or in error. Existing API's are not touched. ([#2091](https://github.com/infor-design/enterprise/issues/2091))
- `[Editor]` Fixed an issue where button state for toolbar buttons were wrong when clicked one after another. ([#391](https://github.com/infor-design/enterprise/issues/391))
- `[Field Options]` Fixed an issue where field options were misaligning, especially spin box was focusing outside of the field. ([#1862](https://github.com/infor-design/enterprise/issues/1862))
- `[Fileuploader]` Fixed an issue where the fileuploader icon and close icon were misplaced and not visible in RTL after uploading a file. ([#2098](https://github.com/infor-design/enterprise/issues/2098))
- `[Listview]` Improved accessibility when configured as selectable (all types), as well as re-enabled accessibility e2e tests. ([#403](https://github.com/infor-design/enterprise/issues/403))
- `[Listview]` Improved accessibility when configured as selectable (all types), as well as re-enabled accessibility e2e tests. ([#403](https://github.com/infor-design/enterprise/issues/403))
- `[Locale]` Restored functionality to dynamic change fonts for some languages. ([#403](https://github.com/infor-design/enterprise/issues/403))
- `[Monthview]` Fixes an issue where the previous and next buttons were not correctly reversed in right-to-left mode. ([1910](https://github.com/infor-design/enterprise/issues/1910))
- `[Personalization]` Changed the default turquoise personalization to a darker one. ([#2063](https://github.com/infor-design/enterprise/issues/2063))
- `[Personalization]` Changed the default turquoise personalization to a darker one. ([#2063](https://github.com/infor-design/enterprise/issues/2063))
- `[Personalization]` Added a default option to the personalization color pickers. ([#2063](https://github.com/infor-design/enterprise/issues/2063))
- `[Personalization]` Added more classes and examples for the personalization colors so that you can personalize certain form elements. ([#2120](https://github.com/infor-design/enterprise/issues/2120))
- `[Personalization]` Added several form examples with buttons and completion chart that can be personalized. ([#1963](https://github.com/infor-design/enterprise/issues/1963))
- `[Personalization]` Added an example of normal tabs behaving like header tabs in a personalized area. ([#1962](https://github.com/infor-design/enterprise/issues/1962))
- `[Personalization]` Added completion chart and alerts to the list of header items that will work when personalized. ([#2171](https://github.com/infor-design/enterprise/issues/2171))
- `[Popupmenu]` Fixed an issue where disabled submenus were opening on mouseover. ([#1863](https://github.com/infor-design/enterprise/issues/1863))
- `[Timepicker]` Fixed an issue where AM/PM dropdown tooltip was displaying on android devices. ([#1446](https://github.com/infor-design/enterprise/issues/1446))
- `[Timepicker]` Fixed an issue where dropdown popup was out of position on android devices. ([#2021](https://github.com/infor-design/enterprise/issues/2021))
- `[Timepicker]` Updated the Swedish translation for Set Time. ([#2153](https://github.com/infor-design/enterprise/issues/2153))
- `[Tree]` Fixed an issue where children property null was breaking tree to not render. ([#1908](https://github.com/infor-design/enterprise/issues/1908))

### v4.19.0 Chores & Maintenance

- `[General]` Updated to jquery 3.4.1 to fix a jquery bug seen occasionally. ([#2109](https://github.com/infor-design/enterprise/issues/2109))
- `[General]` Fixed relative links in several markdown files.
- `[Demo App]` Fixed CSP and handling of image paths for better support of images in examples on IDS demo sites (demo.design.infor.com). ([#1888](https://github.com/infor-design/enterprise/issues/1888))
- `[Personalize]` Separated personalization styles into standalone file for improved maintainability. ([#2127](https://github.com/infor-design/enterprise/issues/2127))

(nn Issues Solved this release, Backlog Enterprise nn, Backlog Ng nn, nn Functional Tests, nn e2e Test)

## v4.18.1

### v4.18.1 Fixes

- `[Input]` Added backwards-compatibility for previous accessibility changes to labels. ([#2118](https://github.com/infor-design/enterprise/issues/2118)). Additional information can be found in the [Form Component documentation](https://github.com/infor-design/enterprise/blob/4.18.x/src/components/form/readme.md#field-labels).

## v4.18.0

### v4.18.0 Features

- `[App Menu]` Added support for personalization by adding the `is-personalizable` class the menu will now change colors along with headers ([#1847](https://github.com/infor-design/enterprise/issues/1847))
- `[App Menu]` Added a special role switcher dropdown to change the menu role. ([#1935](https://github.com/infor-design/enterprise/issues/1935))
- `[Personalize]` Added classes for the personalization colors so that you can personalize certain form elements. ([#1847](https://github.com/infor-design/enterprise/issues/1847))
- `[Expandable Area]` Added example of a standalone button the toggles a form area. ([#1935](https://github.com/infor-design/enterprise/issues/1935))
- `[Datagrid]` Added support so if there are multiple inputs within an editor they work with the keyboard tab key. ([#355](https://github.com/infor-design/enterprise-ng/issues/355))
- `[Datagrid]` Fixed an error on IE when doing an excel export. ([#2018](https://github.com/infor-design/enterprise/issues/2018))
- `[Editor]` Added a JS setting and CSS styles to support usage of a Flex Toolbar ([#1120](https://github.com/infor-design/enterprise/issues/1120))
- `[Header]` Added a JS setting and CSS styles to support usage of a Flex Toolbar ([#1120](https://github.com/infor-design/enterprise/issues/1120))
- `[Mask]` Added a setting for passing a locale string, allowing Number masks to be localized.  This enables usage of the `groupSize` property, among others, from locale data in the Mask. ([#440](https://github.com/infor-design/enterprise/issues/440))
- `[Masthead]` Added CSS styles to support usage of a Flex Toolbar ([#1120](https://github.com/infor-design/enterprise/issues/1120))
- `[Notification]` Added example of a Widget/Card with notification and add code to truncate the text (via ellipsis) if it is lengthy. ([#1881](https://github.com/infor-design/enterprise/issues/1881))
- `[Theme/Colors]` Added new component for getting theme and color information. This is used throughout the code. There was a hidden property `Soho.theme`, if you used this in some way you should now use `Soho.theme.currentTheme`. ([#1866](https://github.com/infor-design/enterprise/issues/1866))

### v4.18.0 Fixes

- `[App Menu]` Fixed some accessibility issues on the nav menu. ([#1721](https://github.com/infor-design/enterprise/issues/1721))
- `[Busy Indicator]` Fixed a bug that causes a javascript error when the busy indicator is used on the body tag. ([#1918](https://github.com/infor-design/enterprise/issues/1918))
- `[Css/Sass]` Fixed an issue where the High Contrast theme and Uplift theme were not using the right tokens. ([#1897](https://github.com/infor-design/enterprise/pull/1897))
- `[Colors]` Fixed the color palette demo page to showcase the correct hex values based on the current theme ([#1801](https://github.com/infor-design/enterprise/issues/1801))
- `[Contextual Action Panel]` Fixed an issue where cap modal would only open the first time. ([#1993](https://github.com/infor-design/enterprise/issues/1993))
- `[Datepicker]` Fixed an issue in NG where the custom validation is removed during the teardown of a datepicker.([NG #411](https://github.com/infor-design/enterprise-ng/issues/411))
- `[Datagrid]` Fixed an issue where lookup filterConditions were not rendering. ([#1873](https://github.com/infor-design/enterprise/issues/1873))
- `[Datagrid]` Fixed an issue where when using filtering and server side paging the filter operations would cause two ajax requests. ([#2069](https://github.com/infor-design/enterprise/issues/2069))
- `[Datagrid]` Fixed issue where header columns are misaligned with body columns on load. ([#1892](https://github.com/infor-design/enterprise/issues/1892))
- `[Datagrid]` Fixed an issue where filtering was missing translation. ([#1900](https://github.com/infor-design/enterprise/issues/1900))
- `[Datagrid]` Fixed an issue with the checkbox formatter where string based 1 or 0 would not work as a dataset source. ([#1948](https://github.com/infor-design/enterprise/issues/1948))
- `[Datagrid]` Fixed a bug where text would be misaligned when repeatedly toggling the filter row. ([#1969](https://github.com/infor-design/enterprise/issues/1969))
- `[Datagrid]` Added an example of expandOnActivate on a customer editor. ([#353](https://github.com/infor-design/enterprise-ng/issues/353))
- `[Datagrid]` Added ability to pass a function to the tooltip option for custom formatting. ([#354](https://github.com/infor-design/enterprise-ng/issues/354))
- `[Datagrid]` Fixed `aria-checked` not toggling correctly on selection of multiselect checkbox. ([#1961](https://github.com/infor-design/enterprise/issues/1961))
- `[Datagrid]` Fixed incorrectly exported CSV/Excel data. ([#2001](https://github.com/infor-design/enterprise/issues/2001))
- `[Dropdown]` Changed the way dropdowns work with screen readers to be a collapsible listbox.([#404](https://github.com/infor-design/enterprise/issues/404))
- `[Dropdown]` Fixed an issue where multiselect dropdown unchecking "Select All" was not getting clear after close list with Safari browser.([#1882](https://github.com/infor-design/enterprise/issues/1882))
- `[Dropdown]` Added an example of a color dropdown showing palette colors as icons.([#2013](https://github.com/infor-design/enterprise/issues/2013))
- `[Datagrid]` Fixed a misalignment of the close icon on mobile. ([#2018](https://github.com/infor-design/enterprise/issues/2018))
- `[List/Detail]` Removed some legacy CSS code that was causing text inside of inline Toolbar Searchfields to become transparent. ([#2075](https://github.com/infor-design/enterprise/issues/2075))
- `[Listbuilder]` Fixed an issue where the text was not sanitizing. ([#1692](https://github.com/infor-design/enterprise/issues/1692))
- `[Lookup]` Fixed an issue where the tooltip was using audible text in the code block component. ([#354](https://github.com/infor-design/enterprise-ng/issues/354))
- `[Locale]` Fixed trailing zeros were getting ignored when displaying thousands values. ([#404](https://github.com/infor-design/enterprise/issues/1840))
- `[MenuButton]` Improved the way menu buttons work with screen readers.([#404](https://github.com/infor-design/enterprise/issues/404))
- `[Message]` Added an audible announce of the message type.([#964](https://github.com/infor-design/enterprise/issues/964))
- `[Message]` Change audible announce of message type added in #964 to an option that is strictly audible.([#2120](https://github.com/infor-design/enterprise/issues/2120))
- `[Modal]` Changed text and button font colors to pass accessibility checks.([#964](https://github.com/infor-design/enterprise/issues/964))
- `[Multiselect]` Fixed an issue where previous selection was still selected after clear all by "Select All" option. ([#2003](https://github.com/infor-design/enterprise/issues/2003))
- `[Notifications]` Fixed a few issues with notification background colors by using the corresponding ids-identity token for each. ([1857](https://github.com/infor-design/enterprise/issues/1857), [1865](https://github.com/infor-design/enterprise/issues/1865))
- `[Notifications]` Fixed an issue where you couldn't click the close icon in Firefox. ([1573](https://github.com/infor-design/enterprise/issues/1573))
- `[Radios]` Fixed the last radio item was being selected when clicking on the first when displayed horizontal. ([#1878](https://github.com/infor-design/enterprise/issues/1878))
- `[Signin]` Fixed accessibility issues. ([#421](https://github.com/infor-design/enterprise/issues/421))
- `[Skiplink]` Fixed a z-index issue on skip links over the nav menu. ([#1721](https://github.com/infor-design/enterprise/issues/1721))
- `[Slider]` Changed the demo so the tooltip will hide when resizing the page. ([#2033](https://github.com/infor-design/enterprise/issues/2033))
- `[Stepprocess]` Fixed rtl style issues. ([#413](https://github.com/infor-design/enterprise/issues/413))
- `[Swaplist]` Fixed disabled styling on swap header buttons. ([#2019](https://github.com/infor-design/enterprise/issues/2019))
- `[Tabs]` Fixed an issue where focus was changed after enable/disable tabs. ([#1934](https://github.com/infor-design/enterprise/issues/1934))
- `[Tabs-Module]` Fixed an issue where the close icon was outside the searchfield. ([#1704](https://github.com/infor-design/enterprise/issues/1704))
- `[Toolbar]` Fixed issues when tooltip shows on hover of toolbar ([#1622](https://github.com/infor-design/enterprise/issues/1622))
- `[Validation]` Fixed an issue where the isAlert settings set to true, the border color, control text color, control icon color was displaying the color for the alert rather than displaying the default color. ([#1922](https://github.com/infor-design/enterprise/issues/1922))

### v4.18.0 Chore & Maintenance

- `[Buttons]` Updated button disabled states with corresponding ids-identity tokens. ([1914](https://github.com/infor-design/enterprise/issues/1914)
- `[Docs]` Added a statement on supporting accessibility. ([#1540](https://github.com/infor-design/enterprise/issues/1540))
- `[Docs]` Added the supported screen readers and some notes on accessibility. ([#1722](https://github.com/infor-design/enterprise/issues/1722))

(50 Issues Solved this release, Backlog Enterprise 294, Backlog Ng 80, 809 Functional Tests, 803 e2e Test)

## v4.17.1

### v4.17.1 Fixes

- `[Datagrid]` Fixed an issue where the second to last column was having resize issues with frozen column sets.(<https://github.com/infor-design/enterprise/issues/1890>)
- `[Datagrid]` Re-align icons and items in the datagrid's "short header" configuration.(<https://github.com/infor-design/enterprise/issues/1880>)
- `[Locale]` Fixed incorrect "groupsize" for `en-US` locale.(<https://github.com/infor-design/enterprise/issues/1907>)

### v4.17.1 Chores & Maintenance

- `[Demoapp]` Fixed embedded icons example with missing icons.(<https://github.com/infor-design/enterprise/issues/1889>)
- `[Demoapp]` Fixed notification demo examples.(<https://github.com/infor-design/enterprise/issues/1893>, <https://github.com/infor-design/enterprise/pull/1896>)

(5 Issues Solved this patch release)

## v4.17.0

- [Npm Package](https://www.npmjs.com/package/ids-enterprise)
- [IDS Enterprise Angular Change Log](https://github.com/infor-design/enterprise-ng/blob/master/docs/CHANGELOG.md)

### v4.17.0 Future Deprecation

- `[Mask]` Using legacy mask options is now deprecated (was starting 4.3.2) and we will remove this in approximately 6 months from the code base. This means using the `data-mask` option and the `mode` as well as legacy patterns in favor of the newer settings and regexes. ([#439](https://github.com/infor-design/enterprise/issues/439))

### v4.17.0 Features

- `[Datagrid]` Added support for ellipsis to header text. ([#842](https://github.com/infor-design/enterprise/issues/842))
- `[Datagrid]` Added support to cancel `rowactivated` event. Now it will trigger the new event `beforerowactivated` which will wait/sync to cancel or proceed to do `rowactivated` event. ([#1021](https://github.com/infor-design/enterprise/issues/1021))
- `[Datagrid]` Added option to align grouped headers text. ([#1714](https://github.com/infor-design/enterprise/issues/1714))
- `[Datagrid]` Tabbing through a new row moves focus to next line for a lookup column. ([#1822](https://github.com/infor-design/enterprise/issues/1822))
- `[Datagrid]` Validation tooltip does not wrap words correctly across multiple lines. ([#1829](https://github.com/infor-design/enterprise/issues/1829))
- `[Dropdown]` Added support to make dropdown readonly fields optionally not tab-able. ([#1591](https://github.com/infor-design/enterprise/issues/1591))
- `[Form Compact]` Implemented design for field-heavy forms. This design is experimental, likely not production ready, and subject to change without notice. ([#1699](https://github.com/infor-design/enterprise/issues/1699))
- `[Hierarchy]` Changed the newer stacked layout to support mutiple root elements. ([#1677](https://github.com/infor-design/enterprise/issues/1677))
- `[Locale]` Added support for passing in `locale` or `language` to the `parse` and `format` and `translation` functions so they will work without changing the current locale or language. ([#462](https://github.com/infor-design/enterprise/issues/462))
- `[Locale]` Added support for setting a specific group size other than the ones in the locale. This includes using no group size. ([#462](https://github.com/infor-design/enterprise/issues/462))
- `[Locale]` Added support for showing timezones in the current language with a fall back for IE 11. ([#592](https://github.com/infor-design/enterprise/issues/592))
- `[Locale]` Added support for different group sizes. This was previously not working correctly for locales like hi-IN (using 3, 2 group sizes) and en-US (using 3, 0 group sizes). We will later make this work on masks on a separate issue. ([#441](https://github.com/infor-design/enterprise/issues/441))
- `[Locale]` Its now possible to add new locales in by adding them to the `defaultLocales` and `supportedLocales` sets. ([#402](https://github.com/infor-design/enterprise/issues/402))
- `[Locale]` Added an example to show extending locales with new strings and an api method to make it easier. because of the way this is split, if your directly adding to `Locale.cultures` you will need to adjust your code to extend from `Locale.languages` instead. ([#402](https://github.com/infor-design/enterprise/issues/402))
- `[Locale]` Added support for having a different language and locale. This is done by calling the new `setLanguage` function. ([#1552](https://github.com/infor-design/enterprise/issues//1552))
- `[Locale / Mask]` Added limited initial support for some unicode languages. This means you can convert to and from numbers typed in Devangari, Arabic, and Chinese (Financial and Simplified). ([#439](https://github.com/infor-design/enterprise/issues/439))
- `[Locale]` Added support for passing a `locale` other the the current locale to calendar, monthview, datepicker and timepicker. ([#462](https://github.com/infor-design/enterprise/issues/462))
- `[Mask]` It is now possible to type numbers in unicode such as Devangari, Arabic, and Chinese (Financial and Simplified) into the the masks that involve numbers. ([#439](https://github.com/infor-design/enterprise/issues/439))
- `[Modal]` Added an option to dictate the maximum width of the modal. ([#1802](https://github.com/infor-design/enterprise/issues/1802))
- `[Icons]` Add support for creating an svg file for the Uplift theme's (alpha) new icons from ids-identity@2.4.0 assets. ([#1759](https://github.com/infor-design/enterprise/issues/1759))
- `[Radar]` Added support to three label sizes (name, abbrName, shortName). ([#1553](https://github.com/infor-design/enterprise/issues/1553))

### v4.17.0 Fixes

- `[Accordion]` Fixed a bug where some truncated text elements were not generating a tooltip. ([#1736](https://github.com/infor-design/enterprise/issues/1736))
- `[Builder]` Cropped Header for Builder Panel When Text is Long. ([#1814](https://github.com/infor-design/enterprise/issues/1814))
- `[Calendar]` Event model title color is not correct if the modal is opened and another event is selected. ([#1739](https://github.com/infor-design/enterprise/issues/1739))
- `[Calendar]` Modal is still displayed after changing months. ([#1741](https://github.com/infor-design/enterprise/issues/1741))
- `[Calendar]` Changing some event spans is causing missing dates on the dialogs. ([#1708](https://github.com/infor-design/enterprise/issues/1708))
- `[Composite Form]` Fix a bug in IE11 where composite form content overflows to the lower container. ([#1768](https://github.com/infor-design/enterprise/issues/1768))
- `[Datagrid]` Added a fix where the column is next to the edge of the browser and the filter dropdown popup overflow the page.([#1604](https://github.com/infor-design/enterprise/issues/1604))
- `[Datagrid]` Added a fix to allow the commit of a cell edit after tabbing into a cell once having clicked into a previous cell.([#1608](https://github.com/infor-design/enterprise/issues/1608))
- `[Datagrid]` Stretch column not working in Edge browser. ([#1716](https://github.com/infor-design/enterprise/issues/1716))
- `[Datagrid]` Fixed a bug where the source callback was not called when filtering. ([#1688](https://github.com/infor-design/enterprise/issues/1688))
- `[Datagrid]` Fixed a bug where filtering Order Date with `is-not-empty` on a null value would not correctly filter out results. ([#1718](https://github.com/infor-design/enterprise/issues/1718))
- `[Datagrid]` Fixed a bug where when using the `disableClientSideFilter` setting the filtered event would not be called correctly. ([#1689](https://github.com/infor-design/enterprise/issues/1689))
- `[Datagrid]` Fixed a bug where hidden columns inside a colspan were aligning incorrectly. ([#1764](https://github.com/infor-design/enterprise/issues/1764))
- `[Dropdown]` Fixed a layout error on non inline fields with errors. ([#1770](https://github.com/infor-design/enterprise/issues/1770))
- `[Dropdown]` Fixed a bug where the dropdown did not close when tabbing if using the `noSearch` setting. ([#1731](https://github.com/infor-design/enterprise/issues/1731))
- `[Modal]` Fixed a bug where the modal can overflow the page. ([#1802](https://github.com/infor-design/enterprise/issues/1802))
- `[Radio Button]` Fixed a rendering problem on the selected state of Radio Buttons used inside of Accordion components. ([#1568](https://github.com/infor-design/enterprise/issues/1568))
- `[Radio Button]` Fixed a z-index issue that was causing radio buttons to sometimes display over top of page sections where they should have instead scrolled beneath. ([#1014](https://github.com/infor-design/enterprise/issues/1014))

### v4.17.0 Chore & Maintenance

- `[Css/Sass]` Replaced font-size numerical declarations with their ids-identity token counterpart. ([#1640](https://github.com/infor-design/enterprise/issues/1640))
- `[Demoapp]` Removed query parameter for changing fonts. ([#1747](https://github.com/infor-design/enterprise/issues/1747))
- `[Build]` Added a process to notify developers that things are being deprecated or going away. Documented the current deprecations in this system and made [notes for developers](https://github.com/infor-design/enterprise/blob/master/docs/CODING-STANDARDS.md#deprecations). ([#1747](https://github.com/infor-design/enterprise/issues/1747))
- `[Veracode]` Made additional fixes and mitigated in veracode. ([#1723](https://github.com/infor-design/enterprise/issues/1723))

(30 Issues Solved this release, Backlog Enterprise 224, Backlog Ng 59, 785 Functional Tests, 793 e2e Test)

## v4.16.0

- [Npm Package](https://www.npmjs.com/package/ids-enterprise)
- [IDS Enterprise Angular Change Log](https://github.com/infor-design/enterprise-ng/blob/master/docs/CHANGELOG.md)

### v4.16.0 Features

- `[Busy Indicator]` Made a fix to make it possible to use a busy indicator on a modals. ([#827](https://github.com/infor-design/enterprise/issues/827))
- `[Datagrid]` Added an option to freeze columns from scrolling on the left and/or right. The new option is called `frozenColumns`. See notes on what works and doesnt with frozen column in the datagrid docs frozen column section. ([#464](https://github.com/infor-design/enterprise/issues/464))
- `[Editor]` Added new state called "preview" a non editable mode to editor. Where it only shows the HTML with no toolbar, borders etc. ([#1413](https://github.com/infor-design/enterprise/issues/1413))
- `[Field Filter]` Added support to get and set filter type programmatically. ([#1181](https://github.com/infor-design/enterprise/issues/1181))
- `[Hierarchy]` Add print media styles to decrease ink usage and increase presentability for print format. Note that you may need to enable the setting to print background images, both Mac and PC have a setting for this. ([#456](https://github.com/infor-design/enterprise/issues/456))
- `[Hierarchy]` Added a new "stacked" layout to eventually replace the current layouts. This works better responsively and prevents horizontal scrolling. ([#1629](https://github.com/infor-design/enterprise/issues/1629))
- `[Pager]` Added a "condensed" page size selector button for use on pagers in smaller containers, such as the list side of the list/detail pattern. ([#1459](https://github.com/infor-design/enterprise/issues/1459))

### v4.16.0 Future Deprecation

- `[Hierarchy]` The following options are now deprecated and will be removed approximately 2019-05-15. `paging` and `mobileView`. ([#1629](https://github.com/infor-design/enterprise/issues/1629))
- `[Hierarchy]` Stacked layout will become the default layout in favor of the existing horizontal layout, so the horizontal layout is now considered deprecated and will be removed approximately 2019-05-15. ([#1629](https://github.com/infor-design/enterprise/issues/1629))

### v4.16.0 Fixes

- `[Application Menu]` Fixed the truncation of long text in an accordion element in the application menu by adding a tooltip to truncated elements. ([#457](https://github.com/infor-design/enterprise/issues/457))
- `[Calendar]` Disable the new event modal when no template is defined. ([#1700](https://github.com/infor-design/enterprise/issues/1700))
- `[Dropdown]` Fixed a bug where the ellipsis was not showing on long text in some browsers. ([#1550](https://github.com/infor-design/enterprise/issues/1550))
- `[Datagrid]` Fixed a bug in equals filter on multiselect filters. ([#1586](https://github.com/infor-design/enterprise/issues/1586))
- `[Datagrid]` Fixed a bug where incorrect data is shown in the events in tree grid. ([#315](https://github.com/infor-design/enterprise-ng/issues/315))
- `[Datagrid]` Fixed a bug where when using minWidth on a column and sorting the column will become misaligned. ([#1481](https://github.com/infor-design/enterprise/issues/1481))
- `[Datagrid]` Fixed a bug where when resizing the last column may become invisible. ([#1456](https://github.com/infor-design/enterprise/issues/1456))
- `[Datagrid]` Fixed a bug where a checkbox column will become checked when selecting if there is no selection checkbox. ([#1641](https://github.com/infor-design/enterprise/issues/1641))
- `[Datagrid]` Fixed a bug where the last column would sometimes not render fully for buttons with longer text. ([#1246](https://github.com/infor-design/enterprise/issues/1246))
- `[Datagrid]` Fixed a bug where showMonthYearPicker did not work correctly on date filters. ([#1532](https://github.com/infor-design/enterprise-ng/issues/1532))
- `[Validation]` Fixed a bug in removeError where the icon is sometimes not removed. ([#1556](https://github.com/infor-design/enterprise/issues/1556))
- `[Datepicker]` Fixed the range picker to clear when changing months in a filter. ([#1537](https://github.com/infor-design/enterprise/issues/1537))
- `[Datepicker]` Fixed disabled dates example to validate again on disabled dates. ([#1445](https://github.com/infor-design/enterprise/issues/1445))
- `[Datagrid]` Fixed a Date Editor bug when passing a series of zeroes to a datagrid cell with an editable date. ([#1020](https://github.com/infor-design/enterprise/issues/1020))
- `[Dropdown]` Fixed a bug where a dropdown will never reopen if it is closed by clicking a menu button. ([#1670](https://github.com/infor-design/enterprise/issues/1670))
- `[Icons]` Established missing icon sourcing and sizing consistency from ids-identity icon/svg assets. ([PR#1628](https://github.com/infor-design/enterprise/pull/1628))
- `[Listview]` Addressed performance issues with paging on all platforms, especially Windows and IE/Edge browsers. As part of this, reworked all components that integrate with the Pager component to render their contents based on a dataset, as opposed to DOM elements. ([#922](https://github.com/infor-design/enterprise/issues/922))
- `[Lookup]` Fixed a bug with settings: async, server-side, and single select modes.  The grid was not deselecting the previously selected value when a new row was clicked.  If the value is preselected in the markup, the lookup modal will no longer close prematurely. ([PR#1654](https://github.com/infor-design/enterprise/issues/1654))
- `[Pager]` Made it possible to set and persist custom tooltips on first, previous, next and last pager buttons. ([#922](https://github.com/infor-design/enterprise/issues/922))
- `[Pager]` Fixed propagation of the `pagesizes` setting when using `updated()`. Previously the array was deep extended instead of being replaced outright. ([#1466](https://github.com/infor-design/enterprise/issues/1466))
- `[Tree]` Fixed a bug when calling the disable or enable methods of the tree. This was not working with ie11. ([PR#1600](https://github.com/infor-design/enterprise/issues/1600))
- `[Stepprocess]` Fixed a bug where the step folder was still selected when it was collapsed or expanded. ([#1633](https://github.com/infor-design/enterprise/issues/1633))
- `[Swaplist]` Fixed a bug where items were not able to drag anymore after make the search. ([#1703](https://github.com/infor-design/enterprise/issues/1703))
- `[Toolbar Flex]` Added the ability to pass in a `beforeOpen` callback to the More Actions menu (fixes a bug where it wasn't possible to dynamically add content to the More Actions menu in same way that was possible on the original Toolbar component)
- `[Toolbar Flex]` Fixed a bug where selected events were not bubbling up for a menu button on a flex toolbar. ([#1709](https://github.com/infor-design/enterprise/issues/1709))
- `[Stepprocess]` Disabled step selected when using the next or previous button. ([#1697](https://github.com/infor-design/enterprise/issues/1697))
- `[Tree]` Fixed a bug when calling the disable or enable methods of the tree. This was not working with ie11. ([PR#1600](https://github.com/infor-design/enterprise/issues/1600))

### v4.16.0 Chore & Maintenance

- `[Demo App]` Removed the search icon from the header on test pages as it doesn't function. ([#1449](https://github.com/infor-design/enterprise/issues/1449))
- `[Demo App]` Added a fix for incorrect links when running on windows. ([#1549](https://github.com/infor-design/enterprise/issues/1549))
- `[Docs]` Added a fix to prevent the documentation generator from failing intermittently. ([#1377](https://github.com/infor-design/enterprise/issues/1377))

(29 Issues Solved this release, Backlog Enterprise 203, Backlog Ng 69, 735 Functional Tests, 670 e2e Test)

## v4.15.0

- [Npm Package](https://www.npmjs.com/package/ids-enterprise)
- [IDS Enterprise Angular Change Log](https://github.com/infor-design/enterprise-ng/blob/master/docs/CHANGELOG.md)

### v4.15.0 Features

- `[Datagrid]` Added support for lookup in the datagrid filter. ([#653](https://github.com/infor-design/enterprise/issues/653))
- `[Datagrid]` Added support for masks on lookup editors. ([#406](https://github.com/infor-design/enterprise/issues/406))
- `[Validation]` When using legacy mode validation, made the icon dim if the text was on top of it. ([#644](https://github.com/infor-design/enterprise/issues/644))
- `[Calendar]` Now possible to edit events both with the API and by clicking/double clicking events. And other improvements. ([#1436](https://github.com/infor-design/enterprise/issues/1436))
- `[Datagrid]` Added new methods to clear dirty cells on cells, rows, and all. ([#1303](https://github.com/infor-design/enterprise/issues/1303))
- `[Tree]` Added several improvements: the ability to show a dropdown on the tree node, the ability to add nodes in between current nodes, the ability to set checkboxes for selection only on some nodes, and the ability to customize icons. ([#1364](https://github.com/infor-design/enterprise/issues/1364))
- `[Datagrid]` Added the ability to display or hide the new row indicator with a new `showNewIndicator` option. ([#1589](https://github.com/infor-design/enterprise/issues/1589))

### v4.15.0 Fixes

- `[Icons]` Icons with the word `confirm` have been changed to `success`. This is partially backwards compatible for now. We deprecated `confirm` and will remove in the next major version so rename your icons. Example `icon-confirm` to `icon-success`. ([#963](https://github.com/infor-design/enterprise/issues/963))
- `[Icons]` The alert icons now have a white background allowing them to appear on colored sections. There are now two versions, for example: `icon-error` and `icon-error-solid`. These are used in calendar. ([#1436](https://github.com/infor-design/enterprise/issues/1436))
- `[Circle Pager]` Made significant improvements to resizing, especially on tabs. ([#1284](https://github.com/infor-design/enterprise/issues/1284))
- `[Datagrid]` In high contrast mode the background is now white when editing cells. ([#1421](https://github.com/infor-design/enterprise/issues/1421))
- `[Dropdown]` Fixed an issue where filter did not work in no-search mode with the Caps Lock key. ([#1500](https://github.com/infor-design/enterprise/issues/1500))
- `[Popupmenu]` Fixed an issue when using the same menu on multiple inputs wherein destroying one instance actually destroyed all instances. ([#1025](https://github.com/infor-design/enterprise/issues/1025))
- `[Swaplist]` Fixed a bug where Shift+M did not work when typing in the search. ([#1408](https://github.com/infor-design/enterprise/issues/1408))
- `[Popupmenu]` Fixed a bug in immediate mode where right click only worked the first time. ([#1507](https://github.com/infor-design/enterprise/issues/1507))
- `[Editor]` Fixed a bug where clear formatting did not work in safari. ([#911](https://github.com/infor-design/enterprise/issues/911))
- `[Colorpicker]` Fixed a bug in Angular where the picker did not respond correctly to `editable=false` and `disabled=true`. ([#257](https://github.com/infor-design/enterprise-ng/issues/257))
- `[Locale]` Fixed a bug where the callback did not complete on nonexistent locales. ([#1267](https://github.com/infor-design/enterprise/issues/1267))
- `[Calendar]` Fixed a bug where event details remain when filtering event types. ([#1436](https://github.com/infor-design/enterprise/issues/1436))
- `[Busy Indicator]` Fixed a bug where the indicator closed when clicking on accordions. ([#281](https://github.com/infor-design/enterprise-ng/issues/281))
- `[Datagrid Tree]` Fixed the need for unique IDs on the tree nodes. ([#1361](https://github.com/infor-design/enterprise/issues/1361))
- `[Editor]` Improved the result of pasting bullet lists from MS Word. ([#1351](https://github.com/infor-design/enterprise/issues/1351))
- `[Hierarchy]` Fixed layout issues in the context menu in RTL mode. ([#1310](https://github.com/infor-design/enterprise/issues/1310))
- `[Datagrid]` Added a setting `allowChildExpandOnMatch` that optionally determines if a search/filter will show and allow nonmatching children to be shown. ([#1422](https://github.com/infor-design/enterprise/issues/1422))
- `[Datagrid]` If a link is added with a href it will now be followed when clicking, rather than needing to use the click method setting on columns. ([#1473](https://github.com/infor-design/enterprise/issues/1473))
- `[Datagrid Tree]` Fixed a bug where Expand/Collapse text is added into the +/- cell. ([#1145](https://github.com/infor-design/enterprise/issues/1145))
- `[Dropdown]` Fixed a bug in NG where two dropdowns in different components would cause each other to freeze. ([#229](https://github.com/infor-design/enterprise-ng/issues/229))
- `[Editor]` Verified a past fix where editor would not work with all buttons when in a modal. ([#408](https://github.com/infor-design/enterprise/issues/408))
- `[Datagrid Tree]` Fixed a bug in `updateRow` that caused the indent of the tree grid to collapse. ([#405](https://github.com/infor-design/enterprise/issues/405))
- `[Empty Message]` Fixed a bug where a null empty message would not be possible. This is used to show no empty message on initial load delays. ([#1467](https://github.com/infor-design/enterprise/issues/1467))
- `[Lookup]` Fixed a bug where nothing is inserted when you click a link editor in the lookup. ([#1315](https://github.com/infor-design/enterprise/issues/1315))
- `[About]` Fixed a bug where the version would not show when set. It would show the IDS version. ([#1414](https://github.com/infor-design/enterprise/issues/1414))
- `[Datagrid]` Fixed a bug in `disableClientSort` / `disableClientFilter`. It now retains visual indicators on sort and filter. ([#1248](https://github.com/infor-design/enterprise/issues/1248))
- `[Tree]` Fixed a bug where selected nodes are selected again after loading child nodes. ([#1270](https://github.com/infor-design/enterprise/issues/1270))
- `[Input]` Fixed a bug where inputs that have tooltips will not be selectable with the cursor. ([#1354](https://github.com/infor-design/enterprise/issues/1354))
- `[Accordion]` Fixed a bug where double clicking a header will open and then close the accordion. ([#1314](https://github.com/infor-design/enterprise/issues/1314))
- `[Datagrid]` Fixed a bug on hover with taller cells where the hover state would not cover the entire cell. ([#1490](https://github.com/infor-design/enterprise/issues/1490))
- `[Editor]` Fixed a bug where the image would still be shown if you press the Esc key and cancel the image dialog. ([#1489](https://github.com/infor-design/enterprise/issues/1489))
- `[Datagrid Lookup]` Added additional missing event info for ajax requests and filtering. ([#1486](https://github.com/infor-design/enterprise/issues/1486))
- `[Tabs]` Added protection from inserting HTML tags in the add method (XSS). ([#1462](https://github.com/infor-design/enterprise/issues/1462))
- `[App Menu]` Added better text wrapping for longer titles. ([#1116](https://github.com/infor-design/enterprise/issues/1116))
- `[Contextual Action Panel]` Fixed some examples so that they reopen more than one time. ([#1116](https://github.com/infor-design/enterprise/issues/506))
- `[Searchfield]` Fixed a border styling issue on longer labels in the search. ([#1500](https://github.com/infor-design/enterprise/issues/1500))
- `[Tabs Multi]` Improved the experience on mobile by collapsing the menus a bit. ([#971](https://github.com/infor-design/enterprise/issues/971))
- `[Lookup]` Fixed missing ellipsis menu on mobile devices. ([#1068](https://github.com/infor-design/enterprise/issues/1068))
- `[Accordion]` Fixed incorrect font size on p tags in the accordion. ([#1116](https://github.com/infor-design/enterprise/issues/1116))
- `[Line Chart]` Fixed and improved the legend text on mobile viewport. ([#609](https://github.com/infor-design/enterprise/issues/609))

### v4.15.0 Chore & Maintenance

- `[General]` Migrated sass to use IDS color variables. ([#1435](https://github.com/infor-design/enterprise/issues/1435))
- `[Angular]` Added all settings from 4.13 in time for future 5.1.0 ([#274](https://github.com/infor-design/enterprise-ng/issues/274))
- `[General]` Fixed some incorrect layouts. ([#1357](https://github.com/infor-design/enterprise/issues/1357))
- `[Targeted Achievement]` Removed some older non working examples. ([#520](https://github.com/infor-design/enterprise/issues/520))

(50 Issues Solved this release, Backlog Enterprise 294, Backlog Ng 80, 809 Functional Tests, 716 e2e Test)

## v4.14.0

- [Npm Package](https://www.npmjs.com/package/ids-enterprise)
- [IDS Enterprise Angular Change Log](https://github.com/infor-design/enterprise-ng/blob/master/docs/CHANGELOG.md)

### v4.14.0 Features

- `[Datepicker/Monthview]` Added a setting for the day of week the calendar starts that can be used outside of the Locale setting. ([#1179](https://github.com/infor-design/enterprise/issues/1179))
- `[Datagrid]` Made the tree datagrid work a lot better with filtering. ([#1281](https://github.com/infor-design/enterprise/issues/1281))
- `[Autocomplete/SearchField]` Added a caseSensitive filtering option. ([#385](https://github.com/infor-design/enterprise/issues/385))
- `[Datagrid]` Added an option `headerAlign` to set alignment on the header different than the rows. ([#420](https://github.com/infor-design/enterprise/issues/420))
- `[Message]` Added the ability to use certain formatter html tags in the message content. ([#379](https://github.com/infor-design/enterprise/issues/379))

### v4.14.0 Fixes

- `[Swaplist]` Fixed a bug that if you drag really fast everything disappears. ([#1195](https://github.com/infor-design/enterprise/issues/1195))
- `[Hierarchy]` Fixed a bug that part of the profile menu is cut off. ([#931](https://github.com/infor-design/enterprise/issues/931))
- `[Datagrid/Dropdown]` Fixed a bug that part of the dropdown menu is cut off. ([#1420](https://github.com/infor-design/enterprise/issues/1420))
- `[Modal]` Fixed bugs where with certain field types modal validation was not working. ([#1213](https://github.com/infor-design/enterprise/issues/1213))
- `[Dropdown]` Fixed a regression where the tooltip was not showing when data is overflowed. ([#1400](https://github.com/infor-design/enterprise/issues/1400))
- `[Tooltip]` Fixed a bugs where a tooltip would show up in unexpected places. ([#1396](https://github.com/infor-design/enterprise/issues/1396))
- `[Datagrid/Dropdown]` Fixed a bug where an error would occur if showSelectAll is used. ([#1360](https://github.com/infor-design/enterprise/issues/1360))
- `[Datagrid/Tooltip]` Fixed a bugs where a tooltip would show up in the header unexpectedly. ([#1395](https://github.com/infor-design/enterprise/issues/1395))
- `[Popupmenu]` Fixed incorrect highlighting on disabled list items.  ([#982](https://github.com/infor-design/enterprise/issues/982))
- `[Contextual Action Panel]` Fixed issues with certain styles of invoking the CAP where it would not reopen a second time. ([#1139](https://github.com/infor-design/enterprise/issues/1139))
- `[Spinbox]` Added a fix so the page will not zoom when click + and - on mobile devices. ([#1070](https://github.com/infor-design/enterprise/issues/1070))
- `[Splitter]` Removed the tooltip from the expand/collapse button as it was superfluous. ([#1180](https://github.com/infor-design/enterprise/issues/1180))
- `[Datagrid]` Added a fix so the last column when stretching will do so with percentage so it will stay when the page resize or the menu opens/closes. ([#1168](https://github.com/infor-design/enterprise/issues/1168))
- `[Datagrid]` Fixed bugs in the server side and filtering example. ([#396](https://github.com/infor-design/enterprise/issues/396))
- `[Datagrid]` Fixed a bug in applyFilter with datefields. ([#1269](https://github.com/infor-design/enterprise/issues/1269))
- `[Datagrid]` Fixed a bug in updateCellNode where sometimes it did not work. ([#1122](https://github.com/infor-design/enterprise/issues/1122))
- `[Hierarchy]` Made the empty image ring the same color as the left edge. ([#932](https://github.com/infor-design/enterprise/issues/932))
- `[Datagrid/Dropdown]` Fixed an issue that tab did not close dropdown editors. ([#1198](https://github.com/infor-design/enterprise/issues/1198))
- `[Datagrid/Dropdown]` Fixed a bug that if you click open a dropdown editor then you cannot use arrow keys to select. ([#1387](https://github.com/infor-design/enterprise/issues/1387))
- `[Datagrid/Dropdown]` Fixed a bug that if a smaller number of items the menu would be too short. ([#1298](https://github.com/infor-design/enterprise/issues/1298))
- `[Searchfield]` Fixed a bug that the search field didnt work in safari. ([#225](https://github.com/infor-design/enterprise/issues/225))
- `[Datagrid/Dropdown]` Fixed a bug that source is used the values may be cleared out when opening the list. ([#1185](https://github.com/infor-design/enterprise/issues/1185))
- `[Personalization]` Fixed a bug that when calling initialize the personalization would reset. ([#1231](https://github.com/infor-design/enterprise/issues/1231))
- `[Tabs]` Fixed the alignment of the closing icon. ([#1056](https://github.com/infor-design/enterprise/issues/1056))
- `[Dropdown]` Fixed list alignment issues on mobile. ([#1069](https://github.com/infor-design/enterprise/issues/1069))
- `[Dropdown]` Fixed issues where the listbox would not close on mobile. ([#1119](https://github.com/infor-design/enterprise/issues/1119))
- `[Dropdown]` Fixed a bug where modals would close on url hash change. ([#1207](https://github.com/infor-design/enterprise/issues/1207))
- `[Contextual Action Panel]` Fixed an issue where buttons would occasionally be out of view. ([#283](https://github.com/infor-design/enterprise/issues/283))
- `[Empty Message]` Added a new icon to indicate using the search function. ([#1325](https://github.com/infor-design/enterprise/issues/1325))
- `[Searchfield]` Added a fix for landscape mode on mobile. ([#1102](https://github.com/infor-design/enterprise/issues/1102))
- `[Datagrid]` Added a fix for hard to read fields in high contrast mode. ([#1193](https://github.com/infor-design/enterprise/issues/1193))

### v4.14.0 Chore & Maintenance

- `[General]` Fixed problems with the css mapping where the line numbers were wrong in the map files. ([#962](https://github.com/infor-design/enterprise/issues/962))
- `[Docs]` Added setting so themes can be shown in the documentation pages. ([#1327](https://github.com/infor-design/enterprise/issues/1327))
- `[Docs]` Made links to example pages open in a new window. ([#1132](https://github.com/infor-design/enterprise/issues/1132))

(43 Issues Solved this release, Backlog Enterprise 181, Backlog Ng 64, 682 Functional Tests, 612 e2e Test)

## v4.13.0

- [Npm Package](https://www.npmjs.com/package/ids-enterprise)
- [IDS Enterprise Angular Change Log](https://github.com/infor-design/enterprise-ng/blob/master/docs/CHANGELOG.md)

### v4.13.0 Features

- `[Calendar]` Added some new features such as upcoming events view, RTL, keyboard support and fixed styling issues and bugs. ([#1221](https://github.com/infor-design/enterprise/issues/1221))
- `[Flex Toolbar]` Added search field integration, so that the search field is mainly close to being able to replace the legacy toolbar. ([#269](https://github.com/infor-design/enterprise/issues/269))
- `[Bar]` Added short, medium label support for adapting the chart to responsive views. ([#1094](https://github.com/infor-design/enterprise/issues/1094))
- `[Textarea]` Added maxLength option to prevent typing over a set maximum. ([#1046](https://github.com/infor-design/enterprise/issues/1046))
- `[Textarea]` Added maxGrow option to prevent growing when typing over a set max. ([#1147](https://github.com/infor-design/enterprise/issues/1147))
- `[Datagrid]` If using the `showDirty` option the indication will now be on each cell. ([#1183](https://github.com/infor-design/enterprise/issues/1183))
- `[Datepicker]` Added an option `useCurrentTime` that will insert current time instead of noon time with date and timepickers. ([#1087](https://github.com/infor-design/enterprise/issues/1087))
- `[General]` Included an IE 11 polyfill for ES6 Promises, this is a new dependency in the package.json you should include. ([#1172](https://github.com/infor-design/enterprise/issues/1172))
- `[General]` Add translations in 38 languages including new support for Slovak (sk-SK). ([#557](https://github.com/infor-design/enterprise/issues/557))

### v4.13.0 Fixes

- `[Tooltips]` Fixed an important bug where tooltips would stick around in the page on the top corner. ([#1273](https://github.com/infor-design/enterprise/issues/1273))
- `[Tooltips]` Fixed some contrast issues on the high contrast theme. ([#1249](https://github.com/infor-design/enterprise/issues/1249))
- `[Tooltips]` Fixed a bug where Toolbar "More Actions" menu buttons could incorrectly display a tooltip overlapping an open menu. ([#1242](https://github.com/infor-design/enterprise/issues/1242))
- `[Datepicker / Timepicker]` Removed the need to use the customValidation setting. You can remove this option from your code. The logic will pick up if you added customValidation to your input by adding a data-validate option. You also may need to add `date` or `availableDate` validation to your  data-validate attribute if these validations are desired along with your custom or required validation. ([#862](https://github.com/infor-design/enterprise/issues/862))
- `[Menubutton]` Added a new setting `hideMenuArrow` you can use for buttons that don't require an arrow, such as menu buttons. ([#1088](https://github.com/infor-design/enterprise/issues/1088))
- `[Dropdown]` Fixed issues with destroy when multiple dropdown components are on the page. ([#1202](https://github.com/infor-design/enterprise/issues/1202))
- `[Datagrid]` Fixed alignment issues when using filtering with some columns that do not have a filter. ([#1124](https://github.com/infor-design/enterprise/issues/1124))
- `[Datagrid]` Fixed an error when dynamically adding context menus. ([#1216](https://github.com/infor-design/enterprise/issues/1216))
- `[Datagrid]` Added an example of dynamic intermediate paging and filtering. ([#396](https://github.com/infor-design/enterprise/issues/396))
- `[Dropdown]` Fixed alignment issues on mobile devices. ([#1069](https://github.com/infor-design/enterprise/issues/1069))
- `[Datepicker]` Fixed incorrect assumptions, causing incorrect umalqura calendar calculations. ([#1189](https://github.com/infor-design/enterprise/issues/1189))
- `[Datepicker]` Fixed an issue where the dialog would not close on click out if opening the time dropdown components first. ([#1278](https://github.com/infor-design/enterprise/issues/))
- `[General]` Added the ability to stop renderLoop. ([#214](https://github.com/infor-design/enterprise/issues/214))
- `[Datepicker]` Fixed an issue reselecting ranges with the date picker range option. ([#1197](https://github.com/infor-design/enterprise/issues/1197))
- `[Editor]` Fixed bugs on IE with background color option. ([#392](https://github.com/infor-design/enterprise/issues/392))
- `[Colorpicker]` Fixed issue where the palette is not closed on enter key / click. ([#1050](https://github.com/infor-design/enterprise/issues/1050))
- `[Accordion]` Fixed issues with context menus on the accordion. ([#639](https://github.com/infor-design/enterprise/issues/639))
- `[Searchfield]` Made no results appear not clickable. ([#329](https://github.com/infor-design/enterprise/issues/329))
- `[Datagrid]` Added an example of groups and paging. ([#435](https://github.com/infor-design/enterprise/issues/435))
- `[Editor]` Fixed the dirty indicator when using toolbar items. ([#910](https://github.com/infor-design/enterprise/issues/910))
- `[Datagrid]` Fixed a bug that made tooltips disappear when a lookup editor is closed. ([#1186](https://github.com/infor-design/enterprise/issues/1186))
- `[Datagrid]` Fixed a bug where not all rows are removed in the removeSelected function. ([#1036](https://github.com/infor-design/enterprise/issues/1036))
- `[Datagrid]` Fixed bugs in activateRow and deactivateRow in some edge cases. ([#948](https://github.com/infor-design/enterprise/issues/948))
- `[Datagrid]` Fixed formatting of tooltips on the header and filter. ([#955](https://github.com/infor-design/enterprise/issues/955))
- `[Datagrid]` Fixed wrong page number when saving the page number in localstorage and reloading. ([#798](https://github.com/infor-design/enterprise/issues/798))
- `[Tree]` Fixed issues when expanding and collapsing after dragging nodes around. ([#1183](https://github.com/infor-design/enterprise/issues/1183))
- `[ContextualActionPanel]` Fixed a bug where the CAP will be closed if clicking an accordion in it. ([#1138](https://github.com/infor-design/enterprise/issues/1138))
- `[Colorpicker]` Added a setting (customColors) to prevent adding default colors if totally custom colors are used. ([#1135](https://github.com/infor-design/enterprise/issues/1135))
- `[AppMenu]` Improved contrast in high contrast theme. ([#1146](https://github.com/infor-design/enterprise/issues/1146))
- `[Searchfield]` Fixed issue where ascenders/descenders are cut off. ([#1101](https://github.com/infor-design/enterprise/issues/1101))
- `[Tree]` Added sortstop and sortstart events. ([#1003](https://github.com/infor-design/enterprise/issues/1003))
- `[Searchfield]` Fixed some alignment issues in different browsers. ([#1106](https://github.com/infor-design/enterprise/issues/1106))
- `[Searchfield]` Fixed some contrast issues in different browsers. ([#1104](https://github.com/infor-design/enterprise/issues/1104))
- `[Searchfield]` Prevent multiple selected events from firing. ([#1259](https://github.com/infor-design/enterprise/issues/1259))
- `[Autocomplete]` Added a beforeOpen setting ([#398](https://github.com/infor-design/enterprise/issues/398))
- `[Toolbar]` Fixed an error where toolbar tried to focus a DOM item that was removed. ([#1177](https://github.com/infor-design/enterprise/issues/1177))
- `[Dropdown]` Fixed a problem where the bottom of some lists is cropped. ([#909](https://github.com/infor-design/enterprise/issues/909))
- `[General]` Fixed a few components so that they could still initialize when hidden. ([#230](https://github.com/infor-design/enterprise/issues/230))
- `[Datagrid]` Fixed missing tooltips on new row. ([#1081](https://github.com/infor-design/enterprise/issues/1081))
- `[Lookup]` Fixed a bug using select all where it would select the previous list. ([#295](https://github.com/infor-design/enterprise/issues/295))
- `[Datagrid]` Fixed missing summary row on initial render in some cases. ([#330](https://github.com/infor-design/enterprise/issues/330))
- `[Button]` Fixed alignment of text and icons. ([#973](https://github.com/infor-design/enterprise/issues/973))
- `[Datagrid]` Fixed missing source call when loading last page first. ([#1162](https://github.com/infor-design/enterprise/issues/1162))
- `[SwapList]` Made sure swap list will work in all cases and in angular. ([#152](https://github.com/infor-design/enterprise/issues/152))
- `[Toast]` Fixed a bug where some toasts on certain urls may not close. ([#1305](https://github.com/infor-design/enterprise/issues/1305))
- `[Datepicker / Lookup]` Fixed bugs where they would not load on tabs. ([#1304](https://github.com/infor-design/enterprise/issues/1304))

### v4.13.0 Chore & Maintenance

- `[General]` Added more complete visual tests. ([#978](https://github.com/infor-design/enterprise/issues/978))
- `[General]` Cleaned up some of the sample pages start at A, making sure examples work and tests are covered for better QA (on going). ([#1136](https://github.com/infor-design/enterprise/issues/1136))
- `[General]` Upgraded to ids-identity 2.0.x ([#1062](https://github.com/infor-design/enterprise/issues/1062))
- `[General]` Cleanup missing files in the directory listings. ([#985](https://github.com/infor-design/enterprise/issues/985))
- `[Demo App]` Removed response headers for less Veracode errors. ([#959](https://github.com/infor-design/enterprise/issues/959))
- `[Angular 1.0]` We removed the angular 1.0 directives from the code and examples. These are no longer being updated. You can still use older versions of this or move on to Angular 7.x ([#1136](https://github.com/infor-design/enterprise/issues/1136))
- `[Uplift]` Included the uplift theme again as alpha for testing. It will show with a watermark and is only available via the personalize api or url params in the demo app. ([#1224](https://github.com/infor-design/enterprise/issues/1224))

(69 Issues Solved this release, Backlog Enterprise 199, Backlog Ng 63, 662 Functional Tests, 659 e2e Test)

## v4.12.0

- [Npm Package](https://www.npmjs.com/package/ids-enterprise)
- [IDS Enterprise Angular Change Log](https://github.com/infor-design/enterprise-ng/blob/master/docs/CHANGELOG.md)

### v4.12.0 Features

- `[General]` The ability to make custom/smaller builds has further been improved. We improved the component matching, made it possible to run the tests on only included components, fixed the banner, and improved the terminal functionality. Also removed/deprecated the older mapping tool. ([#417](https://github.com/infor-design/enterprise/issues/417))
- `[Message]` Added the ability to have different types (Info, Confirm, Error, Alert). ([#963](https://github.com/infor-design/enterprise/issues/963))
- `[General]` Further fixes to pass veracode scans. Now passing conditionally. ([#683](https://github.com/infor-design/enterprise/issues/683))
- `[Pager]` Made it possible to use the pager as a standalone component. ([#250](https://github.com/infor-design/enterprise/issues/250))
- `[Editor]` Added a clear formatting button. ([#473](https://github.com/infor-design/enterprise/issues/473))
- `[Datepicker]` Added an option to show the time as current time instead of midnight. ([#889](https://github.com/infor-design/enterprise/issues/889))
- `[About]` Dialog now shows device information. ([#684](https://github.com/infor-design/enterprise/issues/684))

### v4.12.0 Fixes

- `[Datagrid Tree]` Fixed incorrect data on activated event. ([#412](https://github.com/infor-design/enterprise/issues/412))
- `[Datagrid]` Improved the export function so it works on different locales. ([#378](https://github.com/infor-design/enterprise/issues/378))
- `[Tabs]` Fixed a bug where clicking the x on tabs with a dropdowns would incorrectly open the dropdown. ([#276](https://github.com/infor-design/enterprise/issues/276))
- `[Datagrid]` Changed the `settingschange` event so it will only fire once. ([#903](https://github.com/infor-design/enterprise/issues/903))
- `[Listview]` Improved rendering performance. ([#430](https://github.com/infor-design/enterprise/issues/430))
- `[General]` Fixed issues when using base tag, that caused icons to disappear. ([#766](https://github.com/infor-design/enterprise/issues/766))
- `[Empty Message]` Made it possible to assign code to the button click if used. ([#667](https://github.com/infor-design/enterprise/issues/667))
- `[Datagrid]` Added translations for the new tooltip. ([#227](https://github.com/infor-design/enterprise/issues/227))
- `[Dropdown]` Fixed contrast issue in high contrast theme. ([#945](https://github.com/infor-design/enterprise/issues/945))
- `[Datagrid]` Reset to default did not reset dropdown columns. ([#847](https://github.com/infor-design/enterprise/issues/847))
- `[Datagrid]` Fixed bugs in keyword search highlighting with special characters. ([#849](https://github.com/infor-design/enterprise/issues/849))
- `[Datagrid]` Fixed bugs that causes NaN to appear in date fields. ([#891](https://github.com/infor-design/enterprise/issues/891))
- `[Dropdown]` Fixed issue where validation is not trigger on IOS on click out. ([#659](https://github.com/infor-design/enterprise/issues/659))
- `[Lookup]` Fixed bug in select all in multiselect with paging. ([#926](https://github.com/infor-design/enterprise/issues/926))
- `[Modal]` Fixed bug where the modal would close if hitting enter on a checkbox and inputs. ([#320](https://github.com/infor-design/enterprise/issues/320))
- `[Lookup]` Fixed bug trying to reselect a second time. ([#296](https://github.com/infor-design/enterprise/issues/296))
- `[Tabs]` Fixed behavior when closing and disabling tabs. ([#947](https://github.com/infor-design/enterprise/issues/947))
- `[Dropdown]` Fixed layout issues when using icons in the dropdown. ([#663](https://github.com/infor-design/enterprise/issues/663))
- `[Datagrid]` Fixed a bug where the tooltip did not show on validation. ([#1008](https://github.com/infor-design/enterprise/issues/1008))
- `[Tabs]` Fixed issue with opening spillover on IOS. ([#619](https://github.com/infor-design/enterprise/issues/619))
- `[Datagrid]` Fixed bugs when using `exportable: false` in certain column positions. ([#787](https://github.com/infor-design/enterprise/issues/787))
- `[Searchfield]` Removed double border. ([#328](https://github.com/infor-design/enterprise/issues/328))

### v4.12.0 Chore & Maintenance

- `[Masks]` Added missing and more documentation, cleaned up existing docs. ([#1033](https://github.com/infor-design/enterprise/issues/1033))
- `[General]` Based on design site comments, we improved some pages and fixed some missing links. ([#1034](https://github.com/infor-design/enterprise/issues/1034))
- `[Bar Chart]` Added test coverage. ([#848](https://github.com/infor-design/enterprise/issues/848))
- `[Datagrid]` Added full api test coverage. ([#242](https://github.com/infor-design/enterprise/issues/242))

(55 Issues Solved this release, Backlog Enterprise 185, Backlog Ng 50, 628 Functional Tests, 562 e2e Test)

## v4.11.0

- [Npm Package](https://www.npmjs.com/package/ids-enterprise)
- [IDS Enterprise Angular Change Log](https://github.com/infor-design/enterprise-ng/blob/master/docs/CHANGELOG.md)

### v4.11.0 Features

- `[General]` It is now possible to make custom builds. With a custom build you specify a command with a list of components that you use. This can be used to reduce the bundle size for both js and css. ([#417](https://github.com/infor-design/enterprise/issues/417))
- `[Calendar]` Added more features including: a readonly view, ability for events to span days, tooltips and notifications ([#417](https://github.com/infor-design/enterprise/issues/417))
- `[Lookup]` Added the ability to select across pages, even when doing server side paging. ([#375](https://github.com/infor-design/enterprise/issues/375))
- `[Datagrid]` Improved tooltip performance, and now tooltips show on cells that are not fully displayed. ([#447](https://github.com/infor-design/enterprise/issues/447))

### v4.11.0 Fixes

- `[Dropdown]` The onKeyDown callback was not firing if CTRL key is used. This is fixed. ([#793](https://github.com/infor-design/enterprise/issues/793))
- `[Tree]` Added a small feature to preserve the tree node states on reload. ([#792](https://github.com/infor-design/enterprise/issues/792))
- `[Tree]` Added a disable/enable method to disable/enable the whole tree. ([#752](https://github.com/infor-design/enterprise/issues/752))
- `[App Menu]` Fixed a bug clearing the search filter box. ([#702](https://github.com/infor-design/enterprise/issues/702))
- `[Column Chart]` Added a yAxis option, you can use to format the yAxis in custom ways. ([#627](https://github.com/infor-design/enterprise/issues/627))
- `[General]` More fixes to use external ids tokens. ([#708](https://github.com/infor-design/enterprise/issues/708))
- `[Datagrid]` Fixed an error calling selectRows with an integer. ([#756](https://github.com/infor-design/enterprise/issues/756))
- `[Tree]` Fixed a bug that caused newly added rows to not be draggable. ([#618](https://github.com/infor-design/enterprise/issues/618))
- `[Dropdown / Multiselect]` Re-added the ability to have a placeholder on the component. ([#832](https://github.com/infor-design/enterprise/issues/832))
- `[Datagrid]` Fixed a bug that caused dropdown filters to not save on reload of page (saveUserSettings) ([#791](https://github.com/infor-design/enterprise/issues/791))
- `[Dropdown]` Fixed a bug that caused an unneeded scrollbar. ([#786](https://github.com/infor-design/enterprise/issues/786))
- `[Tree]` Added drag events and events for when the data is changed. ([#801](https://github.com/infor-design/enterprise/issues/801))
- `[Datepicker]` Fixed a bug updating settings, where time was not changing correctly. ([#305](https://github.com/infor-design/enterprise/issues/305))
- `[Tree]` Fixed a bug where the underlying dataset was not synced up. ([#718](https://github.com/infor-design/enterprise/issues/718))
- `[Lookup]` Fixed incorrect text color on chrome. ([#762](https://github.com/infor-design/enterprise/issues/762))
- `[Editor]` Fixed duplicate ID's on the popup dialogs. ([#746](https://github.com/infor-design/enterprise/issues/746))
- `[Dropdown]` Fixed misalignment of icons on IOS. ([#657](https://github.com/infor-design/enterprise/issues/657))
- `[Demos]` Fixed a bug that caused RTL pages to sometimes load blank. ([#814](https://github.com/infor-design/enterprise/issues/814))
- `[Modal]` Fixed a bug that caused the modal to close when clicking an accordion on the modal. ([#747](https://github.com/infor-design/enterprise/issues/747))
- `[Tree]` Added a restoreOriginalState method to set the tree back to its original state. ([#751](https://github.com/infor-design/enterprise/issues/751))
- `[Datagrid]` Added an example of a nested datagrid with scrolling. ([#172](https://github.com/infor-design/enterprise/issues/172))
- `[Datagrid]` Fixed column alignment issues on grouped column examples. ([#147](https://github.com/infor-design/enterprise/issues/147))
- `[Datagrid]` Fixed bugs when dragging and resizing grouped columns. ([#374](https://github.com/infor-design/enterprise/issues/374))
- `[Validation]` Fixed a bug that caused validations with changing messages to not go away on correction. ([#640](https://github.com/infor-design/enterprise/issues/640))
- `[Datagrid]` Fixed bugs in actionable mode (enter was not moving down). ([#788](https://github.com/infor-design/enterprise/issues/788))
- `[Bar Charts]` Fixed bug that caused tooltips to occasionally not show up. ([#739](https://github.com/infor-design/enterprise/issues/739))
- `[Dirty]` Fixed appearance/contrast on high contrast theme. ([#692](https://github.com/infor-design/enterprise/issues/692))
- `[Locale]` Fixed incorrect date time format. ([#608](https://github.com/infor-design/enterprise/issues/608))
- `[Dropdown]` Fixed bug where filtering did not work with CAPS lock on. ([#608](https://github.com/infor-design/enterprise/issues/608))
- `[Accordion]` Fixed styling issue on safari. ([#282](https://github.com/infor-design/enterprise/issues/282))
- `[Dropdown]` Fixed a bug on mobile devices, where the list would close on scrolling. ([#656](https://github.com/infor-design/enterprise/issues/656))

### v4.11.0 Chore & Maintenance

- `[Textarea]` Added additional test coverage. ([#337](https://github.com/infor-design/enterprise/issues/337))
- `[Tree]` Added additional test coverage. ([#752](https://github.com/infor-design/enterprise/issues/752))
- `[Busy Indicator]` Added additional test coverage. ([#233](https://github.com/infor-design/enterprise/issues/233))
- `[Docs]` Added additional information for developers on how to use IDS. ([#721](https://github.com/infor-design/enterprise/issues/721))
- `[Docs]` Added Id's and test notes to all pages. ([#259](https://github.com/infor-design/enterprise/issues/259))
- `[Docs]` Fixed issues on the wizard docs. ([#824](https://github.com/infor-design/enterprise/issues/824))
- `[Accordion]` Added additional test coverage. ([#516](https://github.com/infor-design/enterprise/issues/516))
- `[General]` Added sass linter (stylelint). ([#767](https://github.com/infor-design/enterprise/issues/767))

(53 Issues Solved this release, Backlog Enterprise 170, Backlog Ng 41, 587 Functional Tests, 458 e2e Test)

## v4.10.0

- [Npm Package](https://www.npmjs.com/package/ids-enterprise)
- [IDS Enterprise Angular Change Log](https://github.com/infor-design/enterprise-ng/blob/master/docs/CHANGELOG.md)

### v4.10.0 Features

- `[General]` Changed the code to pass Veracode scans. The IDS components now pass ISO at 86 rating. The rest of the flaws are mitigated with fixes such as stripping tags. As a result we went fairly aggressive with what we strip. If teams are doing something special we don't have tests for there is potential for customizations being stripped. ([#256](https://github.com/infor-design/enterprise/issues/256))
- `[Tooltips]` Will now activate on longpress on mobile devices. ([#400](https://github.com/infor-design/enterprise/issues/400))
- `[Contextmenu]` Will now activate on longpress on mobile devices (except when on inputs). ([#245](https://github.com/infor-design/enterprise/issues/245))
- `[Locale]` Added support for zh-Hant and zh-Hans. ([#397](https://github.com/infor-design/enterprise/issues/397))
- `[Tree]` Greatly improved rendering and expanding performance. ([#251](https://github.com/infor-design/enterprise/issues/251))
- `[General]` Internally all of the sass is now extended from [IDS Design tokens]( https://github.com/infor-design/design-system) ([#354](https://github.com/infor-design/enterprise/issues/354))
- `[Calendar]` Added initial readonly calendar. At the moment the calendar can only render events and has a filtering feature. More will be added next sprint. ([#261](https://github.com/infor-design/enterprise/issues/261))

### v4.10.0 Fixes

- `[Dropdown]` Minor Breaking Change for Xss reasons we removed the ability to set a custom hex color on icons in the dropdown. You can still pass in one of the alert colors from the colorpallette (fx alert, good, info). This was not even shown in the examples so may not be missed. ([#256](https://github.com/infor-design/enterprise/issues/256))
- `[Popupmenu]` Fixed a problem in popupmenu, if it was opened in immediate mode, submenus will be cleared of their text when the menu is eventually closed. ([#701](https://github.com/infor-design/enterprise/issues/701))
- `[Editor]` Fixed xss injection problem on the link dialog. ([#257](https://github.com/infor-design/enterprise/issues/257))
- `[Spinbox]` Fixed a height / alignment issue on spinboxes when used in short height configuration. ([#547](https://github.com/infor-design/enterprise/issues/547))
- `[Datepicker / Mask]` Fixed an issue in angular that caused using backspace to not save back to the model. ([#51](https://github.com/infor-design/enterprise-ng/issues/51))
- `[Field Options]` Fixed mobile support so they now work on touch better on IOS and Android. ([#555](https://github.com/infor-design/enterprise-ng/issues/555))
- `[Tree]` Tree with + and - for the folders was inversed visually. This was fixed, update your svg.html ([#685](https://github.com/infor-design/enterprise-ng/issues/685))
- `[Modal]` Fixed an alignment issue with the closing X on the top corner. ([#662](https://github.com/infor-design/enterprise-ng/issues/662))
- `[Popupmenu]` Fixed a visual flickering when opening dynamic submenus. ([#588](https://github.com/infor-design/enterprise/issues/588))
- `[Tree]` Added full unit and functional tests. ([#264](https://github.com/infor-design/enterprise/issues/264))
- `[Lookup]` Added full unit and functional tests. ([#344](https://github.com/infor-design/enterprise/issues/344))
- `[Datagrid]` Added more unit and functional tests. ([#242](https://github.com/infor-design/enterprise/issues/242))
- `[General]` Updated the develop tools and sample app to Node 10. During this update we set package-lock.json to be ignored in .gitignore ([#540](https://github.com/infor-design/enterprise/issues/540))
- `[Modal]` Allow beforeOpen callback to run optionally whether you have content or not passed back. ([#409](https://github.com/infor-design/enterprise/issues/409))
- `[Datagrid]` The lookup editor now supports left, right, and center align on the column settings. ([#228](https://github.com/infor-design/enterprise/issues/228))
- `[Mask]` When adding prefixes and suffixes (like % and $) if all the rest of the text is cleared, these will also now be cleared. ([#433](https://github.com/infor-design/enterprise/issues/433))
- `[Popupmenu]` Fixed low contrast selection icons in high contrast theme. ([#410](https://github.com/infor-design/enterprise/issues/410))
- `[Header Popupmenu]` Fixed missing focus state. ([#514](https://github.com/infor-design/enterprise/issues/514))
- `[Datepicker]` When using legends on days, fixed a problem that the hover states are shown incorrectly when changing month. ([#514](https://github.com/infor-design/enterprise/issues/514))
- `[Listview]` When the search field is disabled, it was not shown with disabled styling, this is fixed. ([#422](https://github.com/infor-design/enterprise/issues/422))
- `[Donut]` When having 4 or 2 sliced the tooltip would not show up on some slices. This is fixed. ([#482](https://github.com/infor-design/enterprise/issues/482))
- `[Datagrid]` Added a searchExpandableRow option so that you can control if data in expandable rows is searched/expanded. ([#480](https://github.com/infor-design/enterprise/issues/480))
- `[Multiselect]` If more items then fit are selected the tooltip was not showing on initial load, it only showed after changing values. This is fixed. ([#633](https://github.com/infor-design/enterprise/issues/633))
- `[Tooltip]` An example was added showing how you can show tooltips on disabled buttons. ([#453](https://github.com/infor-design/enterprise/issues/453))
- `[Modal]` A title with brackets in it was not escaping the text correctly. ([#246](https://github.com/infor-design/enterprise/issues/246))
- `[Modal]` Pressing enter when on inputs such as file upload no longer closes the modal. ([#321](https://github.com/infor-design/enterprise/issues/321))
- `[Locale]` Sent out translations so things like the Editor New/Same window dialog will be translated in the future. ([#511](https://github.com/infor-design/enterprise/issues/511))
- `[Nested Datagrid]` Fixed focus issues, the wrong cell in the nest was getting focused. ([#371](https://github.com/infor-design/enterprise/issues/371))

(44 Issues Solved this release, Backlog Enterprise 173, Backlog Ng 44, 565 Functional Tests, 426 e2e Test)

## v4.9.0

- [Npm Package](https://www.npmjs.com/package/ids-enterprise)
- [IDS Enterprise Angular Change Log](https://github.com/infor-design/enterprise-ng/blob/master/docs/CHANGELOG.md)

### v4.9.0 Features

- `[Datagrid]` Changed the way alerts work on rows. It now no longer requires an extra column. The rowStatus column will now be ignored so can be removed. When an alert / error / info message is added to the row the whole row will highlight. ([Check out the example.](https://bit.ly/2LC33iJ) ([#258](https://github.com/infor-design/enterprise/issues/258))
- `[Modal]` Added an option `showCloseBtn` which when set to true will show a X button on the top left corner. ([#358](https://github.com/infor-design/enterprise/issues/358))
- `[Multiselect / Dropdown]` Added the ability to see the search term during ajax requests. ([#267](https://github.com/infor-design/enterprise/issues/267))
- `[Scatterplot]` Added a scatter plot chart similar to a bubble chart but with shapes. ([Check out the example.](https://bit.ly/2K9N59M) ([#341](https://github.com/infor-design/enterprise/issues/341))
- `[Toast]` Added an option `allowLink` which when set to true will allow you to specify a `<a>` in the message content to add a link to the message. ([#341](https://github.com/infor-design/enterprise/issues/341))

### v4.9.0 Fixes

- `[Accordion]` Fixed an issue that prevented a right click menu from working on the accordion. ([#238](https://github.com/infor-design/enterprise/issues/238))
- `[Charts]` Fixed up missing empty states and selection methods so they work on all charts. ([#265](https://github.com/infor-design/enterprise/issues/265))
- `[Datagrid]` Fixed the performance of pasting from excel. ([#240](https://github.com/infor-design/enterprise/issues/240))
- `[Datagrid]` The keyword search will now clear when reloading data. ([#307](https://github.com/infor-design/enterprise/issues/307))
- `[Docs]` Fixed several noted missing pages and broken links in the docs. ([#244](https://github.com/infor-design/enterprise/issues/244))
- `[Dropdown]` Fixed bug in badges configuration. ([#270](https://github.com/infor-design/enterprise/issues/270))
- `[Flex Layout]` Fixed field-flex to work better on IE. ([#252](https://github.com/infor-design/enterprise/issues/252))
- `[Editor]` Fixed bug that made it impossible to edit the visual tab. ([#478](https://github.com/infor-design/enterprise/issues/478))
- `[Editor]` Fixed a bug with dirty indicator that caused a messed up layout. ([#241](https://github.com/infor-design/enterprise/issues/241))
- `[Lookup]` Fixed it so that select will work correctly when filtering. ([#248](https://github.com/infor-design/enterprise/issues/248))
- `[Header]` Fixed missing `More` tooltip on the header. ([#345](https://github.com/infor-design/enterprise/issues/345))
- `[Validation]` Added fixes to prevent `error` and `valid` events from going off more than once. ([#237](https://github.com/infor-design/enterprise/issues/237))
- `[Validation]` Added fixes to make multiple messages work better. There is now a `getMessages()` function that will return all erros on a field as an array. The older `getMessage()` will still return a string. ([#237](https://github.com/infor-design/enterprise/issues/237))
- `[Validation]` Fixed un-needed event handlers when using fields on a tab. ([#332](https://github.com/infor-design/enterprise/issues/332))

### v4.9.0 Chore & Maintenance

- `[Blockgrid]` Added full test coverage ([#234](https://github.com/infor-design/enterprise/issues/234))
- `[CAP]` Fixed some examples that would not close ([#283](https://github.com/infor-design/enterprise/issues/283))
- `[Datepicker]` Added full test coverage ([#243](https://github.com/infor-design/enterprise/issues/243))
- `[Datagrid]` Fixed an example so that it shows how to clear a dropdown filter. ([#254](https://github.com/infor-design/enterprise/issues/254))
- `[Docs]` Added TEAMS.MD for collecting info on the teams using ids. If you are not in the list let us know or make a pull request. ([#350](https://github.com/infor-design/enterprise/issues/350))
- `[Listview]` Fixed some links in the sample app that caused some examples to fail. ([#273](https://github.com/infor-design/enterprise/issues/273))
- `[Tabs]` Added more test coverage ([#239](https://github.com/infor-design/enterprise/issues/239))
- `[Toast]` Added full test coverage ([#232](https://github.com/infor-design/enterprise/issues/232))
- `[Testing]` Added visual regression tests, and more importantly a system for doing them via CI. ([#255](https://github.com/infor-design/enterprise/issues/255))

(34 Issues Solved this release, Backlog Enterprise 158, Backlog Ng 41, 458 Functional Tests, 297 e2e Test)

## v4.8.0

- [Npm Package](https://www.npmjs.com/package/ids-enterprise)
- [IDS Enterprise Angular Change Log](https://github.com/infor-design/enterprise-ng/blob/master/docs/CHANGELOG.md)

### v4.8.0 Features

- `[Datagrid]` Added an example of Nested Datagrids with ([basic nested grid support.](https://bit.ly/2lGKM4a)) ([#SOHO-3474](https://jira.infor.com/browse/SOHO-3474))
- `[Datagrid]` Added support for async validation. ([#SOHO-7943](https://jira.infor.com/browse/SOHO-7943))
- `[Export]` Extracted excel export code so it can be run outside the datagrid. ([#SOHO-7246](https://jira.infor.com/browse/SOHO-7246))

### v4.8.0 Fixes

- `[Searchfield / Toolbar Searchfield]` Merged code between them so there is just one component. This reduced code and fixed many bugs. ([#161](https://github.com/infor-design/enterprise/pull/161))
- `[Datagrid]` Fixed issues using expand row after hiding/showing columns. ([#SOHO-8103](https://jira.infor.com/browse/SOHO-8103))
- `[Datagrid]` Fixed issue that caused nested grids in expandable rows to hide after hiding/showing columns on the parent grid. ([#SOHO-8102](https://jira.infor.com/browse/SOHO-8102))
- `[Datagrid]` Added an example showing Math rounding on numeric columns ([#SOHO-5168](https://jira.infor.com/browse/SOHO-5168))
- `[Datagrid]` Date editors now maintain date format correctly. ([#SOHO-5861](https://jira.infor.com/browse/SOHO-5861))
- `[Datagrid]` Fixed alignment off sort indicator on centered columns. ([#SOHO-7444](https://jira.infor.com/browse/SOHO-7444))
- `[Datagrid]` Behavior Change - Sorting clicking now no longer refocuses last cell. ([#SOHO-7682](https://jira.infor.com/browse/SOHO-7682))
- `[Datagrid]` Fixed formatter error that showed NaN on some number cells. ([#SOHO-7839](https://jira.infor.com/browse/SOHO-7682))
- `[Datagrid]` Fixed a bug rendering last column in some situations. ([#SOHO-7987](https://jira.infor.com/browse/SOHO-7987))
- `[Datagrid]` Fixed incorrect data in context menu event. ([#SOHO-7991](https://jira.infor.com/browse/SOHO-7991))
- `[Dropdown]` Added an onKeyDown option so keys can be overriden. ([#SOHO-4815](https://jira.infor.com/browse/SOHO-4815))
- `[Slider]` Fixed step slider to work better jumping across steps. ([#SOHO-6271](https://jira.infor.com/browse/SOHO-6271))
- `[Tooltip]` Will strip tooltip markup to prevent xss. ([#SOHO-6522](https://jira.infor.com/browse/SOHO-6522))
- `[Contextual Action Panel]` Fixed alignment issue on x icon. ([#SOHO-6612](https://jira.infor.com/browse/SOHO-6612))
- `[Listview]` Fixed scrollbar size when removing items. ([#SOHO-7402](https://jira.infor.com/browse/SOHO-7402))
- `[Navigation Popup]` Fixed a bug setting initial selected value. ([#SOHO-7411](https://jira.infor.com/browse/SOHO-7411))
- `[Grid]` Added a no-margin setting for nested grids with no indentation. ([#SOHO-7495](https://jira.infor.com/browse/SOHO-7495))
- `[Grid]` Fixed positioning of checkboxes in the grid. ([#SOHO-7979](https://jira.infor.com/browse/SOHO-7979))
- `[Tabs]` Fixed bug calling add in NG applications. ([#SOHO-7511](https://jira.infor.com/browse/SOHO-7511))
- `[Listview]` Selected event now contains the dataset row. ([#SOHO-7512](https://jira.infor.com/browse/SOHO-7512))
- `[Multiselect]` Fixed incorrect showing of delselect button in certain states. ([#SOHO-7535](https://jira.infor.com/browse/SOHO-7535))
- `[Search]` Fixed bug where highlight search terms where not shown in bold. ([#SOHO-7796](https://jira.infor.com/browse/SOHO-7796))
- `[Multiselect]` Improved performance on select all. ([#SOHO-7816](https://jira.infor.com/browse/SOHO-7816))
- `[Spinbox]` Fixed problem where you could arrow up in a readonly spinbox. ([#SOHO-8025](https://jira.infor.com/browse/SOHO-8025))
- `[Dropdown]` Fixed bug selecting two items with same value. ([#SOHO-8029](https://jira.infor.com/browse/SOHO-8029))
- `[Modal]` Fixed incorrect enabling of submit on validating modals. ([#SOHO-8042](https://jira.infor.com/browse/SOHO-8042))
- `[Modal]` Fixed incorrect closing of modal on enter key. ([#SOHO-8059](https://jira.infor.com/browse/SOHO-8059))
- `[Rating]` Allow decimal values for example 4.3. ([#SOHO-8063](https://jira.infor.com/browse/SOHO-8063))
- `[Datepicker]` Prevent datepicker from scrolling to the top of the browser. ([#SOHO-8107](https://jira.infor.com/browse/SOHO-8107))
- `[Tag]` Fixed layout on Right-To-Left. ([#SOHO-8120](https://jira.infor.com/browse/SOHO-8120))
- `[Listview]` Fixed missing render event. ([#SOHO-8129](https://jira.infor.com/browse/SOHO-8129))
- `[Angular Datagrid]` Fixed maskOptions input definition. ([#SOHO-8131](https://jira.infor.com/browse/SOHO-8131))
- `[Datepicker]` Fixed several bugs on the UmAlQura Calendar. ([#SOHO-8147](https://jira.infor.com/browse/SOHO-8147))
- `[Datagrid]` Fixed bug on expanding and collapsing multiple expandable rows. ([#SOHO-8154](https://jira.infor.com/browse/SOHO-8154))
- `[Pager]` Fixed focus state clicking page numbers. ([#SOHO-4528](https://jira.infor.com/browse/SOHO-4528))
- `[SearchField]` Fixed bug initializing search field with text. ([#SOHO-4820](https://jira.infor.com/browse/SOHO-4820))
- `[ColorPicker]` Fixed bug with incorrect cursor on readonly color picker. ([#SOHO-8030](https://jira.infor.com/browse/SOHO-8030))
- `[Pie]` Fixed ui glitch on mobile when pressing slices. ([#SOHO-8141](https://jira.infor.com/browse/SOHO-8141))

### v4.8.0 Chore & Maintenance

- `[Npm Package]` Added back sass files in correct folder structure. ([#SOHO-7583](https://jira.infor.com/browse/SOHO-7583))
- `[Menu Button]` Added button functional and e2e tests. ([#SOHO-7600](https://jira.infor.com/browse/SOHO-7600))
- `[Textarea]` Added Textarea functional and e2e tests. ([#SOHO-7929](https://jira.infor.com/browse/SOHO-7929))
- `[ListFilter]` Added ListFilter functional and e2e tests. ([#SOHO-7975](https://jira.infor.com/browse/SOHO-7975))
- `[Colorpicker]` Added Colorpicker functional and e2e tests. ([#SOHO-8078](https://jira.infor.com/browse/SOHO-8078))
- `[Site / Docs]` Fixed a few broken links ([#SOHO-7993](https://jira.infor.com/browse/SOHO-7993))

(62 Jira Issues Solved this release, Backlog Dev 186, Design 110, Unresolved 349, Test Count 380 Functional, 178 e2e )

## v4.7.0

- [Full Jira Release Notes](https://bit.ly/2HyT3zF)
- [Npm Package](https://www.npmjs.com/package/ids-enterprise)
- [IDS Enterprise Angular Change Log](https://github.com/infor-design/enterprise-ng/blob/master/docs/CHANGELOG.md)

### v4.7.0 Features

- `[Github]` The project was migrated to be open source on github with a new workflow and testing suite.
- `[Tag]` Added a Tag angular component. ([#SOHO-8005](https://jira.infor.com/browse/SOHO-8006))
- `[Validate]` Exposed validate and removeMessage methods. ([#SOHO-8003](https://jira.infor.com/browse/SOHO-8003))
- `[General]` Upgrade to Angular 6 ([#SOHO-7927](https://jira.infor.com/browse/SOHO-7927))
- `[General]` Introduced nightly versions in npm ([#SOHO-7804](https://jira.infor.com/browse/SOHO-7804))
- `[Multiselect]` A tooltip now shows if more content is selected than fits in the input. ([#SOHO-7799](https://jira.infor.com/browse/SOHO-7799))
- `[Datepicker]` Added an option to restrict moving to months that are not available to select from. ([#SOHO-7384](https://jira.infor.com/browse/SOHO-7384))
- `[Validation]` Added and icon alert([#SOHO-7225](https://jira.infor.com/browse/SOHO-7225)
- `[General]` Code is now available on ([public npm](https://www.npmjs.com/package/ids-enterprise)) ([#SOHO-7083](https://jira.infor.com/browse/SOHO-7083))

### v4.7.0 Fixes

- `[Lookup]` Fixed existing example that shows using an autocomplete on a lookup. ([#SOHO-8070](https://jira.infor.com/browse/SOHO-8070))
- `[Lookup]` Fixed existing example that shows creating a customized dialog on the lookup ([#SOHO-8069](https://jira.infor.com/browse/SOHO-8069))
- `[Lookup]` Fixed existing example that incorrectly showed a checkbox column. ([#SOHO-8068](https://jira.infor.com/browse/SOHO-8068))
- `[Line Chart]` Fixed an error when provoking the tooltip. ([#/SOHO-8051](https://jira.infor.com/browse/SOHO-8051))
- `[Module Tabs]` Fixed a bug toggling the menu on mobile. ([#/SOHO-8043](https://jira.infor.com/browse/SOHO-8043))
- `[Autocomplete]` Fixed a bug that made enter key not work to select. ([#SOHO-8036](https://jira.infor.com/browse/SOHO-8036))
- `[Tabs]` Removed an errant scrollbar that appeared sometimes on IE ([#SOHO-8034](https://jira.infor.com/browse/SOHO-8034))
- `[Datagrid]` The drill down click event now currently shows the right row information in the event data. ([#SOHO-8023](https://jira.infor.com/browse/SOHO-8023))
- `[Datagrid]` Fixed a broken nested data example. ([#SOHO-8019](https://jira.infor.com/browse/SOHO-8019))
- `[Datagrid]` Fixed a broken paging example. ([#SOHO-8013](https://jira.infor.com/browse/SOHO-8013))
- `[Datagrid]` Hyperlinks now can be clicked when in a datagrid expandable row. ([#SOHO-8009](https://jira.infor.com/browse/SOHO-8009))
- `[Popupmenu]` Removed extra padding on icon menus ([#SOHO-8006](https://jira.infor.com/browse/SOHO-8006))
- `[Spinbox]` Range limits now work correctly ([#SOHO-7999](https://jira.infor.com/browse/SOHO-7999))
- `[Dropdown]` Fixed not working filtering on nosearch option. ([#SOHO-7998](https://jira.infor.com/browse/SOHO-7998))
- `[Hierarchy]` Children layout and in general layouts where improved. ([#SOHO-7992](https://jira.infor.com/browse/SOHO-7992))
- `[Buttons]` Fixed layout issues on mobile. ([#SOHO-7982](https://jira.infor.com/browse/SOHO-7982))
- `[Datagrid]` Fixed format initialization issue ([#SOHO-7982](https://jira.infor.com/browse/SOHO-7982))
- `[Lookup]` Fixed a problem that caused the lookup to only work once. ([#SOHO-7971](https://jira.infor.com/browse/SOHO-7971))
- `[Treemap]` Fix a bug using `fixture.detectChanges()`. ([#SOHO-7969](https://jira.infor.com/browse/SOHO-7969))
- `[Textarea]` Fixed a bug that made it possible for the count to go to a negative value. ([#SOHO-7952](https://jira.infor.com/browse/SOHO-7952))
- `[Tabs]` Fixed a bug that made extra events fire. ([#SOHO-7948](https://jira.infor.com/browse/SOHO-7948))
- `[Toolbar]` Fixed a with showing icons and text in the overflowmenu. ([#SOHO-7942](https://jira.infor.com/browse/SOHO-7942))
- `[DatePicker]` Fixed an error when restricting dates. ([#SOHO-7922](https://jira.infor.com/browse/SOHO-7922))
- `[TimePicker]` Fixed sort order of times in arabic locales. ([#SOHO-7920](https://jira.infor.com/browse/SOHO-7920))
- `[Multiselect]` Fixed initialization of selected items. ([#SOHO-7916](https://jira.infor.com/browse/SOHO-7916))
- `[Line Chart]` Solved a problem clicking lines to select. ([#SOHO-7912](https://jira.infor.com/browse/SOHO-7912))
- `[Hierarchy]` Improved RTL version ([#SOHO-7888](https://jira.infor.com/browse/SOHO-7888))
- `[Datagrid]` Row click event now shows correct data when using Groups ([#SOHO-7861](https://jira.infor.com/browse/SOHO-7861))
- `[Modal]` Fixed cut of border on checkboxe focus states. ([#SOHO-7856](https://jira.infor.com/browse/SOHO-7856))
- `[Colorpicker]` Fixed cropped labels when longer ([#SOHO-7817](https://jira.infor.com/browse/SOHO-7817))
- `[Label]` Fixed cut off Thai characters ([#SOHO-7814](https://jira.infor.com/browse/SOHO-7814))
- `[Colorpicker]` Fixed styling issue on margins ([#SOHO-7776](https://jira.infor.com/browse/SOHO-7776))
- `[Hierarchy]` Fixed several layout issues and changed the paging example to show the back button on the left. ([#SOHO-7622](https://jira.infor.com/browse/SOHO-7622))
- `[Bar Chart]` Fixed RTL layout issues ([#SOHO-5196](https://jira.infor.com/browse/SOHO-5196))
- `[Lookup]` Made delimiter an option / changable ([#SOHO-4695](https://jira.infor.com/browse/SOHO-4695))

### v4.7.0 Chore & Maintenance

- `[Timepicker]` Added functional and e2e tests ([#SOHO-7809](https://jira.infor.com/browse/SOHO-7809))
- `[General]` Restructured the project to clean up and separate the demo app from code. ([#SOHO-7803](https://jira.infor.com/browse/SOHO-7803))

(56 Jira Issues Solved this release, Backlog Dev 218, Design 101, Unresolved 391, Test Count 232 Functional, 117 e2e )

## v4.6.0

- [Full Jira Release Notes](https://bit.ly/2jodbem)
- [Npm Package](http://npm.infor.com)
- [IDS Enterprise Angular Change Log](https://github.com/infor-design/enterprise-ng/blob/master/docs/CHANGELOG.md)

### v4.6.0 Key New Features

- `[Treemap]` New Component Added
- `[Website]` Launch of new docs site <https://design.infor.com/code/ids-enterprise/latest>
- `[Security]` Ids Now passes CSP (Content Security Policy) Compliance for info see <docs/SECURITY.md>.
- `[Toolbar]` New ["toolbar"](http://usalvlhlpool1.infor.com/4.6.0/components/toolbar-flex/list)
    - Based on css so it is much faster.
    - Expect a future breaking change from flex-toolbar to this toolbar when all features are implemented.
    - As of now collapsible search is not supported yet.

### v4.6.0 Behavior Changes

- `[App Menu]` Now automatically closes when items are clicked on mobile devices.

### v4.6.0 Improvements

- `[Angular]` Validation now allows dynamic functions.
- `[Editor]` Added a clear method.
- `[Locale]` Map iw locale to Hebrew.
- `[Locale]` Now defaults locals with no country. For example en maps to en-US es and es-ES.
- `[Color Picker]` Added option to clear the color.
- `[Angular]` Allow Formatters, Editors to work with Soho. without the migration script.
- `[Added a new labels example <http://usalvlhlpool1.infor.com/4.6.0/components/form/example-labels.html>
- `[Angular]` Added new Chart Wrappers (Line, Bar, Column ect ).
- `[Datagrid]` Added file up load editor.
- `[Editor]` Its possible to put a link on an image now.

### v4.6.0 Code Updates / Breaking Changes

- `[Templates]` The internal template engine changed for better XSS security as a result one feature is no longer supported. If you have a delimiter syntax to embed html like `{{& name}}`, change this to be `{{{name}}}`.
- `[jQuery]` Updated from 3.1.1 to 3.3.1.

### v4.6.0 Bug Fixes

- `[Angular]` Added fixes so that the `soho.migrate` script is no longer needed.
- `[Angular Datagrid]` Added filterWhenTyping option.
- `[Angular Popup]` Expose close, isOpen and keepOpen.
- `[Angular Linechart]` Added "xAxis" and "yAxis" options.
- `[Angular Treemap]` Added new wrapper.
- `[Angular Rating]` Added a rating wrapper.
- `[Angular Circle Page]` Added new wrapper.
- `[Checkbox]` Fixed issue when you click the top left of the page, would toggle the last checkbox.
- `[Composite Form]` Fixed broken swipe.
- `[Colorpicker]` Fixed cases where change did not fire.
- `[Colorpicker]` Added short field option.
- `[Completion Chart]` Added more colors.
- `[Datagrid]` Fixed some misaligned icons on short row height.
- `[Datagrid]` Fixed issue that blank dropdown filter items would not show.
- `[Datagrid]` Added click arguments for more information on editor clicks and callback data.
- `[Datagrid]` Fixed wrong data on events on second page with expandable row.
- `[Datagrid]` Fixed focus / filter bugs.
- `[Datagrid]` Fixed bug with filter dropdowns on IOS.
- `[Datagrid]` Fixed column alignment when scrolling and RTL.
- `[Datagrid]` Fixed NaN error when using the colspan example.
- `[Datagrid]` Made totals work correctly when filtering.
- `[Datagrid]` Fixed issue with focus when multiple grids on a page.
- `[Datagrid]` Removed extra rows from the grid export when using expandable rows.
- `[Datagrid]` Fixed performance of select all on paging client side.
- `[Datagrid]` Fixed text alignment on header when some columns are not filterable.
- `[Datagrid]` Fixed wrong cursor on non actionable rows.
- `[Hierarchy]` Fixed layout issues.
- `[Mask]` Fixed issue when not using decimals in the pattern option.
- `[Modal]` Allow editor and dropdown to properly block the submit button.
- `[Menu Button]` Fixed beforeOpen so it also runs on submenus.
- `[Message]` Fixed XSS vulnerability.
- `[Pager]` Added fixes for RTL.
- `[List Detail]` Improved amount of space the header takes
- `[Multiselect]` Fixed problems when using the tab key well manipulating the multiselect.
- `[Multiselect]` Fixed bug with select all not working correctly.
- `[Multiselect]` Fixed bug with required validation rule.
- `[Spinbox]` Fixed issue on short field versions.
- `[Textarea]` Fixed issue with counter when in angular and on a modal.
- `[Toast]` Fixed XSS vulnerability.
- `[Tree]` Fixed checkbox click issue.
- `[Lookup]` Fixed issue in the example when running on Edge.
- `[Validation]` Fixed broken form submit validation.
- `[Vertical Tabs]` Fix cut off header.

(98 Jira Issues Solved this release, Backlog Dev 388, Design 105, Unresolved 595, Test Coverage 6.66%)

## v4.5.0

### v4.5.0 Key New Features

- `[Font]` Experimental new font added from IDS as explained.
- `[Datagrid]` Added support for pasting from excel.
- `[Datagrid]` Added option to specify which column stretches.

### v4.5.0 Behavior Changes

- `[Search Field]` `ESC` incorrectly cleared the field and was inconsistent. The proper key is `ctrl + backspace` (PC )/ `alt + delete` (mac) to clear all field contents. `ESC` no longer does anything.

### v4.5.0 Improvements

- `[Datagrid]` Added support for a two line title on the header.
- `[Dropdown]` Added onKeyPress override for custom key strokes.
- `[Contextual Action Panel]` Added an option to add a right side close button.
- `[Datepicker]` Added support to select ranges.
- `[Maintenence]` Added more unit tests.
- `[Maintenence]` Removed jsHint in favor of Eslint.

### v4.5.0 Code Updates / Breaking Changes

- `[Swaplist]` changed custom events `beforeswap and swapupdate` data (SOHO-7407). From `Array: list-items-moved` to `Object: from: container-info, to: container-info and items: list-items-moved`. It now uses data in a more reliable way

### v4.5.0 Bug Fixes

- `[Angular]` Added new wrappers for Radar, Bullet, Line, Pie, Sparkline.
- `[Angular Dropdown]` Fixed missing data from select event.
- `[Colorpicker]` Added better translation support.
- `[Compound Field]` Fixed layout with some field types.
- `[Datepicker]` Fixed issues with validation in certain locales.
- `[Datepicker]` Not able to validate on MMMM.
- `[Datagrid]` Fixed bug that filter did not work when it started out hidden.
- `[Datagrid]` Fixed issue with context menu not opening repeatedly.
- `[Datagrid]` Fixed bug in indeterminate paging with smaller page sizes.
- `[Datagrid]` Fixed error when editing some numbers.
- `[Datagrid]` Added support for single line markup.
- `[Datagrid]` Fixed exportable option, which was not working for both csv and xls export.
- `[Datagrid]` Fixed column sizing logic to work better with alerts and alerts plus text.
- `[Datagrid]` Fixed bug when reordering rows with expandable rows.
- `[Datagrid]` Added events for opening and closing the filter row.
- `[Datagrid]` Fixed bugs on multiselect + tree grid.
- `[Datagrid]` Fixed problems with missing data on click events when paging.
- `[Datagrid]` Fixed problems editing with paging.
- `[Datagrid]` Fixed Column alignment calling updateDataset.
- `[Datagrid]` Now passes sourceArgs for the filter row.
- `[Dropdown]` Fixed cursor on disabled items.
- `[Editor]` Added paste support for links.
- `[Editor]` Fixed bug that prevented some shortcut keys from working.
- `[Editor]` Fixed link pointers in readonly mode.
- `[Expandable Area]` Fixed bug when not working on second page.
- `[General]` Some ES6 imports missing.
- `[Personalization]` Added support for cache bust.
- `[Locale]` Fixed some months missing in some cultures.
- `[Listview]` Removed redundant resize events.
- `[Line]` Fixed problems updating data.
- `[Mask]` Fixed bug on alpha masks that ignored the last character.
- `[Modal]` Allow enter key to be stopped for forms.
- `[Modal]` Allow filter row to work if a grid is on a modal.
- `[Fileupload]` Fixed bug when running in Contextual Action Panel.
- `[Searchfield]` Fixed wrong width.
- `[Step Process]` Improved layout and responsive.
- `[Step Process]` Improved wrapping of step items.
- `[Targeted Achievement]` Fixed icon alignment.
- `[Timepicker]` Fixed error calling removePunctuation.
- `[Text Area]` Adding missing classes for use in responsive-forms.
- `[Toast]` Fixed missing animation.
- `[Tree]` Fixed a bug where if the callback is not async the node wont open.
- `[Track Dirty]` Fixed error when used on a file upload.
- `[Track Dirty]` Did not work to reset dirty on editor and Multiselect.
- `[Validation]` Fixed more extra events firing.

(67 Jira Issues Solved this release, Backlog Dev 378, Design 105, Unresolved 585, Test Coverage 6% )<|MERGE_RESOLUTION|>--- conflicted
+++ resolved
@@ -17,11 +17,8 @@
 - `[Datagrid]` Fixes a column alignment issue when resizing and sorting columns that were originally set to percentage width. ([#1797](https://github.com/infor-design/enterprise/issues/1797))
 - `[Datagrid]` Fixes a column alignment issue when there are duplicate column ids. ([#1797](https://github.com/infor-design/enterprise/issues/1797))
 - `[Datagrid]` Fixes a column alignment by clearing a cache to help prevent column misalignment from randomly happening. ([#1797](https://github.com/infor-design/enterprise/issues/1797))
-<<<<<<< HEAD
 - `[Datagrid]` Fixes an issue that caused the active page to not restore correctly when saving user settings, . ([#1766](https://github.com/infor-design/enterprise/issues/1766))
-=======
 - `[Form Compact]` Adds support for Datepicker, Timepicker, Lookup, and File Uploader fields. ([#1955](https://github.com/infor-design/enterprise/issues/1955))
->>>>>>> d94d34ce
 - `[Keyboard]` Added a new API that you can call at anytime to see what key is being pressed at the moment. ([#1906](https://github.com/infor-design/enterprise/issues/1906))
 - `[Themes]` Added support for multiple themes in the demo app and renamed distribute Uplift (only) theme files. ([#1972](https://github.com/infor-design/enterprise/issues/1972))
 
