const { browserStackErrorReporter } = requireHelper('browserstack-error-reporter');
const utils = requireHelper('e2e-utils');
const config = requireHelper('e2e-config');
requireHelper('rejection');

jasmine.getEnv().addReporter(browserStackErrorReporter);

describe('Datagrid Alternate Row Tests', () => {
  beforeEach(async () => {
    await utils.setPage('/components/datagrid/example-alternate-row-shading?layout=nofrills');

    const datagridEl = await element(by.id('datagrid'));
    await browser.driver
      .wait(protractor.ExpectedConditions.presenceOf(datagridEl), config.waitsFor);
  });

  it('Should not have errors', async () => {
    await utils.checkForErrors();
  });

  it('Should render alternate rows', async () => {
    expect(await element.all(by.css('.datagrid-row')).count()).toEqual(7);
    expect(await element.all(by.css('.datagrid-row.alt-shading')).count()).toEqual(3);
  });
});

describe('Datagrid Colspan Tests', () => {
  beforeEach(async () => {
    await utils.setPage('/components/datagrid/example-colspan?layout=nofrills');

    const datagridEl = await element(by.id('datagrid'));
    await browser.driver
      .wait(protractor.ExpectedConditions.presenceOf(datagridEl), config.waitsFor);
  });

  it('Should not have errors', async () => {
    await utils.checkForErrors();
  });

  if (utils.isChrome() && utils.isCI()) {
    it('Should not visual regress', async () => {
      const containerEl = await element(by.className('container'));
      await browser.driver.sleep(config.sleep);

      expect(await browser.protractorImageComparison.checkElement(containerEl, 'datagrid-colspan')).toEqual(0);
    });
  }
});

describe('Datagrid Comments Tests', () => {
  beforeEach(async () => {
    await utils.setPage('/components/datagrid/example-comments?layout=nofrills');

    const datagridEl = await element(by.id('datagrid'));
    await browser.driver
      .wait(protractor.ExpectedConditions.presenceOf(datagridEl), config.waitsFor);
  });

  it('Should not have errors', async () => {
    await utils.checkForErrors();
  });

  if (utils.isChrome() && utils.isCI()) {
    it('Should not visual regress', async () => {
      const containerEl = await element(by.className('container'));
      await browser.driver.sleep(config.sleep);

      expect(await browser.protractorImageComparison.checkElement(containerEl, 'datagrid-comments')).toEqual(0);
    });
  }
});

describe('Datagrid Custom Filter Option Tests', () => {
  beforeEach(async () => {
    await utils.setPage('/components/datagrid/example-custom-filter-conditions?layout=nofrills');

    const datagridEl = await element(by.id('datagrid'));
    await browser.driver
      .wait(protractor.ExpectedConditions.presenceOf(datagridEl), config.waitsFor);
  });

  it('Should not have errors', async () => {
    await utils.checkForErrors();
  });

  it('Should have custom filter options', async () => {
    const selector = '#example-custom-filter-conditions-datagrid-1-header-1 button';
    await element(await by.css(selector)).click();

    expect(await element.all(await by.css('.popupmenu')).count()).toEqual(4);
    await browser.driver
      .wait(protractor.ExpectedConditions.visibilityOf(await element(by.id('popupmenu-2'))), config.waitsFor);

    const text = await element(by.id('popupmenu-2')).getText();

    expect(await text.replace(/[\s\r\n]+/g, '')).toEqual('ContainsEquals');
  });
});

describe('Datagrid Editable Tests', () => {
  beforeEach(async () => {
    await utils.setPage('/components/datagrid/example-editable?layout=nofrills');

    const datagridEl = await element(by.css('#datagrid .datagrid-body tbody tr:nth-child(1) td:nth-child(1)'));
    await browser.driver
      .wait(protractor.ExpectedConditions.presenceOf(datagridEl), config.waitsFor);
  });

  it('Should not have errors', async () => {
    await utils.checkForErrors();
  });

  it('Should render row statuses', async () => {
    await element(await by.id('toggle-row-status')).click();

    expect(await element.all(by.css('#datagrid .rowstatus-row-error')).count()).toEqual(1);
    expect(await element.all(by.css('#datagrid .rowstatus-row-alert')).count()).toEqual(1);
    expect(await element.all(by.css('#datagrid .rowstatus-row-info')).count()).toEqual(1);
    expect(await element.all(by.css('#datagrid .rowstatus-row-in-progress')).count()).toEqual(1);
    expect(await element.all(by.css('#datagrid .rowstatus-row-success')).count()).toEqual(1);
  });

  it('Should render row statuses across page', async () => {
    await element(await by.id('toggle-row-status')).click();
    await element(await by.css('.pager-next a')).click();
    await browser.driver.sleep(350);
    await element(await by.css('.pager-prev a')).click();
    await browser.driver.sleep(350);

    expect(await element.all(by.css('#datagrid .rowstatus-row-error')).count()).toEqual(1);
    expect(await element.all(by.css('#datagrid .rowstatus-row-alert')).count()).toEqual(1);
    expect(await element.all(by.css('#datagrid .rowstatus-row-info')).count()).toEqual(1);
    expect(await element.all(by.css('#datagrid .rowstatus-row-in-progress')).count()).toEqual(1);
    expect(await element.all(by.css('#datagrid .rowstatus-row-success')).count()).toEqual(1);
  });

  it('Should not show indicator on showNewRowIndicator false', async () => {
    await element(await by.id('toggle-row-status')).click();
    await element.all(await by.css('.toolbar .btn-actions')).get(0).click();
    await browser.driver.sleep(350);
    await element(await by.cssContainingText('li a', 'Add')).click();
    await browser.driver.sleep(350);

    expect(await element.all(by.css('#datagrid .rowstatus-row-new')).count()).toEqual(0);
    expect(await element.all(by.css('#datagrid .rowstatus-row-error')).count()).toEqual(1);
    expect(await element.all(by.css('#datagrid .rowstatus-row-alert')).count()).toEqual(1);
    expect(await element.all(by.css('#datagrid .rowstatus-row-info')).count()).toEqual(1);
    expect(await element.all(by.css('#datagrid .rowstatus-row-in-progress')).count()).toEqual(1);
    expect(await element.all(by.css('#datagrid .rowstatus-row-success')).count()).toEqual(0);
  });
});

describe('Datagrid Empty Message Tests', () => {
  beforeEach(async () => {
    await utils.setPage('/components/datagrid/example-empty-message?layout=nofrills');

    const datagridEl = await element(by.id('datagrid'));
    await browser.driver
      .wait(protractor.ExpectedConditions.presenceOf(datagridEl), config.waitsFor);
  });

  it('Should not have errors', async () => {
    await utils.checkForErrors();
  });

  it('Should render empty message', async () => {
    expect(await element(await by.css('.datagrid-header-container + .empty-message'))).toBeTruthy();
  });
});

describe('Datagrid Expandable Cells Tests', () => {
  beforeEach(async () => {
    await utils.setPage('/components/datagrid/example-expandable-cells?layout=nofrills');

    const datagridEl = await element(by.id('datagrid'));
    await browser.driver
      .wait(protractor.ExpectedConditions.presenceOf(datagridEl), config.waitsFor);
  });

  it('Should not have errors', async () => {
    await utils.checkForErrors();
  });

  it('Should expand on cell click', async () => {
    const elem = await element(by.css('#datagrid tbody tr:nth-child(3) td:nth-child(4)'));
    await elem.getSize().then((size) => {
      expect(size.height).toEqual(50);
    });
    await elem.click();
    await elem.getSize().then((size) => {
      expect(size.height).toBeGreaterThan(100);
    });
  });
});

describe('Datagrid Expandable Row Tests', () => {
  beforeEach(async () => {
    await utils.setPage('/components/datagrid/example-expandable-row?layout=nofrills');

    const datagridEl = await element(by.id('datagrid'));
    await browser.driver
      .wait(protractor.ExpectedConditions.presenceOf(datagridEl), config.waitsFor);
  });

  it('Should not have errors', async () => {
    await utils.checkForErrors();
  });

  it('Should expand/collapse on row click', async () => {
    const detailRow = await element(by.css('#datagrid tbody tr:nth-child(4)'));
    const button = await element(by.css('#datagrid tbody tr:nth-child(3) td:nth-child(1) button'));
    await detailRow.getSize().then((size) => {
      expect(size.height).toEqual(0);
    });
    await button.click();
    await browser.driver.sleep(config.sleep);
    await detailRow.getSize().then((size) => {
      expect(size.height).toBeGreaterThan(150);
    });
    await button.click();
    await browser.driver.sleep(config.sleep);
    await detailRow.getSize().then((size) => {
      expect(size.height).toEqual(0);
    });
  });
});

describe('Datagrid filter tests', () => {
  beforeEach(async () => {
    await utils.setPage('/components/datagrid/example-filter?layout=nofrills');

    const datagridEl = await element(by.css('#datagrid .datagrid-body tbody tr:nth-child(5)'));
    await browser.driver
      .wait(protractor.ExpectedConditions.presenceOf(datagridEl), config.waitsFor);
  });

  it('Should not have errors', async () => {
    await utils.checkForErrors();
  });

  it('Should single select row, filter and restore', async () => {
    expect(await element.all(by.css('.datagrid-body:nth-child(2) .datagrid-row')).count()).toEqual(9);
    await element(by.css('#datagrid .datagrid-body:nth-child(2) tbody tr:nth-child(1) td:nth-child(1)')).click();

    expect(await element(by.css('#datagrid .datagrid-body:nth-child(2) tbody tr:nth-child(1)')).getAttribute('class')).toMatch('is-selected');
    expect(await element(by.css('#datagrid .datagrid-body:nth-child(2) tbody tr:nth-child(2)')).getAttribute('class')).not.toMatch('is-selected');

    await element(by.id('example-filter-datagrid-1-header-filter-1')).clear();
    await element(by.id('example-filter-datagrid-1-header-filter-1')).sendKeys('2241202');
    await element(by.id('example-filter-datagrid-1-header-filter-1')).sendKeys(protractor.Key.ENTER);
    await browser.driver.sleep(350);

    expect(await element.all(by.css('.datagrid-body:nth-child(2) .datagrid-row')).count()).toEqual(1);

    await element(by.id('example-filter-datagrid-1-header-filter-1')).clear();
    await element(by.id('example-filter-datagrid-1-header-filter-1')).sendKeys(protractor.Key.ENTER);
    await browser.driver.sleep(350);

    expect(await element.all(by.css('.datagrid-body:nth-child(2) .datagrid-row')).count()).toEqual(9);
    expect(await element(by.css('#datagrid .datagrid-body:nth-child(2) tbody tr:nth-child(1)')).getAttribute('class')).toMatch('is-selected');
    expect(await element(by.css('#datagrid .datagrid-body:nth-child(2) tbody tr:nth-child(2)')).getAttribute('class')).not.toMatch('is-selected');
  });
});

describe('Datagrid frozen column tests', () => {
  beforeEach(async () => {
    await utils.setPage('/components/datagrid/example-frozen-columns');

    const datagridEl = await element(by.css('#datagrid .datagrid-body tr:first-child'));
    await browser.driver
      .wait(protractor.ExpectedConditions.presenceOf(datagridEl), config.waitsFor);
  });

  it('Should not have errors', async () => {
    await utils.checkForErrors();
  });

  if (utils.isChrome() && utils.isCI()) {
    it('Should not visual regress', async () => {
      const containerEl = await element(by.id('datagrid'));
      await browser.driver.sleep(config.sleep);

      expect(await browser.protractorImageComparison.checkElement(containerEl, 'datagrid-frozen')).toEqual(0);
    });
  }

  it('Should render frozen columns', async () => {
    // Check all containers rendered on the header
    expect(await element.all(by.css('.datagrid-header th')).count()).toEqual(15);
    expect(await element.all(by.css('.datagrid-header.left th')).count()).toEqual(2);
    expect(await element.all(by.css('.datagrid-header.right th')).count()).toEqual(1);

    // Check all containers rendered on the body
    expect(await element.all(by.css('.datagrid-body tr:first-child td')).count()).toEqual(15);
    expect(await element.all(by.css('.datagrid-body.left tr:first-child td')).count()).toEqual(2);
    expect(await element.all(by.css('.datagrid-body.right tr:first-child td')).count()).toEqual(1);

    // Check all rows rendered on the body
    expect(await element.all(by.css('.datagrid-body tr')).count()).toEqual(150);
    expect(await element.all(by.css('.datagrid-body.left tr')).count()).toEqual(50);
    expect(await element.all(by.css('.datagrid-body.right tr')).count()).toEqual(50);
  });
});

describe('Datagrid grouping headers and filter tests', () => {
  beforeEach(async () => {
    await utils.setPage('/components/datagrid/example-grouping-filter');

    const datagridEl = await element(by.css('.datagrid-rowgroup-header'));
    await browser.driver
      .wait(protractor.ExpectedConditions.presenceOf(datagridEl), config.waitsFor);
  });

  it('Should not have errors', async () => {
    await utils.checkForErrors();
  });

  it('Should filter and show groups', async () => {
    expect(await element.all(by.css('.datagrid-row')).count()).toEqual(16);
    expect(await element.all(by.css('.datagrid-rowgroup-header')).count()).toEqual(7);

    await element(by.css('#example-grouping-filter-datagrid-1-header-filter-1')).sendKeys('Ha');
    await element(by.css('#example-grouping-filter-datagrid-1-header-filter-1')).sendKeys(protractor.Key.ENTER);

    expect(await element.all(by.css('.datagrid-row')).count()).toEqual(5);
    expect(await element.all(by.css('.datagrid-rowgroup-header')).count()).toEqual(2);
  });
});

describe('Datagrid grouping with paging tests', () => {
  beforeEach(async () => {
    await utils.setPage('/components/datagrid/example-grouping-paging');

    const datagridEl = await element(by.css('#datagrid .datagrid-body tbody tr:nth-child(5)'));
    await browser.driver
      .wait(protractor.ExpectedConditions.presenceOf(datagridEl), config.waitsFor);
  });

  it('Should not have errors', async () => {
    await utils.checkForErrors();
  });

  it('Should handle click', async () => {
    const cell = '#datagrid .datagrid-body tbody tr:nth-child(2) td:nth-child(2)';

    expect(await element(by.css(cell)).getText()).toEqual('214220');

    await element(await by.css(cell)).click();

    expect(await element(by.css(cell)).getAttribute('tabindex')).toEqual('0');

    await element(await by.css('.pager-next')).click();

    await browser.driver
      .wait(protractor.ExpectedConditions.elementToBeClickable(await element(by.css('.pager-prev'))), config.waitsFor);

    expect(await element(by.css(cell)).getText()).toEqual('214225');

    await element(by.css(cell)).click();

    expect(await element(by.css(cell)).getAttribute('tabindex')).toEqual('0');
  });

  it('Should handle selection', async () => {
    await browser.driver
      .wait(protractor.ExpectedConditions.elementToBeClickable(await element(by.css('.pager-next a'))), config.waitsFor);

    const cell = '#datagrid .datagrid-body tbody tr:nth-child(2) td:nth-child(2)';
    const row = '#datagrid .datagrid-body tbody tr:nth-child(2)';
    await element(by.css(cell)).click();

    expect(await element(by.css(row)).getAttribute('class')).toMatch('is-selected');

    await element(by.css(cell)).click();

    expect(await element(by.css(row)).getAttribute('class')).not.toMatch('is-selected');

    await element(await by.css('.pager-next')).click();

    await browser.driver
      .wait(protractor.ExpectedConditions.elementToBeClickable(await element(by.css('.pager-prev a'))), config.waitsFor);

    await element(by.css(cell)).click();

    expect(await element(by.css(row)).getAttribute('class')).toMatch('is-selected');

    await element(by.css(cell)).click();

    expect(await element(by.css(row)).getAttribute('class')).not.toMatch('is-selected');
  });
});

describe('Datagrid index tests', () => {
  beforeEach(async () => {
    await utils.setPage('/components/datagrid/example-index?layout=nofrills');

    const datagridEl = await element(by.id('datagrid'));
    await browser.driver
      .wait(protractor.ExpectedConditions.presenceOf(datagridEl), config.waitsFor);
    await element(by.css('body')).sendKeys(protractor.Key.TAB);
    await element(by.css('body')).sendKeys(protractor.Key.TAB);
  });

  it('Should not have errors', async () => {
    await utils.checkForErrors();
  });

  it('Should show results', async () => {
    expect(await element(by.className('datagrid-result-count')).getText()).toBe('(7 Results)');
  });

  it('Should navigate with arrow keys', async () => {
    await browser.driver.actions().sendKeys(protractor.Key.ARROW_DOWN).perform();
    await browser.driver.actions().sendKeys(protractor.Key.ARROW_DOWN).perform();

    let cellEl = await browser.driver.switchTo().activeElement();

    expect(await cellEl.getAttribute('aria-colindex')).toBe('1');

    await browser.driver.actions().sendKeys(protractor.Key.ARROW_RIGHT).perform();
    cellEl = await browser.driver.switchTo().activeElement();

    expect(await cellEl.getAttribute('aria-colindex')).toBe('2');

    await browser.driver.actions().sendKeys(protractor.Key.ARROW_LEFT).perform();
    cellEl = await browser.driver.switchTo().activeElement();

    expect(await cellEl.getAttribute('aria-colindex')).toBe('1');

    await browser.driver.actions().sendKeys(protractor.Key.ARROW_UP).perform();
    cellEl = await browser.driver.switchTo().activeElement();

    expect(await cellEl.getAttribute('aria-colindex')).toBe('1');
  });

  if (utils.isChrome() && utils.isCI()) {
    it('Should not visual regress', async () => {
      await browser.driver.actions().sendKeys(protractor.Key.ARROW_DOWN).perform();
      await browser.driver.actions().sendKeys(protractor.Key.ARROW_DOWN).perform();

      const datagridEl = await element(by.id('datagrid'));
      await browser.driver.sleep(config.sleep);

      expect(await browser.protractorImageComparison.checkElement(datagridEl, 'datagrid-index')).toEqual(0);
    });
  }
});

describe('Datagrid keyword search tests', () => {
  beforeEach(async () => {
    await utils.setPage('/components/datagrid/example-keyword-search?layout=nofrills');

    const datagridEl = await element(by.id('datagrid'));
    await browser.driver
      .wait(protractor.ExpectedConditions.presenceOf(datagridEl), config.waitsFor);
  });

  it('Should not have errors', async () => {
    await utils.checkForErrors();
  });

  it('Should filter keyword results', async () => {
    expect(await element.all(by.css('.datagrid-body:nth-child(2) tr')).count()).toEqual(12);
    await element(by.id('gridfilter')).sendKeys('T');
    await element(by.id('gridfilter')).sendKeys(protractor.Key.ENTER);

    expect(await element.all(by.css('.datagrid-body:nth-child(2) tr')).count()).toEqual(11);
  });

  it('Should highlight keyword results', async () => {
    expect(await element.all(by.css('.datagrid-body:nth-child(2) tr')).count()).toEqual(12);
    await element(by.id('gridfilter')).sendKeys('26');
    await element(by.id('gridfilter')).sendKeys(protractor.Key.ENTER);

    expect(await element.all(by.css('.datagrid-body:nth-child(2) tr')).count()).toEqual(6);
    expect(await element.all(by.css('.search-mode i')).count()).toEqual(6);
    expect(await element.all(by.css('.search-mode i')).get(0).getText()).toEqual('26');
  });
});

describe('Datagrid List Styles Tests', () => {
  beforeEach(async () => {
    await utils.setPage('/components/datagrid/example-list?layout=nofrills');

    const datagridEl = await element(by.id('datagrid'));
    await browser.driver
      .wait(protractor.ExpectedConditions.presenceOf(datagridEl), config.waitsFor);
  });

  it('Should not have errors', async () => {
    await utils.checkForErrors();
  });

  if (utils.isChrome() && utils.isCI()) {
    it('Should not visual regress', async () => {
      const containerEl = await element(by.className('container'));
      await browser.driver.sleep(config.sleep);

      expect(await browser.protractorImageComparison.checkElement(containerEl, 'datagrid-islist')).toEqual(0);
    });
  }
});

describe('Datagrid mixed selection tests', () => {
  beforeEach(async () => {
    await utils.setPage('/components/datagrid/example-mixed-selection');

    const datagridEl = await element(by.css('#datagrid-header .datagrid-body:nth-child(1) tbody tr:nth-child(1) td:nth-child(2)'));
    await browser.driver
      .wait(protractor.ExpectedConditions.presenceOf(datagridEl), config.waitsFor);
  });

  it('Should not have errors', async () => {
    await utils.checkForErrors();
  });

  it('Should allow activation and deactivation', async () => {
    expect(await element(by.css('#datagrid-header .datagrid-body:nth-child(1) tbody tr:nth-child(1) td:nth-child(2)')).getText()).toEqual('52106');
    await element(by.css('#datagrid-header .datagrid-body:nth-child(1) tbody tr:nth-child(1) td:nth-child(2)')).click();

    expect(await element(by.css('#datagrid-header .datagrid-body:nth-child(1) tbody tr:nth-child(1)')).getAttribute('class')).toMatch('is-rowactivated');
    await element(by.css('#datagrid-header .datagrid-body:nth-child(1) tbody tr:nth-child(1) td:nth-child(2)')).click();

    expect(await element(by.css('#datagrid-header .datagrid-body:nth-child(1) tbody tr:nth-child(1)')).getAttribute('class')).not.toMatch('is-rowactivated');
  });

  it('Should handle selection ', async () => {
    await element(by.css('#datagrid-header .datagrid-body:nth-child(1) tbody tr:nth-child(1) td:nth-child(1)')).click();

    expect(await element(by.css('#datagrid-header .datagrid-body:nth-child(1) tbody tr:nth-child(1)')).getAttribute('class')).not.toMatch('is-rowactivated');
    expect(await element(by.css('#datagrid-header .datagrid-body:nth-child(1) tbody tr:nth-child(1)')).getAttribute('class')).toMatch('is-selected');
  });
});

describe('Datagrid multiselect tests', () => {
  beforeEach(async () => {
    await utils.setPage('/components/datagrid/example-multiselect');

    const datagridEl = await element(by.id('datagrid'));
    await browser.driver
      .wait(protractor.ExpectedConditions.presenceOf(datagridEl), config.waitsFor);
  });

  it('Should not have errors', async () => {
    await utils.checkForErrors();
  });

  it('Should allow selection and deselection', async () => {
    await element(by.css('#datagrid .datagrid-body tbody tr:nth-child(1) td:nth-child(2)')).click();
    await element(by.css('#datagrid .datagrid-body tbody tr:nth-child(2) td:nth-child(2)')).click();

    expect(await element(by.css('.selection-count')).getText()).toEqual('2 Selected');
    await element(by.css('#datagrid .datagrid-body tbody tr:nth-child(1) td:nth-child(2)')).click();

    expect(await element(by.css('.selection-count')).getText()).toEqual('1 Selected');
    await element(by.css('#datagrid .datagrid-body tbody tr:nth-child(1) td:nth-child(2)')).click();

    expect(await element.all(by.css('.datagrid-row.is-selected')).count()).toEqual(2);
  });

  it('Should handle removing selected rows ', async () => {
    expect(await element.all(by.css('.datagrid-row')).count()).toEqual(7);

    await element(by.css('#datagrid .datagrid-body tbody tr:nth-child(1) td:nth-child(1)')).click();
    await element(by.css('#datagrid .datagrid-body tbody tr:nth-child(2) td:nth-child(2)')).click();

    await element(by.id('remove-btn')).click();

    expect(await element.all(by.css('.datagrid-row')).count()).toEqual(5);
  });

  it('Should work with sort', async () => {
    await element(by.css('#datagrid .datagrid-body tbody tr:nth-child(1) td:nth-child(2)')).click();
    await element(by.css('#datagrid .datagrid-body tbody tr:nth-child(2) td:nth-child(2)')).click();

    expect(await element(by.css('.selection-count')).getText()).toEqual('2 Selected');
    expect(await element.all(by.css('.datagrid-row.is-selected')).count()).toEqual(2);

    await element(by.css('#datagrid .datagrid-header th:nth-child(2)')).click();
    await element(by.css('#datagrid .datagrid-header th:nth-child(2)')).click();

    await element(by.css('#datagrid .datagrid-body tbody tr:nth-child(1) td:nth-child(2)')).click();

    expect(await element(by.css('.selection-count')).getText()).toEqual('3 Selected');
    expect(await element.all(by.css('.datagrid-row.is-selected')).count()).toEqual(3);

    await element(by.css('#datagrid .datagrid-body tbody tr:nth-child(6) td:nth-child(2)')).click();

    expect(await element(by.css('.selection-count')).getText()).toEqual('2 Selected');
    expect(await element.all(by.css('.datagrid-row.is-selected')).count()).toEqual(2);
  });
});

describe('Datagrid paging tests', () => {
  beforeEach(async () => {
    await utils.setPage('/components/datagrid/example-paging');

    const datagridEl = await element(by.css('#datagrid tr:nth-child(10)'));
    await browser.driver
      .wait(protractor.ExpectedConditions.presenceOf(datagridEl), config.waitsFor);
    await browser.driver.sleep(config.sleep);
  });

  it('Should not have errors', async () => {
    await utils.checkForErrors();
  });

  it('Should be able to move to last', async () => {
    expect(await element(by.css('tbody tr:nth-child(1) td:nth-child(2) span')).getText()).toEqual('0');
    expect(await element(by.css('tbody tr:nth-child(10) td:nth-child(2) span')).getText()).toEqual('9');

    await element(by.css('.pager-last a')).click();
    await browser.driver.sleep(config.sleep);

    expect(await element(by.css('tbody tr:nth-child(1) td:nth-child(2) span')).getText()).toEqual('990');
    expect(await element(by.css('tbody tr:nth-child(10) td:nth-child(2) span')).getText()).toEqual('999');
  });

  it('Should be able to move to first', async () => {
    expect(await element(by.css('tbody tr:nth-child(1) td:nth-child(2) span')).getText()).toEqual('0');
    expect(await element(by.css('tbody tr:nth-child(10) td:nth-child(2) span')).getText()).toEqual('9');

    await element(by.css('.pager-last a')).click();
    await browser.driver.sleep(config.sleep);
    await element(by.css('.pager-first a')).click();
    await browser.driver.sleep(config.sleep);

    expect(await element(by.css('tbody tr:nth-child(1) td:nth-child(2) span')).getText()).toEqual('0');
    expect(await element(by.css('tbody tr:nth-child(10) td:nth-child(2) span')).getText()).toEqual('9');
  });

  it('Should be able to move to next/prev', async () => {
    expect(await element(by.css('tbody tr:nth-child(1) td:nth-child(2) span')).getText()).toEqual('0');
    expect(await element(by.css('tbody tr:nth-child(10) td:nth-child(2) span')).getText()).toEqual('9');

    await element(await by.css('.pager-next a')).click();
    await browser.driver.sleep(config.sleep);

    expect(await element(by.css('tbody tr:nth-child(1) td:nth-child(2) span')).getText()).toEqual('10');
    expect(await element(by.css('tbody tr:nth-child(10) td:nth-child(2) span')).getText()).toEqual('19');

    await element(await by.css('.pager-prev a')).click();
    await browser.driver.sleep(config.sleep);

    expect(await element(by.css('tbody tr:nth-child(1) td:nth-child(2) span')).getText()).toEqual('0');
    expect(await element(by.css('tbody tr:nth-child(10) td:nth-child(2) span')).getText()).toEqual('9');
  });

  it('Should be able to move to specific page', async () => {
    expect(await element(by.css('tbody tr:nth-child(1) td:nth-child(2) span')).getText()).toEqual('0');
    expect(await element(by.css('tbody tr:nth-child(10) td:nth-child(2) span')).getText()).toEqual('9');

    await element(by.css('.pager-count input')).sendKeys(protractor.Key.BACK_SPACE);
    await element(by.css('.pager-count input')).sendKeys('5');
    await element(by.css('.pager-count input')).sendKeys(protractor.Key.ENTER);
    await browser.driver.sleep(config.sleep);

    expect(await element(by.css('tbody tr:nth-child(1) td:nth-child(2) span')).getText()).toEqual('40');
    expect(await element(by.css('tbody tr:nth-child(10) td:nth-child(2) span')).getText()).toEqual('49');
  });

  if (!utils.isCI()) {
<<<<<<< HEAD
    it('Should not move on a page thats more than the max', async () => {
=======
    it('Should not move on a page that's more than the max', async () => { //eslint-disable-line
>>>>>>> 8f2e5e1e
      expect(await element(by.css('tbody tr:nth-child(1) td:nth-child(2) span')).getText()).toEqual('0');
      expect(await element(by.css('tbody tr:nth-child(10) td:nth-child(2) span')).getText()).toEqual('9');

      await element(by.css('.pager-count input')).clear();
      await element(by.css('.pager-count input')).sendKeys('101');
      await element(by.css('.pager-count input')).sendKeys(protractor.Key.ENTER);
      await browser.driver.sleep(config.sleep);

      expect(await element(by.css('tbody tr:nth-child(1) td:nth-child(2) span')).getText()).toEqual('0');
      expect(await element(by.css('tbody tr:nth-child(10) td:nth-child(2) span')).getText()).toEqual('9');
    });
  }
});

describe('Datagrid page size selector tests', () => {
  beforeEach(async () => {
    await utils.setPage('/components/datagrid/test-paging-page-size-selector');

    const datagridEl = await element(by.css('#datagrid .datagrid-body tbody tr:nth-child(1) td:nth-child(1)'));
    await browser.driver
      .wait(protractor.ExpectedConditions.presenceOf(datagridEl), config.waitsFor);
  });

  it('Should not have errors', async () => {
    await utils.checkForErrors();
  });

  it('Should toggle and use pagesize selector', async () => {
    expect(await element.all(by.css('.datagrid-row')).count()).toEqual(3);
    await element(by.id('toggle-pagesize-selector')).click();
    await element(by.css('.pager-pagesize .btn-menu')).click();

    await element(by.css('#popupmenu-3 li:nth-child(2) a')).click();

    expect(await element.all(by.css('.datagrid-row')).count()).toEqual(10);
  });
});

describe('Datagrid single select tests', () => {
  beforeEach(async () => {
    await utils.setPage('/components/datagrid/example-singleselect');

    const datagridEl = await element(by.id('datagrid'));
    await browser.driver
      .wait(protractor.ExpectedConditions.presenceOf(datagridEl), config.waitsFor);
  });

  it('Should not have errors', async () => {
    await utils.checkForErrors();
  });

  it('Should single select rows', async () => {
    await element(by.css('#datagrid .datagrid-body tbody tr:nth-child(1) td:nth-child(1)')).click();

    expect(await element(by.css('#datagrid .datagrid-body tbody tr:nth-child(1)')).getAttribute('class')).toMatch('is-selected');
    expect(await element(by.css('#datagrid .datagrid-body tbody tr:nth-child(2)')).getAttribute('class')).not.toMatch('is-selected');

    await element(by.css('#datagrid .datagrid-body tbody tr:nth-child(2) td:nth-child(1)')).click();

    expect(await element(by.css('#datagrid .datagrid-body tbody tr:nth-child(1)')).getAttribute('class')).not.toMatch('is-selected');
    expect(await element(by.css('#datagrid .datagrid-body tbody tr:nth-child(2)')).getAttribute('class')).toMatch('is-selected');

    await element(by.css('#datagrid .datagrid-body tbody tr:nth-child(2) td:nth-child(1)')).click();

    expect(await element(by.css('#datagrid .datagrid-body tbody tr:nth-child(1)')).getAttribute('class')).not.toMatch('is-selected');
    expect(await element(by.css('#datagrid .datagrid-body tbody tr:nth-child(2)')).getAttribute('class')).not.toMatch('is-selected');
  });

  it('Should work with sort', async () => {
    await element(by.css('#datagrid .datagrid-body tbody tr:nth-child(1) td:nth-child(1)')).click();

    expect(await element(by.css('#datagrid .datagrid-body tbody tr:nth-child(1)')).getAttribute('class')).toMatch('is-selected');
    expect(await element(by.css('#datagrid .datagrid-body tbody tr:nth-child(2)')).getAttribute('class')).not.toMatch('is-selected');
    expect(await element(by.css('#datagrid .datagrid-row.is-selected td:nth-child(1) span')).getText()).toEqual('2142201');

    // Sort
    await element(by.css('#datagrid .datagrid-header th:nth-child(4)')).click();
    await browser.driver.sleep(350);
    await element(by.css('#datagrid .datagrid-header th:nth-child(4)')).click();

    expect(await element(by.css('#datagrid .datagrid-row.is-selected td:nth-child(1) span')).getText()).toEqual('2142201');

    await browser.driver.sleep(350);

    await element(by.css('#datagrid .datagrid-body tbody tr:nth-child(1) td:nth-child(1)')).click();

    await browser.driver.sleep(350);

    expect(await element(by.css('#datagrid .datagrid-body tbody tr:nth-child(1)')).getAttribute('class')).toMatch('is-selected');
    expect(await element(by.css('#datagrid .datagrid-body tbody tr:nth-child(2)')).getAttribute('class')).not.toMatch('is-selected');
    expect(await element(by.css('#datagrid .datagrid-row.is-selected td:nth-child(1) span')).getText()).toEqual('2642205');
  });
});

describe('Datagrid Client Side Filter and Sort Tests', () => {
  beforeEach(async () => {
    await utils.setPage('/components/datagrid/test-disable-client-filter-and-sort');

    const datagridEl = await element(by.id('datagrid'));
    await browser.driver
      .wait(protractor.ExpectedConditions.presenceOf(datagridEl), config.waitsFor);
  });

  it('Should retain sort indicator', async () => {
    await element(by.css('#datagrid thead th:nth-child(2) .datagrid-header-text')).click();

    expect(await element(by.css('#datagrid thead th:nth-child(2)')).getText()).toEqual('Product Id');
    await browser.driver.sleep(350);

    expect(await element(by.css('#datagrid thead th:nth-child(2)')).getAttribute('class')).toContain('is-sorted-asc');
  });

  it('Should retain filter criteria', async () => {
    await element(by.css('#datagrid thead th:nth-child(2) input')).sendKeys('22');

    expect(await element(by.css('#datagrid thead th:nth-child(2) input')).getAttribute('value')).toEqual('22');
    await browser.driver.sleep(500);

    expect(await element(by.css('#datagrid thead th:nth-child(2) input')).getAttribute('value')).toEqual('22');
  });

  it('Should retain both filter and sort criteria', async () => {
    await element(by.css('#datagrid thead th:nth-child(2) .datagrid-header-text')).click();
    await browser.driver.sleep(350);
    await element(by.css('#datagrid thead th:nth-child(2) input')).sendKeys('22');
    await browser.driver.sleep(500);

    expect(await element(by.css('#datagrid thead th:nth-child(2) input')).getAttribute('value')).toEqual('22');
    expect(await element(by.css('#datagrid thead th:nth-child(2)')).getAttribute('class')).toContain('is-sorted-asc');
  });
});

describe('Datagrid Lookup Editor', () => {
  beforeEach(async () => {
    await utils.setPage('/components/datagrid/test-editable-lookup-mask');

    const datagridEl = await element(by.id('datagrid'));
    await browser.driver
      .wait(protractor.ExpectedConditions.presenceOf(datagridEl), config.waitsFor);
  });

  it('should be usable with a Mask', async () => {
    await element(by.css('#datagrid .datagrid-body tbody tr:nth-child(3) td:nth-child(2)')).click();

    const editCellSelector = '.has-editor.is-editing input';
    const inputEl = await element(by.css(editCellSelector));
    await browser.driver.wait(protractor.ExpectedConditions.presenceOf(inputEl), config.waitsFor);
    await element(by.css(editCellSelector)).sendKeys('aaa');

    expect(await element(by.css(editCellSelector)).getAttribute('value')).toEqual('');

    await element(by.css(editCellSelector)).sendKeys('12345678');

    expect(await element(by.css(editCellSelector)).getAttribute('value')).toEqual('1234567');
  });
});

describe('Datagrid editor dropdown source tests', () => {
  beforeEach(async () => {
    await utils.setPage('/components/datagrid/test-editor-dropdown-source');

    const datagridEl = await element(by.id('datagrid'));
    await browser.driver
      .wait(protractor.ExpectedConditions.presenceOf(datagridEl), config.waitsFor);
  });

  it('Should datagrid exists', async () => {
    expect(await element(by.css('.datagrid-container'))).toBeTruthy();
  });

  it('Should highlight the selected value', async () => {
    const triggerEl = await element.all(await by.css('.datagrid-row')).first();
    const testEl = await triggerEl.all(by.tagName('td')).get(4);
    await testEl.click();

    expect(await element(by.css('.is-focused'))).toBeTruthy();
    const focusEl = await element(await by.css('.is-focused'));

    expect(await focusEl.getText()).toEqual('Place On-Hold');
  });
});

describe('Datagrid Empty Message Tests After Load', () => {
  beforeEach(async () => {
    await utils.setPage('/components/datagrid/test-empty-message-after-load');

    const datagridEl = await element(by.id('datagrid'));
    await browser.driver
      .wait(protractor.ExpectedConditions.presenceOf(datagridEl), config.waitsFor);
  });

  it('Should not show empty indicator initially', async () => {
    expect(await element.all(by.css('.empty-message')).count()).toEqual(0);
  });

  it('Should show empty indicator on load', async () => {
    await element(await by.id('show-empty-message')).click();

    expect(await element.all(by.css('.empty-message')).count()).toEqual(1);
  });
});

describe('Datagrid contextmenu tests', () => {
  beforeEach(async () => {
    await utils.setPage('/components/datagrid/test-contextmenu');

    const datagridEl = await element(by.id('readonly-datagrid'));
    await browser.driver
      .wait(protractor.ExpectedConditions.presenceOf(datagridEl), config.waitsFor);
  });

  it('Should not have errors', async () => {
    await utils.checkForErrors();
  });

  if (!utils.isBS()) {
    it('Should show context menu', async () => {
      const td = await element(by.css('#readonly-datagrid tr:first-child td:first-child')).getLocation();
      await browser.actions()
        .mouseMove(td)
        .click(protractor.Button.RIGHT)
        .perform();

      await browser.driver
        .wait(protractor.ExpectedConditions.visibilityOf(await element(by.css('#grid-actions-menu'))), config.waitsFor);

      expect(await element(by.css('#grid-actions-menu > li:nth-child(1)')).getText()).toBe('Action One');
      expect(await element(by.css('#grid-actions-menu > li:nth-child(1)')).isDisplayed()).toBeTruthy();

      expect(await element(by.css('#grid-actions-menu > li:nth-child(3)')).getText()).toBe('Action Three');
      expect(await element(by.css('#grid-actions-menu > li:nth-child(3)')).isDisplayed()).toBeTruthy();

      expect(await element(by.css('#grid-actions-menu .submenu .popupmenu')).isDisplayed()).toBeFalsy();

      await browser.actions().mouseMove(element(by.css('#grid-actions-menu .submenu'))).perform();

      await browser.driver
        .wait(protractor.ExpectedConditions.visibilityOf(await element(by.css('#grid-actions-menu .submenu .popupmenu'))), config.waitsFor);

      expect(await element(by.css('#grid-actions-menu .submenu ul > li:nth-child(1)')).getText()).toBe('Action Four');
      expect(await element(by.css('#grid-actions-menu .submenu ul > li:nth-child(1)')).isDisplayed()).toBeTruthy();
    });
  }
});

describe('Datagrid filter single select tests', () => {
  beforeEach(async () => {
    await utils.setPage('/components/datagrid/test-filter-singleselect');

    const datagridEl = await element(by.id('datagrid'));
    await browser.driver
      .wait(protractor.ExpectedConditions.presenceOf(datagridEl), config.waitsFor);
  });

  it('Should not have errors', async () => {
    await utils.checkForErrors();
  });

  it('Should single select rows, filter and restore', async () => {
    expect(await element.all(by.css('.datagrid-row')).count()).toEqual(8);
    await element(by.css('#datagrid .datagrid-body tbody tr:nth-child(1) td:nth-child(1)')).click();

    expect(await element(by.css('#datagrid .datagrid-body tbody tr:nth-child(1)')).getAttribute('class')).toMatch('is-selected');
    expect(await element(by.css('#datagrid .datagrid-body tbody tr:nth-child(2)')).getAttribute('class')).not.toMatch('is-selected');

    await element(by.id('test-filter-singleselect-datagrid-1-header-filter-1')).sendKeys('23');
    await element(by.id('test-filter-singleselect-datagrid-1-header-filter-1')).sendKeys(protractor.Key.ENTER);

    expect(await element.all(by.css('.datagrid-row')).count()).toEqual(1);

    await element(by.id('test-filter-singleselect-datagrid-1-header-filter-1')).clear();
    await element(by.id('test-filter-singleselect-datagrid-1-header-filter-1')).sendKeys(protractor.Key.ENTER);

    expect(await element.all(by.css('.datagrid-row')).count()).toEqual(8);
    expect(await element(by.css('#datagrid .datagrid-body tbody tr:nth-child(1)')).getAttribute('class')).toMatch('is-selected');
    expect(await element(by.css('#datagrid .datagrid-body tbody tr:nth-child(2)')).getAttribute('class')).not.toMatch('is-selected');
  });
});

describe('Datagrid filter lookup custom click function tests', () => {
  beforeEach(async () => {
    await utils.setPage('/components/datagrid/test-filter-lookup-click-function');

    const datagridEl = await element(by.id('datagrid'));
    await browser.driver
      .wait(protractor.ExpectedConditions.presenceOf(datagridEl), config.waitsFor);
  });

  it('Should not have errors', async () => {
    await utils.checkForErrors();
  });

  it('Should attempt to open the filter and have the correct popup', async () => {
    expect(await element.all(by.css('.datagrid-row')).count()).toEqual(9);

    await element(by.css('#test-filter-lookup-click-function-datagrid-1-header-1 div.datagrid-filter-wrapper span.lookup-wrapper span.trigger')).click();

    expect(browser.driver.switchTo().alert().getText()).toBe('Grid information found');
    await browser.driver.switchTo().alert().accept();
  });
});

describe('Datagrid filter masks', () => {
  beforeEach(async () => {
    await utils.setPage('/components/datagrid/test-filter-mask');

    const datagridEl = await element(by.id('datagrid'));
    await browser.driver
      .wait(protractor.ExpectedConditions.presenceOf(datagridEl), config.waitsFor);
  });

  it('Should not have errors', async () => {
    await utils.checkForErrors();
  });

  it('Should mask on text filters', async () => {
    await element(by.id('test-filter-mask-datagrid-1-header-filter-2')).sendKeys('Compressor');
    await element(by.id('test-filter-mask-datagrid-1-header-filter-2')).sendKeys(protractor.Key.ENTER);
    await element(by.id('test-filter-mask-datagrid-1-header-filter-4')).sendKeys('999999');
    await element(by.id('test-filter-mask-datagrid-1-header-filter-2')).sendKeys(protractor.Key.ENTER);

    expect(await element(by.id('test-filter-mask-datagrid-1-header-filter-2')).getAttribute('value')).toEqual('Compr');
    expect(await element(by.id('test-filter-mask-datagrid-1-header-filter-4')).getAttribute('value')).toEqual('999');
  });
});

describe('Datagrid grouping multiselect tests', () => {
  beforeEach(async () => {
    await utils.setPage('/components/datagrid/test-grouping-multiselect');

    const datagridEl = await element(by.id('datagrid'));
    await browser.driver
      .wait(protractor.ExpectedConditions.presenceOf(datagridEl), config.waitsFor);
  });

  it('Should not have errors', async () => {
    await utils.checkForErrors();
  });

  it('Should be able to select within groups', async () => {
    await element(by.css('#datagrid .datagrid-body-container .datagrid-body:nth-child(1) tr:nth-child(2) td:nth-child(1)')).click();

    expect(await element(by.css('#datagrid .datagrid-body-container .datagrid-body:nth-child(1) tbody tr:nth-child(2)')).getAttribute('class')).toMatch('is-selected');
    expect(await element(by.css('#datagrid .datagrid-body-container .datagrid-body:nth-child(1) tbody tr:nth-child(3)')).getAttribute('class')).not.toMatch('is-selected');
    expect(await element(by.css('#datagrid .datagrid-body-container .datagrid-body:nth-child(2) tbody tr:nth-child(2)')).getAttribute('class')).toMatch('is-selected');
    expect(await element(by.css('#datagrid .datagrid-body-container .datagrid-body:nth-child(2) tbody tr:nth-child(3)')).getAttribute('class')).not.toMatch('is-selected');

    await element(by.css('#datagrid .datagrid-body-container .datagrid-body:nth-child(1) tr:nth-child(7) td:nth-child(1)')).click();

    expect(await element(by.css('#datagrid .datagrid-body-container .datagrid-body:nth-child(1) tbody tr:nth-child(7)')).getAttribute('class')).toMatch('is-selected');
    expect(await element(by.css('#datagrid .datagrid-body-container .datagrid-body:nth-child(1) tbody tr:nth-child(8)')).getAttribute('class')).not.toMatch('is-selected');
    expect(await element(by.css('#datagrid .datagrid-body-container .datagrid-body:nth-child(2) tbody tr:nth-child(7)')).getAttribute('class')).toMatch('is-selected');
    expect(await element(by.css('#datagrid .datagrid-body-container .datagrid-body:nth-child(2) tbody tr:nth-child(8)')).getAttribute('class')).not.toMatch('is-selected');

    await element(by.css('#datagrid .datagrid-body-container .datagrid-body:nth-child(1) tr:nth-child(11) td:nth-child(1)')).click();

    expect(await element(by.css('#datagrid .datagrid-body-container .datagrid-body:nth-child(1) tr:nth-child(11)')).getAttribute('class')).toMatch('is-selected');
    expect(await element(by.css('#datagrid .datagrid-body-container .datagrid-body:nth-child(2) tr:nth-child(11)')).getAttribute('class')).toMatch('is-selected');

    // Expect it marked as selected on both sides (frozenColumns)
    expect(await element.all(by.css('#datagrid .datagrid-body-container .datagrid-body:nth-child(1) .datagrid-row.is-selected')).count()).toEqual(3);
    expect(await element.all(by.css('#datagrid .datagrid-body-container .datagrid-body:nth-child(2) .datagrid-row.is-selected')).count()).toEqual(3);
  });
});

describe('Datagrid hide selection checkbox tests', () => {
  beforeEach(async () => {
    await utils.setPage('/components/datagrid/test-hide-selection-checkbox');

    const datagridEl = await element(by.css('#datagrid .datagrid-header thead .datagrid-checkbox'));
    await browser.driver
      .wait(protractor.ExpectedConditions.presenceOf(datagridEl), config.waitsFor);
  });

  it('Should not have errors', async () => {
    await utils.checkForErrors();
  });

  it('Should not show selection checkbox', async () => {
    expect(await element(by.css('#datagrid .datagrid-header thead .datagrid-checkbox')).isDisplayed()).toBeFalsy();
  });
});

describe('Datagrid loaddata selected rows tests', () => {
  beforeEach(async () => {
    await utils.setPage('/components/datagrid/test-loaddata-selected-rows');

    const datagridEl = await element(by.id('datagrid'));
    await browser.driver
      .wait(protractor.ExpectedConditions.presenceOf(datagridEl), config.waitsFor);
  });

  it('Should not have errors', async () => {
    await utils.checkForErrors();
  });

  it('Should be able to select and reload and clear rows', async () => {
    await element(by.css('#datagrid .datagrid-body tbody tr:nth-child(1) td:nth-child(2)')).click();

    expect(await element.all(by.css('.datagrid-row.is-selected')).count()).toEqual(1);

    await element(by.id('clear')).click();

    expect(await element.all(by.css('.datagrid-row.is-selected')).count()).toEqual(0);
  });

  it('Should be able to select and reload and preserve rows', async () => {
    await element(by.css('#datagrid .datagrid-body tbody tr:nth-child(1) td:nth-child(2)')).click();

    expect(await element.all(by.css('.datagrid-row.is-selected')).count()).toEqual(1);

    await element(by.id('save')).click();

    expect(await element.all(by.css('.datagrid-row.is-selected')).count()).toEqual(1);
  });
});

describe('Datagrid disableRowDeactivation setting tests', () => {
  beforeEach(async () => {
    await utils.setPage('/components/datagrid/test-mixed-selection-disable-row-dectivation');

    const datagridEl = await element(by.css('#datagrid-header .datagrid-body tbody tr:nth-child(1)'));
    await browser.driver
      .wait(protractor.ExpectedConditions.presenceOf(datagridEl), config.waitsFor);
  });

  it('Should not have errors', async () => {
    await utils.checkForErrors();
  });

  it('Should allow activation but not deactivation', async () => {
    expect(await element(by.css('#datagrid-header .datagrid-body tbody tr:nth-child(1) td:nth-child(2)')).getText()).toEqual('52106');
    await element(by.css('#datagrid-header .datagrid-body tbody tr:nth-child(1) td:nth-child(2)')).click();

    expect(await element(by.css('#datagrid-header .datagrid-body tbody tr:nth-child(1)')).getAttribute('class')).toMatch('is-rowactivated');
    await element(by.css('#datagrid-header .datagrid-body tbody tr:nth-child(1) td:nth-child(2)')).click();

    expect(await element(by.css('#datagrid-header .datagrid-body tbody tr:nth-child(1)')).getAttribute('class')).toMatch('is-rowactivated');
  });
});

describe('Datagrid multiselect with no selection checkbox', () => {
  beforeEach(async () => {
    await utils.setPage('/components/datagrid/test-multiselect-no-checkboxes');

    const datagridEl = await element(by.id('datagrid'));
    await browser.driver
      .wait(protractor.ExpectedConditions.presenceOf(datagridEl), config.waitsFor);
  });

  it('Should not have errors', async () => {
    await utils.checkForErrors();
  });

  it('Should allow multiselect with no selection checkbox', async () => {
    await element(by.css('#datagrid .datagrid-body tbody tr:nth-child(1) td:nth-child(2)')).click();
    await element(by.css('#datagrid .datagrid-body tbody tr:nth-child(2) td:nth-child(2)')).click();

    expect(await element(by.css('#datagrid .datagrid-body tbody tr:nth-child(1)')).getAttribute('class')).toMatch('is-selected');
    expect(await element(by.css('#datagrid .datagrid-body tbody tr:nth-child(2)')).getAttribute('class')).toMatch('is-selected');
  });
});

describe('Datagrid disable last page', () => {
  beforeEach(async () => {
    await utils.setPage('/components/datagrid/test-paging-disable-lastpage');

    const datagridEl = await element(by.id('datagrid'));
    await browser.driver
      .wait(protractor.ExpectedConditions.presenceOf(datagridEl), config.waitsFor);
  });

  it('Should not have errors', async () => {
    await utils.checkForErrors();
  });

  it('Should be have last and next page disabled', async () => {
    expect(await element.all(by.css('.pager-toolbar .is-disabled')).count()).toEqual(2);
  });
});

describe('Datagrid paging force disabled', () => {
  beforeEach(async () => {
    await utils.setPage('/components/datagrid/test-paging-force-disabled');

    const datagridEl = await element(by.id('datagrid'));
    await browser.driver
      .wait(protractor.ExpectedConditions.presenceOf(datagridEl), config.waitsFor);
  });

  it('Should not have errors', async () => {
    await utils.checkForErrors();
  });

  it('Should be able force disable and reenable the pager', async () => {
    await browser.driver.sleep(config.sleep);
    await element(await by.id('force-disabled')).click();
    await browser.driver.sleep(config.sleep);

    expect(await element.all(by.css('.pager-toolbar .is-disabled')).count()).toEqual(4);

    await element(await by.id('force-enabled')).click();
    await browser.driver.sleep(config.sleep);

    expect(await element.all(by.css('.pager-toolbar .is-disabled')).count()).toEqual(0);
  });
});

describe('Datagrid paging multiselect across pages', () => {
  beforeEach(async () => {
    await utils.setPage('/components/datagrid/test-paging-multiselect-select-across-page');

    const datagridEl = await element(by.css('#datagrid .datagrid-body tbody tr:nth-child(2)'));
    await browser.driver
      .wait(protractor.ExpectedConditions.presenceOf(datagridEl), config.waitsFor);
  });

  it('Should not have errors', async () => {
    await utils.checkForErrors();
  });

  it('Should be able to select across pages', async () => {
    await element(by.css('#datagrid .datagrid-body tbody tr:nth-child(1) td:nth-child(1)')).click();
    await element(by.css('#datagrid .datagrid-body tbody tr:nth-child(2) td:nth-child(1)')).click();

    expect(await element.all(by.css('.datagrid-row.is-selected')).count()).toEqual(2);

    await element(await by.css('.pager-next')).click();

    await browser.driver.sleep(config.sleep);

    expect(await element.all(by.css('.datagrid-row.is-selected')).count()).toEqual(0);

    await element(await by.css('.pager-prev')).click();

    await browser.driver
      .wait(protractor.ExpectedConditions.visibilityOf(await element(by.css('#datagrid .datagrid-body tbody tr:nth-child(1).is-selected'))), config.waitsFor);

    expect(await element.all(by.css('.datagrid-row.is-selected')).count()).toEqual(2);
  });
});

describe('Datagrid paging multiselect tests', () => {
  beforeEach(async () => {
    await utils.setPage('/components/datagrid/test-paging-multiselect');

    const datagridEl = await element(by.css('#datagrid .datagrid-body tbody tr:nth-child(1)'));
    await browser.driver
      .wait(protractor.ExpectedConditions.presenceOf(datagridEl), config.waitsFor);
  });

  it('Should not have errors', async () => {
    await utils.checkForErrors();
  });

  it('Should be able to select and when changing pages the selections reset', async () => {
    await element(by.css('#datagrid .datagrid-body tbody tr:nth-child(1) td:nth-child(1)')).click();
    await element(by.css('#datagrid .datagrid-body tbody tr:nth-child(2) td:nth-child(1)')).click();

    expect(await element.all(by.css('.datagrid-row.is-selected')).count()).toEqual(2);

    await element(by.css('.pager-next')).click();

    await browser.driver.sleep(config.sleep);

    expect(await element.all(by.css('.datagrid-row.is-selected')).count()).toEqual(0);

    await element(by.css('.pager-prev')).click();

    await browser.driver.sleep(config.sleep);

    expect(await element.all(by.css('.datagrid-row.is-selected')).count()).toEqual(0);
  });
});

describe('Datagrid paging clientside multiselect tests', () => {
  beforeEach(async () => {
    await utils.setPage('/components/datagrid/test-paging-select-clientside-multiple');

    const datagridEl = await element(by.id('datagrid'));
    await browser.driver
      .wait(protractor.ExpectedConditions.presenceOf(datagridEl), config.waitsFor);
  });

  it('Should not have errors', async () => {
    await utils.checkForErrors();
  });

  it('Should be able to select across pages', async () => {
    await element(by.css('#datagrid .datagrid-body tbody tr:nth-child(1) td:nth-child(1)')).click();
    await element(by.css('#datagrid .datagrid-body tbody tr:nth-child(2) td:nth-child(1)')).click();

    expect(await element.all(by.css('.datagrid-row.is-selected')).count()).toEqual(2);

    await element(by.css('.pager-next')).click();

    await browser.driver.sleep(config.sleep);

    expect(await element.all(by.css('.datagrid-row.is-selected')).count()).toEqual(0);

    await element(by.css('.pager-prev')).click();

    await browser.driver.sleep(config.sleep);

    expect(await element.all(by.css('.datagrid-row.is-selected')).count()).toEqual(2);
  });
});

describe('Datagrid paging clientside single select tests', () => {
  beforeEach(async () => {
    await utils.setPage('/components/datagrid/test-paging-select-clientside-single');

    const datagridEl = await element(by.id('datagrid'));
    await browser.driver
      .wait(protractor.ExpectedConditions.presenceOf(datagridEl), config.waitsFor);
  });

  it('Should not have errors', async () => {
    await utils.checkForErrors();
  });

  it('Should be able to select across pages', async () => {
    await element(by.css('#datagrid .datagrid-body tbody tr:nth-child(1) td:nth-child(1)')).click();
    await element(by.css('#datagrid .datagrid-body tbody tr:nth-child(2) td:nth-child(1)')).click();

    expect(await element.all(by.css('.datagrid-row.is-selected')).count()).toEqual(1);

    await element(await by.css('.pager-next a')).click();
    await browser.driver.sleep(config.sleep);

    expect(await element.all(by.css('.datagrid-row.is-selected')).count()).toEqual(0);

    await element(by.css('.pager-prev a')).click();
    await browser.driver.sleep(config.sleep);

    expect(await element.all(by.css('.datagrid-row.is-selected')).count()).toEqual(1);
  });
});

describe('Datagrid paging indeterminate multiple select tests', () => {
  beforeEach(async () => {
    await utils.setPage('/components/datagrid/test-paging-select-indeterminate-multiple');

    const datagridEl = await element(by.id('datagrid'));
    await browser.driver
      .wait(protractor.ExpectedConditions.presenceOf(datagridEl), config.waitsFor);
  });

  it('Should not have errors', async () => {
    await utils.checkForErrors();
  });

  it('Should be able to select and have it clear when paging', async () => {
    await element(await by.css('#datagrid .datagrid-body tbody tr:nth-child(1) td:nth-child(1)')).click();
    await element(await by.css('#datagrid .datagrid-body tbody tr:nth-child(2) td:nth-child(1)')).click();

    expect(await element.all(await by.css('.datagrid-row.is-selected')).count()).toEqual(2);

    await element(await by.css('.pager-next a')).click();
    await browser.driver.sleep(config.sleep);

    expect(await element.all(await by.css('.datagrid-row.is-selected')).count()).toEqual(0);

    await element(await by.css('.pager-prev a')).click();
    await browser.driver.sleep(config.sleep);

    expect(await element.all(by.css('.datagrid-row.is-selected')).count()).toEqual(0);
  });
});

describe('Datagrid paging indeterminate single select tests', () => {
  beforeEach(async () => {
    await utils.setPage('/components/datagrid/test-paging-select-indeterminate-single');

    const datagridEl = await element(by.id('datagrid'));
    await browser.driver
      .wait(protractor.ExpectedConditions.presenceOf(datagridEl), config.waitsFor);
  });

  it('Should not have errors', async () => {
    await utils.checkForErrors();
  });

  it('Should be able to select and have it clear when paging', async () => {
    await element(by.css('#datagrid .datagrid-body tbody tr:nth-child(1) td:nth-child(1)')).click();
    await element(by.css('#datagrid .datagrid-body tbody tr:nth-child(2) td:nth-child(1)')).click();

    expect(await element.all(by.css('.datagrid-row.is-selected')).count()).toEqual(1);

    await element(await by.css('.pager-next a')).click();
    await browser.driver.sleep(config.sleep);

    expect(await element.all(by.css('.datagrid-row.is-selected')).count()).toEqual(0);

    await element(by.css('.pager-prev a')).click();
    await browser.driver.sleep(config.sleep);

    expect(await element.all(by.css('.datagrid-row.is-selected')).count()).toEqual(0);
  });
});

describe('Datagrid paging serverside multi select tests', () => {
  beforeEach(async () => {
    await utils.setPage('/components/datagrid/test-paging-select-serverside-multiple');

    const datagridEl = await element(by.id('datagrid'));
    await browser.driver
      .wait(protractor.ExpectedConditions.presenceOf(datagridEl), config.waitsFor);
  });

  it('Should not have errors', async () => {
    await utils.checkForErrors();
  });

  it('Should be able to select and have selections clear when paging', async () => {
    await element(by.css('#datagrid .datagrid-body tbody tr:nth-child(1) td:nth-child(1)')).click();
    await element(by.css('#datagrid .datagrid-body tbody tr:nth-child(2) td:nth-child(1)')).click();

    expect(await element.all(by.css('.datagrid-row.is-selected')).count()).toEqual(2);

    await element(await by.css('.pager-next')).click();
    await browser.driver.sleep(config.sleep);

    expect(await element.all(by.css('.datagrid-row.is-selected')).count()).toEqual(0);

    await element(by.css('.pager-prev')).click();
    await browser.driver.sleep(config.sleep);

    expect(await element.all(by.css('.datagrid-row.is-selected')).count()).toEqual(0);
  });
});

describe('Datagrid paging serverside multi select tests 2nd page', () => {
  beforeEach(async () => {
    await utils.setPage('/components/datagrid/example-paging');

    const datagridEl = await element(by.id('datagrid'));
    await browser.driver
      .wait(protractor.ExpectedConditions.presenceOf(datagridEl), config.waitsFor);
  });

  it('Should not have errors', async () => {
    await utils.checkForErrors();
  });

  it('Should be able to select and have selections clear when paging on 2nd page', async () => {
    await element(await by.css('.pager-next a')).click();
    await browser.driver.sleep(config.sleep);

    expect(await element.all(by.css('.datagrid-row.is-selected')).count()).toEqual(0);

    const checkboxTd = await element(by.css('#datagrid .datagrid-header th .datagrid-checkbox-wrapper'));
    await browser.actions().mouseMove(checkboxTd).perform();
    await browser.actions().click(checkboxTd).perform();

    expect(await element.all(by.css('.datagrid-row.is-selected')).count()).toEqual(10);
    expect(await element.all(by.css('.contextual-toolbar .title.selection-count')).getText()).toEqual(['10 Selected']);
    expect(await element(by.css('#datagrid .datagrid-header th .datagrid-checkbox.is-checked.is-partial')).isPresent()).toBeFalsy();
    expect(await element(by.css('#datagrid .datagrid-header th .datagrid-checkbox.is-checked')).isPresent()).toBeTruthy();

    await element(by.css('#datagrid .datagrid-body tbody tr:nth-child(1) td:nth-child(1)')).click();
    await element(by.css('#datagrid .datagrid-body tbody tr:nth-child(2) td:nth-child(1)')).click();

    expect(await element.all(by.css('.datagrid-row.is-selected')).count()).toEqual(8);
    expect(await element.all(by.css('.contextual-toolbar .title.selection-count')).getText()).toEqual(['8 Selected']);
    expect(await element(by.css('#datagrid .datagrid-header th .datagrid-checkbox.is-checked.is-partial')).isPresent()).toBeTruthy();
    expect(await element(by.css('#datagrid .datagrid-header th .datagrid-checkbox.is-checked')).isPresent()).toBeTruthy();
  });
});

describe('Datagrid Paging with Summary Row test', () => {
  beforeEach(async () => {
    await utils.setPage('/components/datagrid/test-paging-with-summary-row');

    const datagridEl = await element(by.id('datagrid'));
    await browser.driver
      .wait(protractor.ExpectedConditions.presenceOf(datagridEl), config.waitsFor);
  });

  it('Should not have errors', async () => {
    await utils.checkForErrors();
  });

  it('Should display summary row', async () => {
    expect(await element.all(by.css('tr.datagrid-summary-row')).count()).toEqual(1);
  });
});

describe('Datagrid paging serverside single select tests', () => {
  beforeEach(async () => {
    await utils.setPage('/components/datagrid/test-paging-select-serverside-single');

    const datagridEl = await element(by.id('datagrid'));
    await browser.driver
      .wait(protractor.ExpectedConditions.presenceOf(datagridEl), config.waitsFor);
  });

  it('Should not have errors', async () => {
    await utils.checkForErrors();
  });

  it('Should be able to select and have selections clear when paging', async () => {
    await element(by.css('#datagrid .datagrid-body tbody tr:nth-child(1) td:nth-child(1)')).click();
    await element(by.css('#datagrid .datagrid-body tbody tr:nth-child(2) td:nth-child(1)')).click();

    expect(await element.all(by.css('.datagrid-row.is-selected')).count()).toEqual(1);

    await element(by.css('.pager-next a')).click();
    await browser.driver.sleep(config.sleep);

    await browser.driver
      .wait(protractor.ExpectedConditions.elementToBeClickable(await element(by.css('.pager-prev'))), config.waitsFor);

    expect(await element.all(by.css('.datagrid-row.is-selected')).count()).toEqual(0);

    await element(by.css('.pager-prev a')).click();
    await browser.driver.sleep(config.sleep);

    await browser.driver
      .wait(protractor.ExpectedConditions.elementToBeClickable(await element(by.css('.pager-next'))), config.waitsFor);

    expect(await element.all(by.css('.datagrid-row.is-selected')).count()).toEqual(0);
  });
});

describe('Datagrid select and focus row', () => {
  beforeEach(async () => {
    await utils.setPage('/components/datagrid/test-select-and-focus-row');

    const datagridEl = await element(by.id('datagrid'));
    await browser.driver
      .wait(protractor.ExpectedConditions.presenceOf(datagridEl), config.waitsFor);
  });

  it('Should not have errors', async () => {
    await utils.checkForErrors();
  });

  it('Should focus and activate the first row', async () => {
    await element(by.css('#datagrid .datagrid-body tbody tr:nth-child(1) td:nth-child(1)')).click();
    await element(by.css('#datagrid .datagrid-body tbody tr:nth-child(2) td:nth-child(1)')).click();

    expect(await element.all(by.css('.is-selected.is-active-row')).count()).toEqual(1);
  });
});

describe('Datagrid select and filter tests', () => {
  beforeEach(async () => {
    await utils.setPage('/components/datagrid/test-select-filter-issue');

    const datagridEl = await element(by.css('#datagrid .datagrid-body tbody tr:nth-child(2)'));
    await browser.driver
      .wait(protractor.ExpectedConditions.presenceOf(datagridEl), config.waitsFor);
  });

  it('Should not have errors', async () => {
    await utils.checkForErrors();
  });

  it('Should focus and activate the first row', async () => {
    await element(by.css('#datagrid .datagrid-body tbody tr:nth-child(1) td:nth-child(1)')).click();
    await element(by.css('#datagrid .datagrid-body tbody tr:nth-child(2) td:nth-child(1)')).click();

    expect(await element.all(by.css('tr.is-selected')).count()).toEqual(2);

    await element(by.id('test-select-filter-issue-datagrid-1-header-filter-2')).sendKeys('1');
    await element(by.id('test-select-filter-issue-datagrid-1-header-filter-2')).sendKeys(protractor.Key.ENTER);

    await utils.checkForErrors();

    expect(await element.all(by.css('tbody tr')).count()).toEqual(2);
    expect(await element.all(by.css('tr.is-selected')).count()).toEqual(1);
    await utils.checkForErrors();

    await element(by.css('#datagrid .datagrid-body tbody tr:nth-child(1) td:nth-child(1)')).click();
    await utils.checkForErrors();

    expect(await element.all(by.css('tr.is-selected')).count()).toEqual(0);
  });
});

describe('Datagrid select event tests', () => {
  beforeEach(async () => {
    await utils.setPage('/components/datagrid/test-selected-event');

    const datagridEl = await element(by.id('testing-datagrid'));
    await browser.driver
      .wait(protractor.ExpectedConditions.presenceOf(datagridEl), config.waitsFor);
  });

  it('Should not have errors', async () => {
    await utils.checkForErrors();
  });

  it('Should fire a toast on select', async () => {
    await element(by.css('#testing-datagrid .datagrid-body tbody tr:nth-child(1) td:nth-child(2)')).click();
    await browser.driver
      .wait(protractor.ExpectedConditions.presenceOf(await element(by.id('toast-container'))), config.waitsFor);

    expect(await element.all(by.css('#toast-container .toast-message')).getText()).toEqual(['The row #1 containing the product name Compressor triggered a selected event']);
  });
});

describe('Datagrid timezone tests', () => {
  beforeEach(async () => {
    await utils.setPage('/components/datagrid/test-timezone-formats?layout=nofrills&locale=nl-NL');

    const datagridEl = await element(by.css('.datagrid tr:nth-child(1)'));
    await browser.driver
      .wait(protractor.ExpectedConditions.presenceOf(datagridEl), config.waitsFor);
  });

  it('Should not have errors', async () => {
    await utils.checkForErrors();
  });

  it('Should Render Timezones', async () => {
    expect(await element(by.css('.datagrid tr:nth-child(1) td:nth-child(1)')).getText()).toEqual('03-04-2019');
    let text = await element(by.css('.datagrid tr:nth-child(1) td:nth-child(2)')).getText();

    expect(['3/4/2019 00:00 GMT-5', '3/4/2019 00:00 GMT-4']).toContain(text);
    text = await element(by.css('.datagrid tr:nth-child(1) td:nth-child(3)')).getText();

    expect(['3/4/2019 00:00 Eastern-standaardtijd', '3/4/2019 00:00 Eastern-zomertijd']).toContain(text);

    text = await element(by.css('.datagrid tr:nth-child(1) td:nth-child(4)')).getText();

    expect(['03-04-2019 00:00 GMT-5', '03-04-2019 00:00 GMT-4']).toContain(text);

    text = await element(by.css('.datagrid tr:nth-child(1) td:nth-child(5)')).getText();

    expect(['03-04-2019 00:00 GMT-5', '03-04-2019 00:00 GMT-4']).toContain(text);
  });
});

describe('Datagrid select tree tests', () => {
  beforeEach(async () => {
    await utils.setPage('/components/datagrid/test-tree-multiselect');

    const datagridEl = await element(by.css('.datagrid tr:nth-child(10)'));
    await browser.driver
      .wait(protractor.ExpectedConditions.presenceOf(datagridEl), config.waitsFor);
  });

  it('Should not have errors', async () => {
    await utils.checkForErrors();
  });

  it('Should select parent nodes', async () => {
    await element(by.css('#datagrid .datagrid-body tbody tr:nth-child(1) td:nth-child(1)')).click();

    expect(await element.all(by.css('tr.is-selected')).count()).toEqual(4);
  });

  it('Should partially select root nodes', async () => {
    await element(by.css('#datagrid .datagrid-body tbody tr:nth-child(5) td:nth-child(1)')).click();

    expect(await element.all(by.css('tr.is-selected')).count()).toEqual(1);
    expect(await element.all(by.css('.is-partial')).count()).toEqual(1);
  });
});

describe('Datagrid tree do not select children tests', () => {
  beforeEach(async () => {
    await utils.setPage('/components/datagrid/test-tree-select-children');

    const datagridEl = await element(by.id('datagrid'));
    await browser.driver
      .wait(protractor.ExpectedConditions.presenceOf(datagridEl), config.waitsFor);
  });

  it('Should not have errors', async () => {
    await utils.checkForErrors();
  });

  it('Should not select children', async () => {
    await element(by.css('#datagrid .datagrid-body tbody tr:nth-child(1) td:nth-child(1)')).click();

    expect(await element.all(by.css('tr.is-selected')).count()).toEqual(1);

    await element(by.css('#datagrid .datagrid-body tbody tr:nth-child(5) td:nth-child(1)')).click();

    expect(await element.all(by.css('tr.is-selected')).count()).toEqual(2);
  });
});

describe('Datagrid tree do not select siblings tests', () => {
  beforeEach(async () => {
    await utils.setPage('/components/datagrid/test-tree-select-siblings');

    const datagridEl = await element(by.css('#datagrid .datagrid-body tbody tr:nth-child(1) td:nth-child(1)'));
    await browser.driver
      .wait(protractor.ExpectedConditions.presenceOf(datagridEl), config.waitsFor);
  });

  it('Should not have errors', async () => {
    await utils.checkForErrors();
  });

  it('Should select siblings', async () => {
    await element(by.css('#datagrid .datagrid-body tbody tr:nth-child(1) td:nth-child(1)')).click();

    expect(await element.all(by.css('tr.is-selected')).count()).toEqual(5);

    await element(by.css('#datagrid .datagrid-body tbody tr:nth-child(1) td:nth-child(1)')).click();

    expect(await element.all(by.css('tr.is-selected')).count()).toEqual(0);

    await element(by.css('#datagrid .datagrid-body tbody tr:nth-child(8) td:nth-child(1)')).click();

    expect(await element.all(by.css('tr.is-selected')).count()).toEqual(3);
  });
});

describe('Datagrid tree single select tests', () => {
  beforeEach(async () => {
    await utils.setPage('/components/datagrid/test-tree-singleselect');

    const datagridEl = await element(by.css('#datagrid .datagrid-body tbody tr:nth-child(5)'));
    await browser.driver
      .wait(protractor.ExpectedConditions.presenceOf(datagridEl), config.waitsFor);
  });

  it('Should not have errors', async () => {
    await utils.checkForErrors();
  });

  it('Should single select', async () => {
    await element(await by.css('#datagrid .datagrid-body tbody tr:nth-child(5) td:nth-child(1)')).click();

    expect(await element.all(await by.css('tr.is-selected')).count()).toEqual(1);

    await element(await by.css('#datagrid .datagrid-body tbody tr:nth-child(5) td:nth-child(1)')).click();

    expect(await element.all(by.css('tr.is-selected')).count()).toEqual(0);

    await element(await by.css('#datagrid .datagrid-body tbody tr:nth-child(6) td:nth-child(1)')).click();

    expect(await element.all(by.css('tr.is-selected')).count()).toEqual(1);

    await element(await by.css('#datagrid .datagrid-body tbody tr:nth-child(5) td:nth-child(1)')).click();

    expect(await element.all(by.css('tr.is-selected')).count()).toEqual(1);
  });
});

describe('Datagrid tooltip tests', () => {
  beforeEach(async () => {
    await utils.setPage('/components/datagrid/example-tooltips');

    const datagridEl = await element(by.id('datagrid'));
    await browser.driver
      .wait(protractor.ExpectedConditions.presenceOf(datagridEl), config.waitsFor);
  });

  it('Should not have errors', async () => {
    await utils.checkForErrors();
  });

  it('Should show tooltip on text cut off', async () => {
    await browser.actions().mouseMove(element(by.css('tbody tr[aria-rowindex="4"] td[aria-colindex="9"]'))).perform();
    await browser.driver
      .wait(protractor.ExpectedConditions.presenceOf(await element(by.css('.grid-tooltip'))), config.waitsFor);
    let tooltip = await element(by.css('.grid-tooltip'));

    expect(await tooltip.getAttribute('class')).toContain('is-hidden');

    await browser.actions().mouseMove(element(by.css('tbody tr[aria-rowindex="5"] td[aria-colindex="9"]'))).perform();
    await browser.driver
      .wait(protractor.ExpectedConditions.visibilityOf(await element(by.css('.grid-tooltip'))), config.waitsFor);
    tooltip = await element(by.css('.grid-tooltip'));

    expect(await tooltip.getAttribute('class')).not.toContain('is-hidden');
  });

  it('Should show tooltip on header text cut off with ellipsis', async () => {
    await browser.actions().mouseMove(element(by.css('.datagrid-header thead th[data-column-id="orderDate"] .datagrid-column-wrapper'))).perform();
    await browser.driver.sleep(config.sleep);
    await browser.driver
      .wait(protractor.ExpectedConditions.presenceOf(await element(by.css('.grid-tooltip'))), config.waitsFor);
    const tooltip = await element(by.css('.grid-tooltip'));

    expect(await element(by.css('.datagrid-header thead th[data-column-id="orderDate"]')).getAttribute('class')).toContain('text-ellipsis');
    expect(await tooltip.getAttribute('class')).not.toContain('is-hidden');
  });
});

describe('Datagrid Row Activation tests', () => {
  beforeEach(async () => {
    await utils.setPage('/components/datagrid/test-tree-row-activated');

    const datagridEl = await element(by.id('datagrid'));
    await browser.driver
      .wait(protractor.ExpectedConditions.presenceOf(datagridEl), config.waitsFor);
  });

  it('Should not have errors', async () => {
    await utils.checkForErrors();
  });

  it('Should show rowactivated', async () => {
    let row = await element(by.css('tbody tr[aria-rowindex="6"]'));

    expect(await row.getAttribute('class')).not.toContain('is-rowactivated');
    const cell = await element(by.css('tbody tr[aria-rowindex="6"] td[aria-colindex="2"]'));
    await cell.click();
    row = await element(by.css('tbody tr[aria-rowindex="6"]'));

    expect(await row.getAttribute('class')).toContain('is-rowactivated');
  });
});

describe('Datagrid Row Indeterminate Activation tests', () => {
  beforeEach(async () => {
    await utils.setPage('/components/datagrid/example-paging-indeterminate');

    const datagridEl = await element(by.id('datagrid'));
    await browser.driver
      .wait(protractor.ExpectedConditions.presenceOf(datagridEl), config.waitsFor);
  });

  it('Should not have errors', async () => {
    await utils.checkForErrors();
  });

  it('Should show activation row for indeterminate with mixed selection', async () => {
    await browser.driver
      .wait(protractor.ExpectedConditions.visibilityOf(await element(await by.css('tbody tr[aria-rowindex="2"]'))), config.waitsFor);

    expect(await element(await by.css('tbody tr[aria-rowindex="2"]')).getAttribute('class')).not.toContain('is-rowactivated');
    await element(await by.css('tbody tr[aria-rowindex="2"] td[aria-colindex="2"]')).click();
    await browser.driver
      .wait(protractor.ExpectedConditions.visibilityOf(await element(await by.css('tbody tr[aria-rowindex="2"]'))), config.waitsFor);

    expect(await element(await by.css('tbody tr[aria-rowindex="2"]')).getAttribute('class')).toContain('is-rowactivated');
    await element(await by.css('li.pager-next a')).click();
    await browser.driver.sleep(config.sleep);
    await browser.driver
      .wait(protractor.ExpectedConditions.visibilityOf(await element(await by.css('tbody tr[aria-rowindex="2"]'))), config.waitsFor);

    expect(await element(await by.css('tbody tr[aria-rowindex="2"]')).getAttribute('class')).toContain('is-rowactivated');
  });
});

describe('Datagrid paging with empty dataset', () => {
  beforeEach(async () => {
    await utils.setPage('/components/datagrid/test-paging-empty-dataset?layout=nofrills');
    await browser.driver
      .wait(protractor.ExpectedConditions.presenceOf(await element(by.id('datagrid'))), config.waitsFor);
  });

  it('should increase total page count when the pagesize is exceeded', async () => {
    expect(await element(by.css('#datagrid tbody tr[aria-rowindex]')).isPresent()).toBeFalsy();

    // Click 11 Times
    await element(by.id('add-btn')).click();
    await element(by.id('add-btn')).click();
    await element(by.id('add-btn')).click();
    await element(by.id('add-btn')).click();
    await element(by.id('add-btn')).click();
    await element(by.id('add-btn')).click();
    await element(by.id('add-btn')).click();
    await element(by.id('add-btn')).click();
    await element(by.id('add-btn')).click();
    await element(by.id('add-btn')).click();
    await element(by.id('add-btn')).click();
    await browser.driver.sleep(config.sleep);

    expect(await element.all(by.css('#datagrid tbody tr[aria-rowindex]')).count()).toEqual(10);
    expect(await element(by.css('.datagrid-result-count')).getText()).toEqual('(11 Results)');
    expect(await element(by.css('.pager-toolbar .pager-next a')).getAttribute('disabled')).toBeFalsy();

    await element(by.css('.pager-toolbar .pager-next')).click();
    await browser.driver.sleep(config.sleep);

    expect(await element.all(by.css('#datagrid tbody tr[aria-rowindex]')).count()).toEqual(1);
  });
});<|MERGE_RESOLUTION|>--- conflicted
+++ resolved
@@ -660,11 +660,7 @@
   });
 
   if (!utils.isCI()) {
-<<<<<<< HEAD
-    it('Should not move on a page thats more than the max', async () => {
-=======
-    it('Should not move on a page that's more than the max', async () => { //eslint-disable-line
->>>>>>> 8f2e5e1e
+    it('Should not move on a page that is more than the max', async () => {
       expect(await element(by.css('tbody tr:nth-child(1) td:nth-child(2) span')).getText()).toEqual('0');
       expect(await element(by.css('tbody tr:nth-child(10) td:nth-child(2) span')).getText()).toEqual('9');
 
